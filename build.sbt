--- conflicted
+++ resolved
@@ -258,11 +258,8 @@
       javaWebSocket % Test
     ),
     mimaBinaryIssueFilters ++= Seq(
-<<<<<<< HEAD
-      ProblemFilters.exclude[DirectMissingMethodProblem]("org.http4s.ember.server.internal.ServerHelpers.isKeepAlive")
-=======
+      ProblemFilters.exclude[DirectMissingMethodProblem]("org.http4s.ember.server.internal.ServerHelpers.isKeepAlive"),
       ProblemFilters.exclude[DirectMissingMethodProblem]("org.http4s.ember.server.EmberServerBuilder#Defaults.maxConcurrency")
->>>>>>> 5517ebb1
     ),
     Test / parallelExecution := false
   )
