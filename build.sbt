--- conflicted
+++ resolved
@@ -283,13 +283,6 @@
   .settings(
     description := "blaze implementation for http4s servers",
     startYear := Some(2014),
-    mimaBinaryIssueFilters ++= Seq(
-<<<<<<< HEAD
-      // private constructor with new parameter
-      ProblemFilters.exclude[DirectMissingMethodProblem]("org.http4s.server.blaze.BlazeServerBuilder.this")
-=======
->>>>>>> 60f9be17
-    )
   )
   .dependsOn(blazeCore % "compile;test->test", server % "compile;test->test")
 
