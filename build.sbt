import com.typesafe.tools.mima.core._
import explicitdeps.ExplicitDepsPlugin.autoImport.moduleFilterRemoveValue
import org.http4s.sbt.Http4sPlugin._
import org.http4s.sbt.ScaladocApiMapping
import scala.xml.transform.{RewriteRule, RuleTransformer}

// Global settings
ThisBuild / crossScalaVersions := Seq(scala_212, scala_213)
ThisBuild / scalaVersion := (ThisBuild / crossScalaVersions).value.filter(_.startsWith("2.")).last
ThisBuild / baseVersion := "1.0"
ThisBuild / publishGithubUser := "rossabaker"
ThisBuild / publishFullName   := "Ross A. Baker"

enablePlugins(SonatypeCiReleasePlugin)

versionIntroduced := Map(
  // There is, and will hopefully not be, an 0.22.0. But this hushes
  // MiMa for now while we bootstrap Dotty support.
  "3.0.0-M2" -> "0.22.0",
  "3.0.0-M3" -> "0.22.0",
)

lazy val modules: List[ProjectReference] = List(
  core,
  laws,
  testing,
  server,
  tests,
  prometheusMetrics,
  client,
  dropwizardMetrics,
  emberCore,
  // emberServer,
  // emberClient,
  blazeCore,
  blazeServer,
  blazeClient,
  // asyncHttpClient,
  // jettyClient,
  okHttpClient,
  // servlet,
  // jetty,
  // tomcat,
  theDsl,
   jawn,
   argonaut,
   boopickle,
   circe,
   json4s,
   json4sNative,
   json4sJackson,
   playJson,
  scalaXml,
  twirl,
  scalatags,
  bench,
  // examples,
  // examplesBlaze,
  // examplesDocker,
  // examplesEmber,
  // examplesJetty,
  // examplesTomcat,
  // examplesWar,
  scalafixInput,
  scalafixOutput,
  scalafixRules,
  // TODO: broken on scalafix-0.9.24
  // scalafixTests,
)

lazy val root = project.in(file("."))
  .enablePlugins(NoPublishPlugin)
  .settings(
    // Root project
    name := "http4s",
    description := "A minimal, Scala-idiomatic library for HTTP",
    startYear := Some(2013),
  )
  .aggregate(modules: _*)

lazy val core = libraryProject("core")
  .enablePlugins(
    BuildInfoPlugin,
    MimeLoaderPlugin,
    NowarnCompatPlugin,
  )
  .settings(
    description := "Core http4s library for servers and clients",
    startYear := Some(2013),
    buildInfoKeys := Seq[BuildInfoKey](
      version,
      scalaVersion,
      BuildInfoKey.map(http4sApiVersion) { case (_, v) => "apiVersion" -> v }
    ),
    buildInfoPackage := organization.value,
    libraryDependencies ++= Seq(
      caseInsensitive,
      catsCore,
      catsEffect,
      catsParse.exclude("org.typelevel", "cats-core_2.13"),
      fs2Core,
      fs2Io,
      log4s,
      scodecBits,
      slf4jApi, // residual dependency from macros
<<<<<<< HEAD
      // unique, // temporarily inlined
      // vault,  // temporarily inlined
=======
      // vault, inlined pending -M2 and -M3 release
>>>>>>> d1a2b53d
    ),
    libraryDependencies ++= {
      if (isDotty.value) Seq.empty
      else Seq(
        scalaReflect(scalaVersion.value) % Provided,
        parboiled,
      )
    },
    unusedCompileDependenciesFilter -= moduleFilter("org.scala-lang", "scala-reflect"),
    Compile / packageBin / mappings ~= { _.filterNot(_._2.startsWith("scala/")) },
  )

lazy val laws = libraryProject("laws")
  .settings(
    description := "Instances and laws for testing http4s code",
    startYear := Some(2019),
    libraryDependencies ++= Seq(
      caseInsensitiveTesting,
      catsEffectTestkit,
      catsLaws,
      disciplineCore,
      scalacheck,
      scalacheckEffectMunit,
      munitCatsEffect
    ),
    unusedCompileDependenciesFilter -= moduleFilter(organization = "org.typelevel", name = "scalacheck-effect-munit"),
  )
  .dependsOn(core)

lazy val testing = libraryProject("testing")
  .settings(
    description := "Instances and laws for testing http4s code",
    startYear := Some(2016),
    libraryDependencies ++= Seq(
      specs2Common,
      specs2Matcher,
      munitCatsEffect,
      munitDiscipline,
      scalacheckEffect,
      scalacheckEffectMunit,
    ),
    unusedCompileDependenciesFilter -= moduleFilter(organization = "org.typelevel", name = "discipline-munit"),
    unusedCompileDependenciesFilter -= moduleFilter(organization = "org.typelevel", name = "munit-cats-effect-3"),
    unusedCompileDependenciesFilter -= moduleFilter(organization = "org.typelevel", name = "scalacheck-effect"),
    unusedCompileDependenciesFilter -= moduleFilter(organization = "org.typelevel", name = "scalacheck-effect-munit"),
  )
  .dependsOn(laws)

// Defined outside core/src/test so it can depend on published testing
lazy val tests = libraryProject("tests")
  .enablePlugins(NoPublishPlugin)
  .settings(
    description := "Tests for core project",
    startYear := Some(2013),
  )
  .dependsOn(core, testing % "test->test")

lazy val server = libraryProject("server")
  .enablePlugins(NowarnCompatPlugin)
  .settings(
    description := "Base library for building http4s servers",
    startYear := Some(2014),
  )
  .settings(BuildInfoPlugin.buildInfoScopedSettings(Test))
  .settings(BuildInfoPlugin.buildInfoDefaultSettings)
  .settings(
    buildInfoKeys := Seq[BuildInfoKey](
      resourceDirectory in Test,
    ),
    buildInfoPackage := "org.http4s.server.test",
  )
  .dependsOn(core, testing % "test->test", theDsl % "test->compile")

lazy val prometheusMetrics = libraryProject("prometheus-metrics")
  .settings(
    description := "Support for Prometheus Metrics",
    startYear := Some(2018),
    libraryDependencies ++= Seq(
      prometheusClient,
      prometheusCommon,
      prometheusHotspot,
    ),
  )
  .dependsOn(
    core % "compile->compile",
    theDsl % "test->compile",
    testing % "test->test",
    server % "test->compile",
    client % "test->compile"
  )

lazy val client = libraryProject("client")
  .enablePlugins(NowarnCompatPlugin)
  .settings(
    description := "Base library for building http4s clients",
    startYear := Some(2014),
    libraryDependencies ++= Seq(
      jettyServlet % Test,
    )
  )
  .dependsOn(
    core,
    testing % "test->test",
    server % "test->compile",
    theDsl % "test->compile",
    scalaXml % "test->compile")

lazy val dropwizardMetrics = libraryProject("dropwizard-metrics")
  .settings(
    description := "Support for Dropwizard Metrics",
    startYear := Some(2018),
    libraryDependencies ++= Seq(
      dropwizardMetricsCore,
      dropwizardMetricsJson,
      jacksonDatabind,
    ))
  .dependsOn(
    core % "compile->compile",
    testing % "test->test",
    theDsl % "test->compile",
    client % "test->compile",
    server % "test->compile"
  )

lazy val emberCore = libraryProject("ember-core")
  .settings(
    description := "Base library for ember http4s clients and servers",
    startYear := Some(2019),
    unusedCompileDependenciesFilter -= moduleFilter("io.chrisdavenport", "log4cats-core"),
    libraryDependencies ++= Seq(
      log4catsTesting % Test,
    ),
  )
  .dependsOn(core, testing % "test->test")

lazy val emberServer = libraryProject("ember-server")
  .settings(
    description := "ember implementation for http4s servers",
    startYear := Some(2019),
    libraryDependencies ++= Seq(
      log4catsSlf4j,
    ),
  )
  .dependsOn(emberCore % "compile;test->test", server % "compile;test->test")

lazy val emberClient = libraryProject("ember-client")
  .settings(
    description := "ember implementation for http4s clients",
    startYear := Some(2019),
    libraryDependencies ++= Seq(
      keypool,
      log4catsSlf4j,
    ),
  )
  .dependsOn(emberCore % "compile;test->test", client % "compile;test->test")

lazy val blazeCore = libraryProject("blaze-core")
  .settings(
    description := "Base library for binding blaze to http4s clients and servers",
    startYear := Some(2014),
    libraryDependencies ++= Seq(
      blazeHttp,
    )
  )
  .dependsOn(core, testing % "test->test")

lazy val blazeServer = libraryProject("blaze-server")
  .settings(
    description := "blaze implementation for http4s servers",
    startYear := Some(2014),
  )
  .dependsOn(blazeCore % "compile;test->test", server % "compile;test->test")

lazy val blazeClient = libraryProject("blaze-client")
  .settings(
    description := "blaze implementation for http4s clients",
    startYear := Some(2014),
  )
  .dependsOn(blazeCore % "compile;test->test", client % "compile;test->test")

lazy val asyncHttpClient = libraryProject("async-http-client")
  .settings(
    description := "async http client implementation for http4s clients",
    startYear := Some(2016),
    libraryDependencies ++= Seq(
      Http4sPlugin.asyncHttpClient,
      fs2ReactiveStreams,
      nettyBuffer,
      nettyCodecHttp,
      reactiveStreams,
    )
  )
  .dependsOn(core, testing % "test->test", client % "compile;test->test")

lazy val jettyClient = libraryProject("jetty-client")
  .settings(
    description := "jetty implementation for http4s clients",
    startYear := Some(2018),
    libraryDependencies ++= Seq(
      Http4sPlugin.jettyClient,
      jettyHttp,
      jettyUtil,
    ),
  )
  .dependsOn(core, testing % "test->test", client % "compile;test->test")

lazy val okHttpClient = libraryProject("okhttp-client")
  .settings(
    description := "okhttp implementation for http4s clients",
    startYear := Some(2018),
    libraryDependencies ++= Seq(
      Http4sPlugin.okhttp,
      okio,
    ),
  )
  .dependsOn(core, testing % "test->test", client % "compile;test->test")

lazy val servlet = libraryProject("servlet")
  .settings(
    description := "Portable servlet implementation for http4s servers",
    startYear := Some(2013),
    libraryDependencies ++= Seq(
      javaxServletApi % Provided,
      jettyServer % Test,
      jettyServlet % Test,
    ),
  )
  .dependsOn(server % "compile;test->test")

lazy val jetty = libraryProject("jetty")
  .settings(
    description := "Jetty implementation for http4s servers",
    startYear := Some(2014),
    libraryDependencies ++= Seq(
      jettyHttp2Server,
      jettyServer,
      jettyServlet,
      jettyUtil,
    )
  )
  .dependsOn(servlet % "compile;test->test", theDsl % "test->test")

lazy val tomcat = libraryProject("tomcat")
  .settings(
    description := "Tomcat implementation for http4s servers",
    startYear := Some(2014),
    libraryDependencies ++= Seq(
      tomcatCatalina,
      tomcatCoyote,
      tomcatUtilScan,
    )
  )
  .dependsOn(servlet % "compile;test->test")

// `dsl` name conflicts with modern SBT
lazy val theDsl = libraryProject("dsl")
  .settings(
    description := "Simple DSL for writing http4s services",
    startYear := Some(2013),
  )
  .dependsOn(core, testing % "test->test")

lazy val jawn = libraryProject("jawn")
  .settings(
    description := "Base library to parse JSON to various ASTs for http4s",
    startYear := Some(2014),
    libraryDependencies ++= Seq(
      jawnFs2,
      jawnParser,
    )
  )
  .dependsOn(core, testing % "test->test")

lazy val argonaut = libraryProject("argonaut")
  .settings(
    description := "Provides Argonaut codecs for http4s",
    startYear := Some(2014),
    libraryDependencies ++= Seq(
      Http4sPlugin.argonaut,
      argonautJawn
    )
  )
  .dependsOn(core, testing % "test->test", jawn % "compile;test->test")

lazy val boopickle = libraryProject("boopickle")
  .settings(
    description := "Provides Boopickle codecs for http4s",
    startYear := Some(2018),
    libraryDependencies ++= Seq(
      Http4sPlugin.boopickle,
    )
  )
  .dependsOn(core, testing % "test->test")

lazy val circe = libraryProject("circe")
  .settings(
    description := "Provides Circe codecs for http4s",
    startYear := Some(2015),
    libraryDependencies ++= Seq(
      circeCore,
      circeJawn,
      circeTesting % Test
    )
  )
  .dependsOn(core, testing % "test->test", jawn % "compile;test->test")

lazy val json4s = libraryProject("json4s")
  .settings(
    description := "Base library for json4s codecs for http4s",
    startYear := Some(2014),
    libraryDependencies ++= Seq(
      jawnJson4s,
      json4sCore,
    ),
  )
  .dependsOn(jawn % "compile;test->test")

lazy val json4sNative = libraryProject("json4s-native")
  .settings(
    description := "Provides json4s-native codecs for http4s",
    startYear := Some(2014),
    libraryDependencies ++= Seq(
      Http4sPlugin.json4sNative,
    )
  )
  .dependsOn(json4s % "compile;test->test")

lazy val json4sJackson = libraryProject("json4s-jackson")
  .settings(
    description := "Provides json4s-jackson codecs for http4s",
    startYear := Some(2014),
    libraryDependencies ++= Seq(
      Http4sPlugin.json4sJackson,
    )
  )
  .dependsOn(json4s % "compile;test->test")

lazy val playJson = libraryProject("play-json")
  .settings(
    description := "Provides Play json codecs for http4s",
    startYear := Some(2018),
    libraryDependencies ++= Seq(
      jawnPlay,
      Http4sPlugin.playJson,
    ),
  )
  .dependsOn(jawn % "compile;test->test")

lazy val scalaXml = libraryProject("scala-xml")
  .settings(
    description := "Provides scala-xml codecs for http4s",
    startYear := Some(2014),
    libraryDependencies ++= Seq(
      Http4sPlugin.scalaXml,
    ),
  )
  .dependsOn(core, testing % "test->test")

lazy val twirl = http4sProject("twirl")
  .settings(
    description := "Twirl template support for http4s",
    startYear := Some(2014),
    TwirlKeys.templateImports := Nil
  )
  .enablePlugins(SbtTwirl)
  .dependsOn(core, testing % "test->test")

lazy val scalatags = http4sProject("scalatags")
  .settings(
    description := "Scalatags template support for http4s",
    startYear := Some(2018),
    libraryDependencies ++= Seq(
      scalatagsApi,
    )
  )
  .dependsOn(core, testing % "test->test")

lazy val bench = http4sProject("bench")
  .enablePlugins(JmhPlugin)
  .enablePlugins(NoPublishPlugin)
  .settings(
    description := "Benchmarks for http4s",
    startYear := Some(2015),
    libraryDependencies += circeParser,
    undeclaredCompileDependenciesTest := {},
    unusedCompileDependenciesTest := {},
  )
  .dependsOn(core, circe)

lazy val docs = http4sProject("docs")
  .enablePlugins(
    GhpagesPlugin,
    HugoPlugin,
    NoPublishPlugin,
    ScalaUnidocPlugin,
    MdocPlugin
  )
  .settings(docsProjectSettings)
  .settings(
    libraryDependencies ++= Seq(
      circeGeneric,
      circeLiteral,
      cryptobits
    ),
    description := "Documentation for http4s",
    startYear := Some(2013),
    autoAPIMappings := true,
    ScalaUnidoc / unidoc / unidocProjectFilter := inAnyProject --
      inProjects( // TODO would be nice if these could be introspected from noPublishSettings
        bench,
        examples,
        examplesBlaze,
        examplesDocker,
        examplesJetty,
        examplesTomcat,
        examplesWar,
        scalafixInput,
        scalafixOutput,
        scalafixRules,
        scalafixTests
      ),
    mdocIn := (sourceDirectory in Compile).value / "mdoc",
    makeSite := makeSite.dependsOn(mdoc.toTask(""), http4sBuildData).value,
    fatalWarningsInCI := false,
    Hugo / baseURL := {
      val docsPrefix = extractDocsPrefix(version.value)
      if (isCi.value) new URI(s"https://http4s.org${docsPrefix}")
      else new URI(s"http://127.0.0.1:${previewFixedPort.value.getOrElse(4000)}${docsPrefix}")
    },
    siteMappings := {
      val docsPrefix = extractDocsPrefix(version.value)
      for ((f, d) <- siteMappings.value) yield (f, docsPrefix + "/" + d)
    },
    siteMappings ++= {
      val docsPrefix = extractDocsPrefix(version.value)
      for ((f, d) <- (ScalaUnidoc / packageDoc / mappings).value)
        yield (f, s"$docsPrefix/api/$d")
    },
    ghpagesCleanSite / includeFilter := {
      new FileFilter {
        val docsPrefix = extractDocsPrefix(version.value)
        def accept(f: File) =
          f.getCanonicalPath.startsWith(
            (ghpagesRepository.value / s"${docsPrefix}").getCanonicalPath)
      }
    },
    apiMappings ++= {
      ScaladocApiMapping.mappings(
        (ScalaUnidoc / unidoc / unidocAllClasspaths).value, scalaBinaryVersion.value
      )
    }
  )
  .dependsOn(client, core, theDsl, blazeServer, blazeClient, circe, dropwizardMetrics, prometheusMetrics)

lazy val website = http4sProject("website")
  .enablePlugins(HugoPlugin, GhpagesPlugin, NoPublishPlugin)
  .settings(docsProjectSettings)
  .settings(
    description := "Common area of http4s.org",
    startYear := Some(2013),
    Hugo / baseURL := {
      if (isCi.value) new URI(s"https://http4s.org")
      else new URI(s"http://127.0.0.1:${previewFixedPort.value.getOrElse(4000)}")
    },
    makeSite := makeSite.dependsOn(http4sBuildData).value,
    // all .md|markdown files go into `content` dir for hugo processing
    ghpagesNoJekyll := true,
    ghpagesCleanSite / excludeFilter  :=
      new FileFilter {
        val v = ghpagesRepository.value.getCanonicalPath + "/v"
        def accept(f: File) =
          f.getCanonicalPath.startsWith(v) &&
            f.getCanonicalPath.charAt(v.size).isDigit
      }
  )

lazy val examples = http4sProject("examples")
  .enablePlugins(NoPublishPlugin)
  .settings(
    description := "Common code for http4s examples",
    startYear := Some(2013),
    libraryDependencies ++= Seq(
      circeGeneric % Runtime,
      logbackClassic % Runtime
    ),
    TwirlKeys.templateImports := Nil,
  )
  .dependsOn(server, dropwizardMetrics, theDsl, circe, scalaXml, twirl)
  .enablePlugins(SbtTwirl)

lazy val examplesBlaze = exampleProject("examples-blaze")
  .enablePlugins(AlpnBootPlugin)
  .settings(Revolver.settings)
  .settings(
    description := "Examples of http4s server and clients on blaze",
    startYear := Some(2013),
    fork := true,
    libraryDependencies ++= Seq(
      circeGeneric,
    ),
  )
  .dependsOn(blazeServer, blazeClient)

lazy val examplesEmber = exampleProject("examples-ember")
  .settings(Revolver.settings)
  .settings(
    description := "Examples of http4s server and clients on blaze",
    startYear := Some(2020),
    fork := true,
  )
  .dependsOn(emberServer, emberClient)

lazy val examplesDocker = http4sProject("examples-docker")
  .in(file("examples/docker"))
  .enablePlugins(JavaAppPackaging, DockerPlugin, NoPublishPlugin)
  .settings(
    description := "Builds a docker image for a blaze-server",
    startYear := Some(2017),
    Docker / packageName := "http4s/blaze-server",
    Docker / maintainer := "http4s",
    dockerUpdateLatest := true,
    dockerExposedPorts := List(8080),
  )
  .dependsOn(blazeServer, theDsl)

lazy val examplesJetty = exampleProject("examples-jetty")
  .settings(Revolver.settings)
  .settings(
    description := "Example of http4s server on Jetty",
    startYear := Some(2014),
    fork := true,
    reStart / mainClass := Some("com.example.http4s.jetty.JettyExample"),
  )
  .dependsOn(jetty)

lazy val examplesTomcat = exampleProject("examples-tomcat")
  .settings(Revolver.settings)
  .settings(
    description := "Example of http4s server on Tomcat",
    startYear := Some(2014),
    fork := true,
    reStart / mainClass := Some("com.example.http4s.tomcat.TomcatExample"),
  )
  .dependsOn(tomcat)

// Run this with jetty:start
lazy val examplesWar = exampleProject("examples-war")
  .enablePlugins(JettyPlugin)
  .settings(
    description := "Example of a WAR deployment of an http4s service",
    startYear := Some(2014),
    fork := true,
    libraryDependencies += javaxServletApi % Provided,
    Jetty / containerLibs := List(jettyRunner),
  )
  .dependsOn(servlet)

lazy val scalafixSettings: Seq[Setting[_]] = Seq(
  developers ++= List(
    Developer(
      "amarrella",
      "Alessandro Marrella",
      "hello@alessandromarrella.com",
      url("https://alessandromarrella.com")
    ),
    Developer(
      "satorg",
      "Sergey Torgashov",
      "satorg@gmail.com",
      url("https://github.com/satorg")
    ),
  ),
  addCompilerPlugin(scalafixSemanticdb),
  scalacOptions += "-Yrangepos",
  mimaPreviousArtifacts := Set.empty,
  startYear := Some(2018)
)

lazy val scalafixRules = project
  .in(file("scalafix/rules"))
  .settings(scalafixSettings)
  .settings(
    moduleName := "http4s-scalafix",
    libraryDependencies += "ch.epfl.scala" %% "scalafix-core" % V.scalafix,
  )
  .enablePlugins(AutomateHeaderPlugin)

lazy val scalafixInput = project
  .in(file("scalafix/input"))
  .settings(scalafixSettings)
  .settings(
    libraryDependencies ++= List(
      "http4s-blaze-client",
      "http4s-blaze-server",
      "http4s-client",
      "http4s-core",
      "http4s-dsl",
    ).map("org.http4s" %% _ % "0.21.14"),
    // TODO: I think these are false positives
    unusedCompileDependenciesFilter -= moduleFilter(organization = "org.http4s"),
    scalacOptions -= "-Xfatal-warnings",
    scalacOptions ~= { _.filterNot(_.startsWith("-Wunused:")) },
    excludeFilter in headerSources := { _ => true },
  )
  // Syntax matters as much as semantics here.
  .enablePlugins(NoPublishPlugin)
  .disablePlugins(ScalafmtPlugin)

lazy val scalafixOutput = project
  .in(file("scalafix/output"))
  .settings(scalafixSettings)
  .settings(
    skip in compile := true,
    Compile / doc / sources := Nil,
    excludeFilter in headerSources := { _ => true },
  )
  // Auto-formatting prevents the tests from passing
  .enablePlugins(NoPublishPlugin)
  .disablePlugins(ScalafmtPlugin)

lazy val scalafixTests = project
  .in(file("scalafix/tests"))
  .settings(commonSettings)
  .settings(scalafixSettings)
  .settings(
    skip in publish := true,
    libraryDependencies += "ch.epfl.scala" % "scalafix-testkit" % V.scalafix % Test cross CrossVersion.full,
    Compile / compile :=
      (Compile / compile).dependsOn(scalafixInput / Compile / compile).value,
    scalafixTestkitOutputSourceDirectories :=
      (scalafixOutput / Compile / sourceDirectories).value,
    scalafixTestkitInputSourceDirectories :=
      (scalafixInput / Compile / sourceDirectories).value,
    scalafixTestkitInputClasspath :=
      (scalafixInput / Compile / fullClasspath).value,
  )
  .dependsOn(scalafixRules)
  .enablePlugins(NoPublishPlugin)
  .enablePlugins(ScalafixTestkitPlugin)
  .enablePlugins(AutomateHeaderPlugin)

def http4sProject(name: String) =
  Project(name, file(name))
    .settings(commonSettings)
    .settings(
      moduleName := s"http4s-$name",
      Test / testOptions += Tests.Argument(TestFrameworks.Specs2, "showtimes", "failtrace"),
      testFrameworks += new TestFramework("munit.Framework"),
      initCommands()
    )
    .enablePlugins(Http4sPlugin)

def libraryProject(name: String) = http4sProject(name)

def exampleProject(name: String) =
  http4sProject(name)
    .in(file(name.replace("examples-", "examples/")))
    .enablePlugins(NoPublishPlugin)
    .settings(libraryDependencies += logbackClassic % Runtime)
    .dependsOn(examples)

lazy val commonSettings = Seq(
  Compile / doc / scalacOptions += "-no-link-warnings",
  libraryDependencies ++= Seq(
    catsEffectTestingSpecs2,
    catsLaws,
    disciplineSpecs2,
    logbackClassic,
    scalacheck,
    specs2Core.withDottyCompat(scalaVersion.value),
    specs2MatcherExtra.withDottyCompat(scalaVersion.value),
  ).map(_ % Test),
  libraryDependencies ++= {
    if (isDotty.value)
      libraryDependencies.value
    else
      // These are going to be a problem
      Seq(
        specs2Cats,
        specs2Scalacheck
      ).map(_ % Test)
  },
  apiURL := Some(url(s"https://http4s.org/v${baseVersion.value}/api")),
)

def initCommands(additionalImports: String*) =
  initialCommands := (List(
    "fs2._",
    "cats._",
    "cats.data._",
    "cats.effect._",
    "cats.implicits._"
  ) ++ additionalImports).mkString("import ", ", ", "")

// Everything is driven through release steps and the http4s* variables
// This won't actually release unless on Travis.
addCommandAlias("ci", ";clean ;release with-defaults")<|MERGE_RESOLUTION|>--- conflicted
+++ resolved
@@ -103,12 +103,8 @@
       log4s,
       scodecBits,
       slf4jApi, // residual dependency from macros
-<<<<<<< HEAD
       // unique, // temporarily inlined
       // vault,  // temporarily inlined
-=======
-      // vault, inlined pending -M2 and -M3 release
->>>>>>> d1a2b53d
     ),
     libraryDependencies ++= {
       if (isDotty.value) Seq.empty
