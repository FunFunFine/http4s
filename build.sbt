--- conflicted
+++ resolved
@@ -4,7 +4,7 @@
 import scala.xml.transform.{RewriteRule, RuleTransformer}
 
 // Global settings
-ThisBuild / crossScalaVersions := Seq(scala_212, scala_213)
+ThisBuild / crossScalaVersions := Seq(scala_212, scala_213, "3.0.0-M1")
 ThisBuild / scalaVersion := (ThisBuild / crossScalaVersions).value.filter(_.startsWith("2.")).last
 ThisBuild / baseVersion := "0.21"
 ThisBuild / publishGithubUser := "rossabaker"
@@ -68,15 +68,10 @@
   .aggregate(modules: _*)
 
 lazy val core = libraryProject("core")
-  .disablePlugins(SilencerPlugin)
   .enablePlugins(
     BuildInfoPlugin,
     MimeLoaderPlugin,
-<<<<<<< HEAD
-    SilencerPlugin2
-=======
     NowarnCompatPlugin,
->>>>>>> b7e8cbd3
   )
   .settings(
     description := "Core http4s library for servers and clients",
@@ -107,7 +102,6 @@
     },
     unusedCompileDependenciesFilter -= moduleFilter("org.scala-lang", "scala-reflect"),
     mimaBinaryIssueFilters ++= Seq(
-<<<<<<< HEAD
       ProblemFilters.exclude[DirectMissingMethodProblem]("org.http4s.parser.AdditionalRules.httpDate"),
       ProblemFilters.exclude[DirectMissingMethodProblem]("org.http4s.parser.HttpHeaderParser.DATE"),
       ProblemFilters.exclude[DirectMissingMethodProblem]("org.http4s.parser.HttpHeaderParser.ETAG"),
@@ -124,12 +118,9 @@
       ProblemFilters.exclude[DirectMissingMethodProblem]("org.http4s.parser.SimpleHeaders.LAST_MODIFIED"),
       ProblemFilters.exclude[DirectMissingMethodProblem]("org.http4s.parser.SimpleHeaders.RETRY_AFTER"),
       ProblemFilters.exclude[MissingClassProblem]("org.http4s.HttpVersion$Parser"),
-      ProblemFilters.exclude[MissingClassProblem]("org.http4s.parser.AdditionalRules$"),
-=======
-      // These were private[this], surfaced by 2.13.4's exhaustiveness checker
       ProblemFilters.exclude[MissingClassProblem]("org.http4s.headers.Forwarded$Node$Port$C"),
       ProblemFilters.exclude[MissingClassProblem]("org.http4s.headers.Forwarded$Node$Port$C$"),
->>>>>>> b7e8cbd3
+      ProblemFilters.exclude[MissingClassProblem]("org.http4s.parser.AdditionalRules$"),
     ),
   )
 
@@ -805,17 +796,6 @@
 
 lazy val commonSettings = Seq(
   Compile / doc / scalacOptions += "-no-link-warnings",
-<<<<<<< HEAD
-  scalacOptions ++= {
-    if (isDotty.value) Seq("-language:implicitConversions")
-    else Seq.empty
-  },
-  javacOptions ++= Seq(
-    "-Xlint:deprecation",
-    "-Xlint:unchecked"
-  ),
-=======
->>>>>>> b7e8cbd3
   libraryDependencies ++= Seq(
     catsEffectTestingSpecs2,
     catsLaws,
