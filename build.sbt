--- conflicted
+++ resolved
@@ -58,32 +58,6 @@
   )
   .aggregate(modules: _*)
 
-<<<<<<< HEAD
-=======
-lazy val thirteen = project
-  .enablePlugins(PrivateProjectPlugin)
-  .settings(
-    crossScalaVersions := Nil
-  )
-  .aggregate(
-    modules.filterNot {
-      case LocalProject("boopickle") => true
-      case LocalProject("mimedb-generator") => true
-      case _ => false
-    }: _*
-  )
-
-val scala_212 = "2.12.9"
-val scala_211 = "2.11.12"
-
-lazy val crossScalaAll = Seq(
-  crossScalaVersions := Seq(scala_212, scala_211)
-)
-lazy val crossScalaNo213 = Seq(
-  crossScalaVersions := Seq(scala_212, scala_211)
-)
->>>>>>> 8d841597
-
 lazy val core = libraryProject("core")
   .enablePlugins(
     BuildInfoPlugin,
