/*
 * Copyright 2014 http4s.org
 *
 * Licensed under the Apache License, Version 2.0 (the "License");
 * you may not use this file except in compliance with the License.
 * You may obtain a copy of the License at
 *
 *     http://www.apache.org/licenses/LICENSE-2.0
 *
 * Unless required by applicable law or agreed to in writing, software
 * distributed under the License is distributed on an "AS IS" BASIS,
 * WITHOUT WARRANTIES OR CONDITIONS OF ANY KIND, either express or implied.
 * See the License for the specific language governing permissions and
 * limitations under the License.
 */

package org.http4s.blaze
package client

import cats.effect._
import cats.syntax.all._
import com.sun.net.httpserver.HttpHandler
import javax.net.ssl.SSLContext
import org.http4s._
import org.http4s.blaze.util.TickWheelExecutor
import org.http4s.client.ServerScaffold
import org.http4s.client.testroutes.GetRoutes
import scala.concurrent.duration._

trait BlazeClientBase extends Http4sSuite {
  val tickWheel = new TickWheelExecutor(tick = 50.millis)

  def mkClient(
      maxConnectionsPerRequestKey: Int,
      maxTotalConnections: Int = 5,
      responseHeaderTimeout: Duration = 30.seconds,
      requestTimeout: Duration = 45.seconds,
      chunkBufferMaxSize: Int = 1024,
      sslContextOption: Option[SSLContext] = Some(bits.TrustingSslContext)
  ) = {
    val builder: BlazeClientBuilder[IO] =
      BlazeClientBuilder[IO](munitExecutionContext)
        .withCheckEndpointAuthentication(false)
        .withResponseHeaderTimeout(responseHeaderTimeout)
        .withRequestTimeout(requestTimeout)
        .withMaxTotalConnections(maxTotalConnections)
        .withMaxConnectionsPerRequestKey(Function.const(maxConnectionsPerRequestKey))
        .withChunkBufferMaxSize(chunkBufferMaxSize)
        .withScheduler(scheduler = tickWheel)

    val builderWithMaybeSSLContext: BlazeClientBuilder[IO] =
      sslContextOption.fold[BlazeClientBuilder[IO]](builder.withoutSslContext)(
        builder.withSslContext)

    builderWithMaybeSSLContext.resource
  }

  private def testHandler: HttpHandler = exchange => {
    val io = exchange.getRequestMethod match {
      case "GET" =>
        val path = exchange.getRequestURI.getPath
        GetRoutes.getPaths.get(path) match {
          case Some(responseIO) =>
            responseIO.flatMap { resp =>
              val prelude = IO.blocking {
                resp.headers.foreach { h =>
                  if (h.name =!= headers.`Content-Length`.name)
                    exchange.getResponseHeaders.add(h.name.toString, h.value)
                }
                exchange.sendResponseHeaders(resp.status.code, resp.contentLength.getOrElse(0L))
              }
              val body =
                resp.body
                  .evalMap { byte =>
                    IO.blocking(exchange.getResponseBody.write(Array(byte)))
                  }
                  .compile
                  .drain
              val flush = IO.blocking(exchange.getResponseBody.flush())
              val close = IO.blocking(exchange.close())
              (prelude *> body *> flush).guarantee(close)
            }
          case None =>
            IO.blocking {
              exchange.sendResponseHeaders(404, -1)
              exchange.close()
            }
        }
      case "POST" =>
        IO.blocking {
          exchange.sendResponseHeaders(204, -1)
          exchange.close()
        }
<<<<<<< HEAD
=======

      override def doPost(req: HttpServletRequest, resp: HttpServletResponse): Unit =
        req.getRequestURI match {
          case "/respond-and-close-immediately" =>
            // We don't consume the req.getInputStream (the request entity). That means that:
            // - The client may receive the response before sending the whole request
            // - Jetty will send a "Connection: close" header and a TCP FIN+ACK along with the response, closing the connection.
            resp.getOutputStream.print("a")
            resp.setStatus(Status.Ok.code)

          case "/respond-and-close-immediately-no-body" =>
            // We don't consume the req.getInputStream (the request entity). That means that:
            // - The client may receive the response before sending the whole request
            // - Jetty will send a "Connection: close" header and a TCP FIN+ACK along with the response, closing the connection.
            resp.setStatus(Status.Ok.code)
          case "/process-request-entity" =>
            // We wait for the entire request to arrive before sending a response. That's how servers normally behave.
            var result: Int = 0
            while (result != -1)
              result = req.getInputStream.read()
            resp.setStatus(Status.Ok.code)
        }

>>>>>>> fcd93e90
    }
    io.start.unsafeRunAndForget()
  }

  val server = resourceSuiteFixture("http", ServerScaffold[IO](2, false, testHandler))
  val secureServer = resourceSuiteFixture("https", ServerScaffold[IO](1, true, testHandler))
}<|MERGE_RESOLUTION|>--- conflicted
+++ resolved
@@ -87,36 +87,33 @@
             }
         }
       case "POST" =>
+        exchange.getRequestURI.getPath match {
+          case "/respond-and-close-immediately" =>
+            // We don't consume the req.getInputStream (the request entity). That means that:
+            // - The client may receive the response before sending the whole request
+            // - Jetty will send a "Connection: close" header and a TCP FIN+ACK along with the response, closing the connection.
+            exchange.sendResponseHeaders(200, 1L)
+            exchange.getResponseBody.write(Array("a".toByte))
+            exchange.getResponseBody.flush()
+            exchange.close()
+          case "/respond-and-close-immediately-no-body" =>
+            // We don't consume the req.getInputStream (the request entity). That means that:
+            // - The client may receive the response before sending the whole request
+            // - Jetty will send a "Connection: close" header and a TCP FIN+ACK along with the response, closing the connection.
+            exchange.sendResponseHeaders(204, 0L)
+            exchange.close()
+          case "/process-request-entity" =>
+            // We wait for the entire request to arrive before sending a response. That's how servers normally behave.
+            var result: Int = 0
+            while (result != -1)
+              result = exchange.getRequestBody.read()
+            exchange.sendResponseHeaders(204, 0L)
+            exchange.close()
+        }
         IO.blocking {
           exchange.sendResponseHeaders(204, -1)
           exchange.close()
         }
-<<<<<<< HEAD
-=======
-
-      override def doPost(req: HttpServletRequest, resp: HttpServletResponse): Unit =
-        req.getRequestURI match {
-          case "/respond-and-close-immediately" =>
-            // We don't consume the req.getInputStream (the request entity). That means that:
-            // - The client may receive the response before sending the whole request
-            // - Jetty will send a "Connection: close" header and a TCP FIN+ACK along with the response, closing the connection.
-            resp.getOutputStream.print("a")
-            resp.setStatus(Status.Ok.code)
-
-          case "/respond-and-close-immediately-no-body" =>
-            // We don't consume the req.getInputStream (the request entity). That means that:
-            // - The client may receive the response before sending the whole request
-            // - Jetty will send a "Connection: close" header and a TCP FIN+ACK along with the response, closing the connection.
-            resp.setStatus(Status.Ok.code)
-          case "/process-request-entity" =>
-            // We wait for the entire request to arrive before sending a response. That's how servers normally behave.
-            var result: Int = 0
-            while (result != -1)
-              result = req.getInputStream.read()
-            resp.setStatus(Status.Ok.code)
-        }
-
->>>>>>> fcd93e90
     }
     io.start.unsafeRunAndForget()
   }
