--- conflicted
+++ resolved
@@ -157,13 +157,8 @@
         next.flatMap{ rr =>
           val bodyTask = getChunkEncoder(req, mustClose, rr)
             .writeProcess(req.body)
-<<<<<<< HEAD
             .handle { case EOF => false } // If we get a pipeline closed, we might still be good. Check response
-          val respTask = receiveResponse(mustClose)
-=======
-            .handle { case EOF => () } // If we get a pipeline closed, we might still be good. Check response
           val respTask = receiveResponse(mustClose, doesntHaveBody = req.method == Method.HEAD)
->>>>>>> 90b0efe2
           Task.taskInstance.mapBoth(bodyTask, respTask)((_,r) => r)
             .handleWith { case t =>
               fatalError(t, "Error executing request")
