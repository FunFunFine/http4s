--- conflicted
+++ resolved
@@ -86,24 +86,9 @@
               .runRequest(req)
               .map { response: Resource[F, Response[F]] =>
                 response.flatMap(r =>
-                  Resource.makeCase(F.pure(r)) {
-                    case (_, ExitCase.Completed) =>
-                      manager.release(next.connection)
-                    case _ =>
-                      manager.invalidate(next.connection)
-                  })
+                  Resource.make(F.pure(r))(_ => manager.release(next.connection))
+                )
               }
-<<<<<<< HEAD
-              val res: F[Resource[F, Response[F]]] = next.connection
-                .runRequest(req, idleTimeoutF)
-                .map { response: Resource[F, Response[F]] =>
-                  response.flatMap(r =>
-                    Resource.make(F.pure(r))(_ =>
-                      F.delay(stageOpt.foreach(_.removeStage()))
-                        .guarantee(manager.release(next.connection))))
-                }
-=======
->>>>>>> d9ed72e1
 
             responseHeaderTimeout match {
               case responseHeaderTimeout: FiniteDuration =>
