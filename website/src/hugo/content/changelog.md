---
menu: main
weight: 101
title: Changelog
---

Maintenance branches are merged before each new release. This change log is
ordered chronologically, so each release contains all changes described below
it.

<<<<<<< HEAD
# v1.0.0-M1 (unreleased)

This is the first milestone release in the 1.x series.
It is not binary compatible with prior releases.

## Breaking changes

* [#3174](https://github.com/http4s/http4s/pull/3174): Drop http4s-prometheus dependency on http4s-dsl
* [#2615](https://github.com/http4s/http4s/pull/2615): Model the `Server` header
* [#3206](https://github.com/http4s/http4s/pull/2615): Model the `Content-Location` header
* [#3264](https://github.com/http4s/http4s/pull/3264): Remove unused `EntityEncoder` argument in `PlayInstances`.
* [#3257](https://github.com/http4s/http4s/pull/3257): Make `SameSite` cookie attribute optional
* [#3291](https://github.com/http4s/http4s/pull/3291): Remove unused `F[_]` parameter from `Server`
* [#3241](https://github.com/http4s/http4s/pull/3241): Port all macros to blackbox in anticipation of Dotty support
* [#3323](https://github.com/http4s/http4s/pull/3323): Drop deprecated `ArbitraryInstances#charsetRangesNoQuality`
* [#3322](https://github.com/http4s/http4s/pull/3322): Drop deprecated `getAs` and `prepAs` methods from `Client`
* [#3371](https://github.com/http4s/http4s/pull/3271): In http4s-metrics, add `rootCause` field to `TerminationType.Abnormal` and `TerminationType.Error`.  Add `TerminationType.Canceled`
* [#3335](https://github.com/http4s/http4s/pull/3335): Remove unused `Bracket` instance in `Client#translate`

## Enhancements

* [#3320](https://github.com/http4s/http4s/pull/3320): Reimplement `Media#as` with `F.rethrow`

## Dependency updates

* async-http-client-2.11.0
=======
# v0.21.5 (2010-06-24)

This release is fully backward compatible with 0.21.4.

## New modules

* [#3372](https://github.com/http4s/http4s/pull/3372): `http4s-scalafix`: starting with this release, we have integrated Scalafix rules into the build.  All our Scalafix rules will be published as both snapshots and with core releases.  The http4s-scalafix version is equivalent to the output version of the scalafix rules.  The scalafix rules are intended to assist migrations with deprecations (within this series) and breaking changes (in the upcoming push to 1.0).

## Bugfixes

* [#3476](https://github.com/http4s/http4s/pull/3476): Fix crash of `GZip` client middleware on responses to `HEAD` requests
* [#3488](https://github.com/http4s/http4s/pull/3488): Don't call `toString` on input of `ResponseLogger` on cancellation. The input is usually a `Request`. We filter a set of default sensitive headers in `Request#toString`, but custom headers can also be sensitive and could previously be leaked by this middleware.
* [#3521](https://github.com/http4s/http4s/pull/3521): In async-http-client, raise errors into response body stream when thrown after we've begun streaming. Previously, these errors were logged, but the response body was truncated with no value indicating failure.
* [#3520](https://github.com/http4s/http4s/pull/3520): When adding a query parameter to a `Uri` with a blank query string (i.e., the URI ends in '?'), don't prepend it with a `'&'` character. This is important in OAuth1 signing.
* [#3518](https://github.com/http4s/http4s/pull/3518): Fix `Cogen[ContentCoding]` in the testing arbitraries to respect the case-insensitivity of the coding field.
* [#3501](https://github.com/http4s/http4s/pull/3501): Explicitly use `Locale.ENGLISH` when comparing two `ContentCoding`'s coding fields. This only matters if your default locale has different casing semantics than English for HTTP token characters.

## Deprecations

* [#3441](https://github.com/http4s/http4s/pull/3441): Deprecate `org.http4s.util.threads`, which is not related to HTTP
* [#3442](https://github.com/http4s/http4s/pull/3442): Deprecate `org.http4s.util.hashLower`, which is not related to HTTP
* [#3466](https://github.com/http4s/http4s/pull/3466): Deprecate `util.decode`, which may loop infinitely on certain malformed input.  Deprecate `Media#bodyAsText` and `EntityDecoder.decodeString`, which may loop infinitely for charsets other than UTF-8.  The latter two methods are replaced by `Media#bodyText` and `EntityDecoder.decodeText`.
* [#3372](https://github.com/http4s/http4s/pull/3372): Deprecate `Client.fetch(request)(f)` in favor of `Client#run(request).use(f)`. This is to highlight the dangers of using `F.pure` or similar as `f`, which gives access to the body after the client may have recycled the connection.  For training and code reviewing purposes, it's easier to be careful with `Resource#use` than convenience methods like `fetch` that are `use` in disguise. This change can be fixed with our new http4s-scalafix.

## Enhancements

* [#3286](https://github.com/http4s/http4s/pull/3286): Add `httpRoutes` constructor for `Autoslash middleware`
* [#3382](https://github.com/http4s/http4s/pull/3382): Use more efficient String compiler in `EntityDecoder[F, String]`
* [#3439](https://github.com/http4s/http4s/pull/3439): Add `Hash[Method]` instance. See also [#3490](https://github.com/http4s/http4s/pull/3490).
* [#3438](https://github.com/http4s/http4s/pull/3438): Add `PRI` method
* [#3474](https://github.com/http4s/http4s/pull/3474): Add `httpApp` and `httpRoutes` constructors for `HeaderEcho` middleware
* [#3473](https://github.com/http4s/http4s/pull/3473): Add `httpApp` and `httpRoutes` constructors for `ErrorHandling` middleware
* [#3472](https://github.com/http4s/http4s/pull/3472): Add `httpApp` and `httpRoutes` constructors for `EntityLimiter` middleware
* [#3487](https://github.com/http4s/http4s/pull/3487): Add new `RequestID` middleware.
* [#3515](https://github.com/http4s/http4s/pull/3472): Add `httpApp` and `httpRoutes` constructors for `ErrorAction` middleware
* [#3513](https://github.com/http4s/http4s/pull/3513): Add `httpRoutes` constructor for `DefaultHead`. Note that `httpApp` is not relevant.
* [#3497](https://github.com/http4s/http4s/pull/3497): Add `logBodyText` functions to `Logger` middleware to customize the logging of the bodies

## Documentation

* [#3358](https://github.com/http4s/http4s/pull/3358): Replaced tut with mdoc
* [#3421](https://github.com/http4s/http4s/pull/3421): New deployment tutorial, including GraalVM
* [#3404](https://github.com/http4s/http4s/pull/3404): Drop reference to http4s-argonaut61, which is unsupported.
* [#3465](https://github.com/http4s/http4s/pull/3465): Update sbt version used in `sbt new` command
* [#3489](https://github.com/http4s/http4s/pull/3489): Remove obsolete scaladoc about `Canceled` in blaze internals

## Internals

* [#3478](https://github.com/http4s/http4s/pull/3478): Refactor `logMessage` in client and server logging middlewares

## Dependency updates

* scala-2.13.2
* boopickle-1.3.3
* fs2-2.4.2
* metrics-4.1.9 (Dropwizard)
* jetty-9.4.30
* json4s-3.6.9
* log4cats-1.1.1
* okhttp-4.7.2
* scalafix-0.9.17
* scalatags-0.9.1
* tomcat-9.0.36
>>>>>>> d567eb27

# v0.21.4 (2020-04-28)

This release is fully backward compatible with 0.21.3.

## Bugfixes

* [#3338](https://github.com/http4s/http4s/pull/3338): Avoid incorrectly responding with an empty body in http4s-async-http-client

## Enhancements

* [#3303](https://github.com/http4s/http4s/pull/3303): In blaze, cache `Date` header value 
* [#3350](https://github.com/http4s/http4s/pull/3350): Use stable host address in `ConnectionFailure` message. Makes code more portable post-JDK11.

## Deprecation

* [#3361](https://github.com/http4s/http4s/pull/3361): Deprecate the `org.http4s.util.execution` package.

## Documentation

* [#3279](https://github.com/http4s/http4s/pull/3279): Improve Prometheus middleware usage example

## Dependency updates

* fs2-2.3.0
* okhttp-4.5.0
* scalafix-0.9.12
* scala-xml-1.3.0
* specs2-4.9.3

# v0.20.23 (2020-04-28)

This release restores backward compatibility with the 0.20 series.
This is the final planned release in the 0.20 series.

## Compatibility

* [#3362](https://github.com/http4s/http4s/pull/3362): Restores binary compatibility in http4s-jetty back to 0.20.21.

# v0.20.22 (2020-04-28)

This release is backward compatible with 0.20, except for http4s-jetty.
This incompatibility will be corrected in 0.20.23.

## Breaking changes

* [#3333](https://github.com/http4s/http4s/pull/3333): Add Http2c support to jetty-server. This accidentally broke binary compatibility, and will be patched in v0.20.23.

## Bugfixes

* [#3326](https://github.com/http4s/http4s/pull/3326): In `WebjarService`, do not use OS-specific directory separators
* [#3331](https://github.com/http4s/http4s/pull/3326): In `FileService`, serve index.html if request points to directory

## Enhancements

* [#3327](https://github.com/http4s/http4s/pull/3327): Add `httpRoutes` and `httpApp` convenience constructors to `Date` middleware
* [#3381](https://github.com/http4s/http4s/pull/3327): Add `httpRoutes` and `httpApp` convenience constructors to `CORS` middleware
* [#3298](https://github.com/http4s/http4s/pull/3298): In `Logger` client and server middlewares, detect any media types ending in `+json` as non-binary

## Deprecations

* [#3330](https://github.com/http4s/http4s/pull/3330): Deprecate `BlazeServerBuilder#apply()` in favor of passing an `ExecutionContext` explicitly.  Formerly, `ExecutionContext.global` was referenced by the default builder, and would spin up its thread pool even if the app never used the global execution context.
* [#3361](https://github.com/http4s/http4s/pull/3361): Deprecate `org.http4s.util.bug`, which is for internal use only.

## Backports

These appeared in previous releases, but have been backported to 0.20.x

* [#2591](https://github.com/http4s/http4s/pull/2591): Change literal interpolator macros to use unsafe methods to avoid triggering Wartremover's EitherProjectionPartial warning
* [#3115](https://github.com/http4s/http4s/pull/3115): Drop UTF-8 BOM when decoding
* [#3148](https://github.com/http4s/http4s/pull/3148): Add `HttpRoutes.strict`
* [#3185](https://github.com/http4s/http4s/pull/3185): In blaze, recover `EOF` on `bodyEncoder.write` to close connection
* [#3196](https://github.com/http4s/http4s/pull/3196): Add convenience functions to `Caching` middleware

## Build improvements

* Start testing on JDK14

## Dependency updates

* blaze-0.14.12
* metrics-4.1.6
* jetty-9.4.28.v20200408
* scala-2.12.11
* tomcat-9.0.34

# v0.21.3 (2020-04-02)

This release is fully backward compatible with 0.21.2.

# Bugfixes

* [#3243](https://github.com/http4s/http4s/pull/3243): Write ember-client request to socket before reading response

## Enhancements

* [#3196](https://github.com/http4s/http4s/pull/3196): Add convenience functions to `Caching` middleware. 
* [#3155](https://github.com/http4s/http4s/pull/3155): Internal `j.u.c.CompletionStage` conversions.

## Dependency updates

* cats-2.1.1
* okhttp-4.4.1

# v0.20.21 (2020-04-02)

This release is fully backward compatible with 0.20.20.

## Dependency updates

* argonaut-6.2.5
* jetty-9.4.27.v20200227
* metrics-4.1.5 (Dropwizard)
* tomcat-9.0.33

# v0.21.2 (2020-03-24)

This release is fully backward compatible with 0.21.1.

## Security fixes
* [GHSA-66q9-f7ff-mmx6](https://github.com/http4s/http4s/security/advisories/GHSA-66q9-f7ff-mmx6): Fixes a local file inclusion vulnerability in `FileService`, `ResourceService`, and `WebjarService`.
  * Request paths with `.`, `..`, or empty segments will now return a 400 in all three services.  Combinations of these could formerly be used to escape the configured roots and expose arbitrary local resources.
  * Request path segments are now percent-decoded to support resources with reserved characters in the name.

## Bug fixes

* [#3261](https://github.com/http4s/http4s/pull/3261): In async-http-client, fixed connection release when body isn't run, as well as thread affinity.

## Enhancements

* [#3253](https://github.com/http4s/http4s/pull/3253): Preparation for Dotty support. Should be invisible to end users, but calling out because it touches a lot.

# v0.20.20 (2020-03-24)

This release is fully backward compatible with 0.20.19.

## Security fixes
* [GHSA-66q9-f7ff-mmx6](https://github.com/http4s/http4s/security/advisories/GHSA-66q9-f7ff-mmx6): Fixes a local file inclusion vulnerability in `FileService`, `ResourceService`, and `WebjarService`.
  * Request paths with `.`, `..`, or empty segments will now return a 400 in all three services.  Combinations of these could formerly be used to escape the configured roots and expose arbitrary local resources.
  * Request path segments are now percent-decoded to support resources with reserved characters in the name.

## Enhancements

* [#3167](https://github.com/http4s/http4s/pull/3167): Add `MetricsOps.classifierFMethodWithOptionallyExcludedPath`.name.

# v0.18.26 (2020-03-24)

This release is fully backward compatible with 0.18.25.

## Security fixes
* [GHSA-66q9-f7ff-mmx6](https://github.com/http4s/http4s/security/advisories/GHSA-66q9-f7ff-mmx6): Fixes a local file inclusion vulnerability in `FileService`, `ResourceService`, and `WebjarService`.
  * Request paths with `.`, `..`, or empty segments will now return a 400 in all three services.  Combinations of these could formerly be used to escape the configured roots and expose arbitrary local resources.
  * Request path segments are now percent-decoded to support resources with reserved characters in the name.

# v0.21.1 (2020-02-13)

This release is fully backward compatible with v0.21.0, and includes all the changes from v0.20.18.

## Bug fixes

* [#3192](https://github.com/http4s/http4s/pull/3192): Parse `SameSite` cookie attribute and values case insensitively.

## Enhancements

* [#3185](https://github.com/http4s/http4s/pull/3185): In blaze-server, recover `EOF` to close the connection instead of catching it. This reduces log noise in Cats Effect implementations that wrap uncaught exceptions.

## Dependency updates

* jawn-fs2-1.0.0: We accidentally released v0.21.0 against an RC of jawn-fs2. This is fully compatible.

# v0.20.19 (2020-02-13)

This release is fully backward compatible with 0.20.18.

## Bugfixes

* [#3199](https://github.com/http4s/http4s/pull/3199): When `Uri#withPath` is called without a slash and an authority is defined, add a slash to separate them.

## Enhancements

* [#3199](https://github.com/http4s/http4s/pull/3199): 
  * New `addSegment` alias for `Uri#/`
  * New `Uri#addPath` function, which splits the path segments and adds each, URL-encoded.

# v0.20.18 (2020-02-13)

This release is fully backward compatible with 0.20.17.

## Bugfixes

* [#3178](https://github.com/http4s/http4s/pull/3178): In `TomcatBuilder`, use the correct values for the `clientAuth` connector attribute.
* [#3184](https://github.com/http4s/http4s/pull/3184): 
  * Parse cookie attribute names case insensitively.
  * Preserve multiple extended cookie attributes, delimited by a `';'`
  * Support cookie domains with a leading `'.'`

## Enhancements

* [#3190](https://github.com/http4s/http4s/pull/3190): Remove reflection from initialization of `HttpHeaderParser`. This allows modeled headers to be parsed when running on Graal. The change is fully transparent on the JVM.

## Dependency updates

* argonaut-6.2.4
* async-http-client-2.10.5
* tomcat-9.0.31

# v0.21.0 (2020-02-09)

This release is fully compatible with 0.21.0-RC4.  Future releases in the 0.21.x series will maintain binary compatibility with this release.  All users on the 0.20.x or earlier are strongly encouraged to upgrade.

## Dependency updates

* argonaut-6.2.4
* circe-0.13.0

# v0.21.0-RC5 (2020-02-08)

This release is binary compatible with 0.21.0-RC4.

We announced this as built on circe-0.13.0.  That was not correct, but is fixed in 0.21.0.

## Enhancements

* [#3148](https://github.com/http4s/http4s/pull/3148): Add `HttpRoutes.strict` and `ContextRoutes.strict` for routes that require only an `Applicative`, at the cost of evaluating `combineK`ed routes strictly.

## Dependency updates

* async-http-client-2.10.5
* cats-effect-2.1.1
* scalatags-0.8.5

# v0.21.0-RC4 (2020-02-04)

This release is binary incompatible with 0.21.0-RC2, but is source compatible.

## Breaking changes

### Binary

* [#3145](https://github.com/http4s/http4s/pull/3145): Relax constraints from `Effect` to `Sync` in `resourceService`, `fileService`, and `webjarService`.

# v0.21.0-RC3 (2020-02-03)

This release is binary incompatible with 0.21.0-RC2, but should be source compatible, with deprecations.

## Breaking changes

### Binary

* [#3126](https://github.com/http4s/http4s/pull/3126): Remove unnecessary `Applicative` constraints from http4s-circe
* [#3124](https://github.com/http4s/http4s/pull/3124): Relax constraints from `Effect` to `Sync` in `FileService`.
* [#3136](https://github.com/http4s/http4s/pull/3136): In `WebSocketBuilder`, add `filterPingPongs` parameter, default true.  When false, `send` and `receive` will see pings and pongs sent by the client.  The server still responds automatically to pings.  This change should be transparent to existing users.
* [#3138](https://github.com/http4s/http4s/pull/3124): Remove unnecessary `Applicative` constraints on `EntityEncoder` instances in several modules.

### Semantic
  
* [#3139](https://github.com/http4s/http4s/pull/3139): Changes `Router` to find the longest matching prefix by path segments rather than character-by-character.  This is arguably a bug fix.  The old behavior could cause unexpected matches, is inconsistent with the servlet mappings that inspired `Router`, and is unlikely to have been intentionally depended on.

### Deprecation

* [#3134](https://github.com/http4s/http4s/pull/3132): Deprecate `JettyBuilder#withSSLContext` in favor of new methods in favor of new `withSslContext*` methods.
* [#3132](https://github.com/http4s/http4s/pull/3132): Deprecate `BlazeServerBuilder#withSSLContext` and `BlazeServerBuilder#withSSL` in favor of new `withSslContext*` methods.
* [#3140](https://github.com/http4s/http4s/pull/3140): Deprecate `JettyBuilder#withSSL`, to match `BlazeServerBuilder`. It's still necessary in Tomcat, which doesn't take a `ServletContext`.  Deprecate `SSLConfig`, `KeyStoreBits`, and `SSLContextBits`, which had already been removed from public API.

## Bugfixes

* [#3140](https://github.com/http4s/http4s/pull/3140): In `TomcatBuilder`, fix mapping of `SSLClientAuthMode` to Tomcat's connector API.

## Enhancements

* [#3134](https://github.com/http4s/http4s/pull/3132): In `JettyBuilder`, add `withSslContext` and `withSslContextAndParameters` to permit full control of `SSLParameters`.  Add `withoutSsl`.
* [#3132](https://github.com/http4s/http4s/pull/3132): In `BlazeBuilder`, add `withSslContext` and `withSslContextAndParameters` to permit full control of `SSLParameters`.  Add `withoutSsl`.

## Dependency updates

* cats-effect-2.1.0
* fs2-2.2.2

# v0.21.0-RC2 (2020-01-27)

## Breaking changes

### Binary and source

* [#3110](https://github.com/http4s/http4s/pull/3110): Change `MessageFailure#toHttpResponse` to return a `Response[F]` instead of an `F[Response[F]]`, and relax constraints accordingly. Drops the `inHttpResponse` method.
* [#3107](https://github.com/http4s/http4s/pull/3107): Add `covary[F[_]]` method to `Media` types.  Should not break your source unless you have your own `Media` subclass, which you shouldn't.

### Binary only

* [#3098](https://github.com/http4s/http4s/pull/3098): Update `MimeDB` from IANA registry. 

### Deprecation

* [#3087](https://github.com/http4s/http4s/pull/3087): Deprecate the public http4s-testing module.  This was mostly Specs2 matchers, the majority of which block threads.  This is not to be confused with http4s-laws, which depends only on Discipline and is still maintained.

## Bugfixes

* [#3105](https://github.com/http4s/http4s/pull/3105): Fix "cannot have more than one pending write request" error in blaze-server web sockets.
* [#3115](https://github.com/http4s/http4s/pull/3115): Handle BOM at the head of a chunk in `decode`.

## Enhancements

* [#3106](https://github.com/http4s/http4s/pull/3106): Interrupt response body in `DefaultHead` middleware. This optimization saves us from draining a potentially large response body that, because `HEAD` is a safe method, should not have side effects.
* [#3095](https://github.com/http4s/http4s/pull/3095): Add `Request#asCurl` method to render a request as a curl command.  Renders the method, URI, and headers, but not yet the body.

# v0.20.17 (2020-01-25)

This release is fully compatible with 0.20.16.

## Bugfixes

* [#3105](https://github.com/http4s/http4s/pull/3105): Fix "cannot have more than one pending write request" error in blaze-server web sockets.

## Dependency updates

* simpleclient-0.8.1 (Prometheus)
  
# v0.18.25 (2020-01-21)

## Bug fixes
* [#3093](https://github.com/http4s/http4s/pull/3093): Backport [#3086](https://github.com/http4s/http4s/pull/3086): Fix connection leak in blaze-client pool manager when the next request in the queue is expired.

# v0.21.0-RC1 (2020-01-21)

## Breaking changes

* [#3012](https://github.com/http4s/http4s/pull/3012): Use `HttpApp` instead of `HttpRoutes` in `Http4sServlet`. The servlet builders themselves retain compatibility.
* [#3078](https://github.com/http4s/http4s/pull/3078): Wrap Java exceptions in `ConnectionFailure` when a blaze-client fails to establish a connection. This preserves information about which host could not be connected to.
* [#3062](https://github.com/http4s/http4s/pull/3062): http4s' JSON support is now built on jawn-1.0.0, which is a binary break from jawn-0.14.x.  This comes with a bump to circe-0.13.  Most circe-0.13 modules are binary compatible with circe-0.12, but note that circe-parser is not.
* [#3055](https://github.com/http4s/http4s/pull/3055): Add fs2-io's TLS support to ember-client.  The `sslContext: Option[(ExecutionContext, SSLContext)]` argument is replaced by a `tlsContext: Option[TLSContext]`.`

## Enhancements

* [#3004](https://github.com/http4s/http4s/pull/3004): Add `classloader` argument to `StaticFile.fromResource` 
* [#3007](https://github.com/http4s/http4s/pull/3007): Add `classloader` argument to `TomcatBuilder`
* [#3008](https://github.com/http4s/http4s/pull/3008): Consistently use `collection.Seq` across Scala versions in DSL
* [#3031](https://github.com/http4s/http4s/pull/3031): Relax `Router.apply` constraint from `Sync` to `Monad`
* [#2821](https://github.com/http4s/http4s/pull/2821): Add `Media` supertype of `Message` and `Part`, so multipart parts can use `EntityDecoder`s
* [#3021](https://github.com/http4s/http4s/pull/3021): Relax `Throttle.apply` constraint from `Sync` to `Monad`. Add a `mapK` operation to `TokenBucket`.
* [#3056](https://github.com/http4s/http4s/pull/3056): Add `streamJsonArrayEncoder*` operations to circe support, to encode a `Stream` of `A` to a JSON array, given an encoder for `A`.
* [#3053](https://github.com/http4s/http4s/pull/3053): Remove unneeded `Functor[G]` constraint on `HeaderEcho.apply`.
* [#3054](https://github.com/http4s/http4s/pull/3054): Add `SameSite` cookie support
* [#2518](https://github.com/http4s/http4s/pull/2518): Add `status` methods to `Client` that take a `String` or `Uri`
* [#3069](https://github.com/http4s/http4s/pull/3069): Add `ContextMiddleware.const` function
* [#3070](https://github.com/http4s/http4s/pull/3070): Add `NonEmptyTraverse` instance to `ContextRequest`
* [#3060](https://github.com/http4s/http4s/pull/3060): Stop mixing context bounds and implicits in `CirceInstances`.
* [#3024](https://github.com/http4s/http4s/pull/3024): Add `withQueryParams` and `withMultiValueQueryParams` to `QueryOps`
* [#3092](https://github.com/http4s/http4s/pull/3092): Add TLS support to ember-server via fs2-io.

## Dependency updates

* cats-2.1.0
* circe-0.13.0-RC1
* fs2-2.2.0
* jawn-1.0.0
* jawn-fs2-1.0.0-RC2
* okhttp-4.3.1
* play-json-2.8.1
* scalacheck-1.14.3
* scalatags-0.8.4
* specs2-4.8.3

# v0.20.16 (2020-01-21)

## Bugfixes

* [#3086](https://github.com/http4s/http4s/pull/3086): Fix connection leak in blaze-client pool manager when the next request in the queue is expired.

## Breaking changes

* [#3053](https://github.com/http4s/http4s/pull/3053): Deprecate `HttpDate.now`, which is not referentially transparent. Prefer `HttpDate.current`.

## Enhancements

* [#3049](https://github.com/http4s/http4s/pull/3049): Add new `Date` server middleware
* [#3051](https://github.com/http4s/http4s/pull/3051): Add `HttpDate.current` convenience constructor, based on `Clock`.
* [#3052](https://github.com/http4s/http4s/pull/3052): Add `Caching` server middleware.
* [#3065](https://github.com/http4s/http4s/pull/3065): Add `ErrorAction` server middleware
* [#3082](https://github.com/http4s/http4s/pull/3082): Wrap `UnresolvedAddressException` in blaze in an `UnresolvedAddressException` subtype that contains the address that could not resolve to aid diagnostics.  This is a conservative change.  See [#3078](https://github.com/http4s/http4s/pull/3078) for the wrapper forthcoming in http4s-0.21.

## Documentation

* [#3017](https://github.com/http4s/http4s/pull/3017): Correct the documentation in `Timeout.apply`
* [#3020](https://github.com/http4s/http4s/pull/3020): Update scaladoc to compiling example code on OptionalMultiQueryParamDecoderMatcher

## Dependency updates

* async-http-client-2.10.4
* jetty-9.4.26.v20200117
* metrics-4.1.2 (Dropwizard)
* log4s-1.8.2
* okhttp-3.14.6
* simpleclient-0.8.0 (Prometheus)
* tomcat-9.0.30

# v0.20.15 (2019-11-27)

## Enhancements

* [#2966](https://github.com/http4s/http4s/pull/2966): Add `HttpsRedirect` middleware
* [#2965](https://github.com/http4s/http4s/pull/2965): Add `Request#addCookies` method
* [#2887](https://github.com/http4s/http4s/pull/2887): Support realm in the `OAuth1` header

## Bug fixes

* [#2916](https://github.com/http4s/http4s/pull/2916): Ensure that `Metrics` only decrements active requests once
* [#2889](https://github.com/http4s/http4s/pull/2889): In `Logger`, log the prelude if `logBody` and `logHeaders` are false

# v0.20.14 (2019-11-26)

## Bug fixes

* [#2909](https://github.com/http4s/http4s/pull/2909): Properly propagate streamed errors in jetty-client
* The blaze upgrade fixes the "SSL Handshake WRAP produced 0 bytes" error on JDK 11.

## Enhancements

* [#2911](https://github.com/http4s/http4s/pull/2911): Add missing bincompat syntax to `org.http4s.implicits`.

## Dependency updates

* blaze-0.14.11
* circe-0.11.2
* jawn-0.14.3
* jetty-9.4.24.v20191120
* tomcat-9.0.29

# v0.20.13 (2019-11-05)

## Bug fixes

* [#2946](https://github.com/http4s/http4s/pull/2946): Restore binary compatibility of private `UrlCodingUtils`. [#2930](https://github.com/http4s/http4s/pull/2930) caused a breakage in rho.
* [#2922](https://github.com/http4s/http4s/pull/2922): Handle Content-Length longer that Int.MaxValue in chunked uploads
* [#2941](https://github.com/http4s/http4s/pull/2941): Fix for `BlockingHttp4sServlet` with shifted IO.
* [#2953](https://github.com/http4s/http4s/pull/2953): Fix connection info in servlet backend.  The local and remote addresses were reversed.
* [#2942](https://github.com/http4s/http4s/pull/2942): Fix `Request.addcookie` to consolidate all `Cookie` headers into one.
* [#2957](https://github.com/http4s/http4s/pull/2957): Shift the write to Blocker in `BlockingServletIo`

## Enhancements

* [#2948](https://github.com/http4s/http4s/pull/2948): Add all missing `ContentCoding`s from the IANA registry.

## Dependency updates

* blaze-0.14.9

# v0.20.12 (2019-10-31)

## Enhancements

* [#2930](https://github.com/http4s/http4s/pull/2830): Move private `UrlCodingUtils` to the `Uri` companion object, make public

## Dependency updates

* jawn-0.14.2
* jetty-9.4.22
* json4s-0.14.2
* metrics-4.1.1
* okhttp-3.14.4
* play-json-2.7.4
* tomcat-9.0.27
* twirl-1.4.2

# v0.21.0-M5 (2019-09-19)

## Breaking changes

* [#2815](https://github.com/http4s/http4s/pull/2815): Allow `Allow` header to specify an empty set of methods.
* [#2832](https://github.com/http4s/http4s/pull/2836): Add natural transformation to `ResponseGenerator` to allow the `F` and `G` to work in unison. Relevant for http4s-directives.

## Enhancements

* [#2836](https://github.com/http4s/http4s/pull/2836): Add `additionalSocketOptions` to ember configs
* [#2869](https://github.com/http4s/http4s/pull/2869): Add JsonDebugErrorHandler middleware
* [#2830](https://github.com/http4s/http4s/pull/2830): Add encoder and decoder helpers to `Uri` companion

## Documentation

* [#2733](https://github.com/http4s/http4s/pull/2733): Add CSRF documentation

## Dependency updates

* async-http-client-2.10.2
* cats-2.0.0
* cats-effect-2.0.0
* circe-0.12.1
* fs2-2.0.0
* keypool-2.0.0
* log4cats-core-1.0.0
* okhttp-4.2.0
* jawn-fs2-0.15.0
* tomcat-9.0.24
* vault-2.0.0

# v0.20.11 (2019-09-19)

## Breaking changes

* [#2792](https://github.com/http4s/http4s/pull/2792): Drop support for Scala 2.13.0-M5. Users of Scala 2.13 should be on a stable release of Scala on the http4s-0.21 release series.
* [#2800](https://github.com/http4s/http4s/pull/2800): Revert [#2785](https://github.com/http4s/http4s/pull/2785), using `F[A]` instead of `G[A]` in `EntityResponseGenerator`, which broke directives.

## Bug fixes

* [#2807](https://github.com/http4s/http4s/pull/2807): In jetty-client, don't follow redirects with the internal client, which throws an exception in the http4s wrapper.

## Enhancements

* [#2817](https://github.com/http4s/http4s/pull/2817): In jetty-client, disable internal client's default `Content-Type` to prevent default `application/octet-stream` for empty bodies.

## Dependency updates

* jetty-9.4.20

# v0.21.0-M4 (2019-08-14)

## Dependency updates

* cats-core-2.0.0-RC1
* cats-effect-2.0.0-RC1
* circe-0.12.0-RC1
* discipline-1.0.0
* keypool-0.2.0-RC1
* log4cats-1.0.0-RC1
* vault-2.0.0-RC1

# v0.20.10 (2019-08-14)

## Breaking changes

* [#2785](https://github.com/http4s/http4s/pull/2785): Use `F[A]` instead of `G[A]` in the DSL's `EntityResponseGenerator`. This change is binary compatible, but not source compatible for users of `Http4sDsl2` where `F` is not `G`. This is uncommon.

## Bug fixes

* [#2778](https://github.com/http4s/http4s/pull/2778): Don't truncate signing keys in CSRF middleware to 20 bytes, which causes a loss of entropy.

## Enhancements

* [#2776](https://github.com/http4s/http4s/pull/2776): Add `MaxActiveRequest` middleware
* [#2724](https://github.com/http4s/http4s/pull/2724): Add `QueryParamEncoder[Instant]` and `QueryParamDecoder[Instant]`. Introduce `QueryParamCodec` for convenience.
* [#2777](https://github.com/http4s/http4s/pull/2777): Handle invalid `Content-Range` requests with a 416 response and `Accept-Range` header.

# v0.20.9 (2019-08-07)

## Bug fixes

* [#2761](https://github.com/http4s/http4s/pull/2761): In blaze-client, don't add `ResponseHeaderTimeoutStage` when `responseHeaderTimeout` is infinite. This prevents an `IllegalArgumentException` when debug logging is turned on.
* [#2762](https://github.com/http4s/http4s/pull/2762): Fix text in warnings when blaze-client timeouts are questionably ordered.

# v0.21.0-M3 (2019-08-02)

## Breaking changes

* [#2572](https://github.com/http4s/http4s/pull/2572): Make `Http1Stage` private to `org.http4s`, which we highly doubt anybody extended directly anyway.

## Bug fixes

* [#2727](https://github.com/http4s/http4s/pull/2727): Fix `UserInfo` with `+` sign

## Enhancements

* [#2623](https://github.com/http4s/http4s/pull/2623): Propagate cookies in `FollowRedirect` client middleware

## Documentation

* [#2717](https://github.com/http4s/http4s/pull/2717): Update quickstart for v0.21
* [#2734](https://github.com/http4s/http4s/pull/2734): Add missing comma in code sample
* [#2740](https://github.com/http4s/http4s/pull/2740): Clarify `Method` imports for client DSL

## Internals

* [#2747](https://github.com/http4s/http4s/pull/2717): Create .mergify.yml

## Dependency upgrades

* better-monadic-for-0.3.1
* cats-effect-2.0.0-M5
* log4cats-0.4.0-M2
* okhttp-4.0.1

# v0.20.8 (2019-08-02)

## Enhancements

* [#2550](https://github.com/http4s/http4s/pull/2550): Adjust default timeouts and add warnings about misconfiguration

## Dependency updates

* blaze-0.14.8
* cats-effect-1.4.0

# v0.20.7 (2019-07-30)

## Bug fixes
* [#2728](https://github.com/http4s/http4s/pull/2728): Preserve division of `request.uri.path` into `scriptName` and `pathInfo` when calling `withPathInfo`.
* [#2737](https://github.com/http4s/http4s/pull/2737): Fix deadlock in blaze-server web socket shutdown.

## Enhancements
* [#2736](https://github.com/http4s/http4s/pull/2736): Implement a `connectTimeout` in blaze-client, defaulted to 10 seconds.  Prevents indefinite hangs on non-responsive hosts.

## Documentation
* [#2741](https://github.com/http4s/http4s/pull/2741): Improve docs surrounding auth middleware and fall through.

## Dependency upgrades
- blaze-0.14.7
- tomcat-9.0.22

# v0.21.0-M2 (2019-07-09)

This release drops support for Scala 2.11 and adds the `http4s-ember-server` and `http4s-ember-client` backends.  Ember is new and experimental, but we intend for it to become the reference implementation.  Notably, it only requires a `Concurrent` constraint.

## Bugfixes
* [#2691](https://github.com/http4s/http4s/pull/2691): Fix deadlock in client by releasing current connection before retrying in `Retry` client middleware.  The constraint is upgraded to `Concurrent`.
* [#2693](https://github.com/http4s/http4s/pull/2693): Fix deadlock in client by releasing current connection before retrying in `FollowRedirect` client middleware.  The constraint is upgraded to `Concurrent`.
* [#2671](https://github.com/http4s/http4s/pull/2671): Upgrade `Uri.UserInfo` to a case class with username and password, fixing encoding issues. This is for RFC 3986 compliance, where it's deprecated for security reasons. Please don't use this.
* [#2704](https://github.com/http4s/http4s/pull/2704): Remove unused `Sync` constraint on `Part.formData`.

## Breaking changes
* [#2654](https://github.com/http4s/http4s/pull/2654): Extract an http4s-laws module from http4s-testing, with no dependency on Specs2.  The arbitraries, laws, and tests are now laid out in a similar structure to cats and cats-effect.
* [#2665](https://github.com/http4s/http4s/pull/2665): Change `withBlock` to `withBlocker` in `OkHttpBuilder`
* [#2661](https://github.com/http4s/http4s/pull/2661): Move string contexts macros for literals from `org.http4s` to `org.http4s.implicits`
* [#2679](https://github.com/http4s/http4s/pull/2679): Replace `Uri.IPv4` with `Uri.Ipv4Address`, including an `ipv4` interpolator and interop with `Inet4Address`.
* [#2694](https://github.com/http4s/http4s/pull/2694): Drop Scala 2.11 support 
* [#2700](https://github.com/http4s/http4s/pull/2700): Replace `Uri.IPv6` with `Uri.Ipv6Address`, including an `ipv6` interpolator and interop with `Inet6Address`.

## Enhancements
* [#2656](https://github.com/http4s/http4s/pull/2656): Add `emap` and `emapValidatedNel` to `QueryParamDecoder`
* [#2696](https://github.com/http4s/http4s/pull/2696): Introduce `http4s-ember-server` and `http4s-ember-client`

## Documentation
* [#2658](https://github.com/http4s/http4s/pull/2658): Link to http4s-jdk-http-client
* [#2668](https://github.com/http4s/http4s/pull/2668): Clarify scaladoc for `Uri.Scheme`

## Internal
* [#2655](https://github.com/http4s/http4s/pull/2655): Tune JVM options for throughput

## Dependency updates
* async-http-client-2.10.1
* circe-0.12.0-M4
* json4s-3.6.7
* okhttp-4.0.0
* specs2-core-4.6.0

# v0.20.6 (2019-07-09)

## Bug fixes
* [#2705](https://github.com/http4s/http4s/pull/2705): Upgrades blaze to close `SSLEngine` when an `SSLStage` shuts down. This is useful in certain `SSLContext` implementations.  See [blaze#305](https://github.com/http4s/blaze/pull/305) for more.

## Dependency upgrades
- blaze-0.14.6

~~# v0.20.5 (2019-07-09)~~

Cursed release.  Sonatype staging repo closed in flight.

# v0.20.4 (2019-07-06)

## Bug fixes
* [#2687](https://github.com/http4s/http4s/pull/2687): Don't throw in `Uri.fromString` on invalid ports
* [#2695](https://github.com/http4s/http4s/pull/2695): Handle EOF in blaze-server web socket by shutting down stage

## Enhancements
* [#2673](https://github.com/http4s/http4s/pull/2673): Add `GZip` middleware for client

## Documentation
* [#2668](https://github.com/http4s/http4s/pull/2668): Clarifications in `Uri.Scheme` scaladoc

## Dependency upgrades
- blaze-0.14.5
- jetty-9.14.19.v20190610 (for client)

# v0.21.0-M1 (2019-06-17)

## Breaking changes
* [#2565](https://github.com/http4s/http4s/pull/2565): Change constraint on server `Metrics` from `Effect` to `Sync`
* [#2551](https://github.com/http4s/http4s/pull/2551): Refactor `AuthMiddleware` to not require `Choice` constraint
* [#2614](https://github.com/http4s/http4s/pull/2614): Relax various `ResponseGenerator` constraints from `Monad` to `Applicative` in http4s-dsl.
* [#2613](https://github.com/http4s/http4s/pull/2613): Rename implicit `http4sKleisliResponseSyntax` and its parameter name.
* [#2624](https://github.com/http4s/http4s/pull/2624): In `BlazeServerBuilder`, don't depend on laziness of `SSLContext`. `None` now disables the secure context. The default argument tries to load `Some(SSLContext.getDefault())`, but falls back to `None` in case of failure.
* [#2493](https://github.com/http4s/http4s/pull/2493): Scala 2.13 support and related upgrades
  * Scala 2.13.0-M5 is dropped.
  * All modules are supported on 2.11, 2.12, and 2.13 again.
  * Use cats-effect-2.0's new `Blocker` in place of `ExecutionContext` where appropriate

## Enhancements
* [#2591](https://github.com/http4s/http4s/pull/2590): Add `MediaType.unsafeParse` and `QValue.unsafeFromString`. 
* [#2548](https://github.com/http4s/http4s/pull/2548): Add `Client#translate`
* [#2622](https://github.com/http4s/http4s/pull/2622): Add `Header#renderedLength`

## Docs
* [#2569](https://github.com/http4s/http4s/pull/2569): Fix typo in CORS scaladoc
* [#2608](https://github.com/http4s/http4s/pull/2608): Replace `Uri.uri` with `uri` in tuts
* [#2626](https://github.com/http4s/http4s/pull/2626): Fix typos in root package and DSL docs
* [#2635](https://github.com/http4s/http4s/pull/2635): Remove obsolete scaladoc from client
* [#2645](https://github.com/http4s/http4s/pull/2645): Fix string literal in router example in static file docs

## Internal
* [#2563](https://github.com/http4s/http4s/pull/2563): Refactor `EntityDecoder#decode`
* [#2553](https://github.com/http4s/http4s/pull/2553): Refactor `Timeout`
* [#2564](https://github.com/http4s/http4s/pull/2564): Refactor boopickle and circe decoders
* [#2580](https://github.com/http4s/http4s/pull/2580): Refactor server `RequestLogger`
* [#2581](https://github.com/http4s/http4s/pull/2581): Remove redundant braces in various types
* [#2539](https://github.com/http4s/http4s/pull/2539): Narrow cats imports
* [#2582](https://github.com/http4s/http4s/pull/2582): Refactor `DefaultHead`
* [#2590](https://github.com/http4s/http4s/pull/2590): Refactor `GZip`
* [#2591](https://github.com/http4s/http4s/pull/2590): Refactor literal macros to not use `.get`
* [#2596](https://github.com/http4s/http4s/pull/2596): Refactor `MimeLoader`
* [#2542](https://github.com/http4s/http4s/pull/2542): Refactor `WebjarService`
* [#2555](https://github.com/http4s/http4s/pull/2555): Refactor `FileService`
* [#2597](https://github.com/http4s/http4s/pull/2597): Optimize internal hex encoding
* [#2599](https://github.com/http4s/http4s/pull/2599): Refactor `ChunkAggregator`
* [#2574](https://github.com/http4s/http4s/pull/2574): Refactor `FollowRedirect`
* [#2648](https://github.com/http4s/http4s/pull/2648): Move `mimedb-generator` from a project to an internal SBT plugin. Run with `core/generateMimeDb`.

## Dependency updates
* cats-2.0.0-M4
* cats-effect-2.0.0-M4
* circe-0.12.0-M3
* discipline-0.12.0-M3
* fs2-1.1.0-M1
* jawn-0.14.2
* jawn-fs2-0.15.0-M1
* json4s-3.6.6
* log4s-1.8.2
* parboiled-2.0.1 (internal fork)
* play-json-2.7.4
* sbt-doctest-0.9.5 (tests only)
* sbt-native-packager-1.3.22 (examples only)
* sbt-site-1.4.0 (docs only)
* sbt-tpolecat-0.1.6 (compile time only)
* scalacheck-1.14.0
* scalatags-0.7.0 (2.12 and 2.13 only)
* scalaxml-1.2.0
* specs2-4.5.1 
* mockito-core-2.28.2 (tests only)
* tut-0.6.12 (docs only)
* twirl-1.4.2
* vault-2.0.0-M2

# v0.20.3 (2019-06-12)

## Bug fixes
* [#2638](https://github.com/http4s/http4s/pull/2638): Fix leaking sensitive headers in server RequestLogger

# v0.18.24 (2019-06-12)

## Bug fixes
* [#2639](https://github.com/http4s/http4s/pull/2639): Fix leaking sensitive headers in server RequestLogger

## Dependency updates
- cats-1.6.1
- jetty-9.4.19.v20190610
- tomcat-9.0.21

# v0.20.2 (2019-06-12)

## Bug fixes
* [#2604](https://github.com/http4s/http4s/pull/2604): Defer creation of `SSLContext.getDefault()` in blaze-client
* [#2611](https://github.com/http4s/http4s/pull/2611): Raise errors with `getResource()` into effect in `StaticFile`

## Enhancements
* [#2567](https://github.com/http4s/http4s/pull/2567): Add `mapK` to `AuthedRequest`.  Deprecate `AuthedService` in favor of `AuthedRoutes`.

## Internals
* [#2579](https://github.com/http4s/http4s/pull/2579): Skip Travis CI on tags

## Dependency updates
* blaze-0.14.4
* cats-core-1.6.1
* cats-effect-1.3.1
* fs2-1.0.5 (except Scala 2.13.0-M5)
* okhttp-3.14.2
* tomcat-9.0.21

# v0.20.1 (2019-05-16)

Users of blaze-client are strongly urged to upgrade.  This patch fixes a bug and passes new tests, but we still lack 100% confidence in it.  The async-http-client backend has proven stable for a large number of users.

## Bug fixes
* [#2562](https://github.com/http4s/http4s/pull/2562): Fix issue in `PoolManager` that causes hung requests in blaze-client.
* [#2571](https://github.com/http4s/http4s/pull/2571): Honor `If-None-Match` request header in `StaticFile`

## Enhancements
* [#2532](https://github.com/http4s/http4s/pull/2532): Add queue limit to log message when client wait queue is full
* [#2535](https://github.com/http4s/http4s/pull/2535): Add `translate` to `HttpRoutes` and `HttpApp`

## Documentation
* [#2533](https://github.com/http4s/http4s/pull/2533): Fix link to Metrics middleware
* [#2538](https://github.com/http4s/http4s/pull/2538): Add @MartinSnyder's presentation, update giter8 instructions
* [#2559](https://github.com/http4s/http4s/pull/2559): Add @gvolpe's presentation and http4s-tracer

## Internals
* [#2525](https://github.com/http4s/http4s/pull/2525): Pointful implementation of `AuthMiddleware.noSpider`
* [#2534](https://github.com/http4s/http4s/pull/2534): Build with xenial and openjdk8 on Travis CI
* [#2530](https://github.com/http4s/http4s/pull/2530): Refactoring of `authentication.challenged`
* [#2531](https://github.com/http4s/http4s/pull/2531): Refactoring of `PushSupport`
* [#2543](https://github.com/http4s/http4s/pull/2543): Rename maintenance branches to `series/x.y`
* [#2549](https://github.com/http4s/http4s/pull/2549): Remove workarounds in `BlazeClient` for [typelevel/cats-effect#487](https://github.com/typelevel/cats-effect/issues/487)
* [#2575](https://github.com/http4s/http4s/pull/2575): Fix the Travis CI release pipeline

## Dependency updates
* blaze-0.14.2
* cats-effect-1.3.0
* jetty-server-9.4.18.v20190429
* metrics-core-4.1.0
* sbt-native-packager-1.3.21 (examples only)
* tomcat-9.0.20

# v0.20.0 (2019-04-22)

## Announcements

### blaze-client stability

We are declaring this a stable release, though we acknowledge a handful of lingering issues with the blaze-client.  Users who have trouble with the blaze backend are invited to try the async-http-client, okhttp, or jetty-client backends instead.

### Scala 2.13 compatibility

When our dependencies are published for Scala 2.13.0-RC1, we will publish for it and drop support for Scala 2.13.0-M5.  We know it's out there, and we're as anxious as you.

### cats-2 and http4s-0.21

Cats 2.0 is expected soon, and a Cats Effect 2.0 is under discussion.  These will be binary compatible with their 1.x versions, with the exception of their laws modules.  We intend to publish http4s-0.21 on these when they are available in order to provide a compatible stack for our own laws.

### EOL of 0.18

This marks the end of active support for the 0.18 series.  Further releases in that series will require a pull request and an accompanying tale of woe.

## Breaking changes
* [#2506](https://github.com/http4s/http4s/pull/2506): Raise `DecodeFailure` with `MonadError` in `Message#as` rather than relying on effect to catch in `fold`. Requires a new `MonadError` constraint.

## Bugfixes
* [#2502](https://github.com/http4s/http4s/pull/2502): Stop relying on undefined behavior of `fold` to catch errors in client.

## Enhancements
* [#2508](https://github.com/http4s/http4s/pull/2508): Add `mediaType` String context macro for validating literals.  Provide the same for `uri` and `qValue`, deprecating `Uri.uri` and `QValue.q`.
* [#2520](https://github.com/http4s/http4s/pull/2520): Parameterize `selectorThreadFactory` for blaze server.  This allows setting the priority for selector threads.

## Documentation
* [#2488](https://github.com/http4s/http4s/pull/2488): Fix bad link in changelog
* [#2494](https://github.com/http4s/http4s/pull/2494): Add note on queue usage to `BlazeWebSocketExample`
* [#2509](https://github.com/http4s/http4s/pull/2509): Add Formation as adopter
* [#2516](https://github.com/http4s/http4s/pull/2516): Drop redundant `enableWebSockets` in blaze example.

## Internals
* [#2521](https://github.com/http4s/http4s/pull/2521): Add utility conversion for `java.util.concurrent.CompletableFuture` to `F[_]: Concurrent`

## Dependency updates
* blaze-0.14.0
* jetty-9.4.16.v20190411
* kind-projector-0.10.0 (build only)
* okhttp-3.14.1
* mockito-core-2.27.0 (test only)
* sbt-jmh-0.3.6 (benchmarks only)
* tomcat-9.0.19
* tut-plugin-0.6.11 (docs only)

# v0.20.0-RC1 (2019-04-03)

## Breaking changes
* [#2471](https://github.com/http4s/http4s/pull/2471): `Headers` is no longer an `Iterable[Header]`
* [#2393](https://github.com/http4s/http4s/pull/2393): Several changes related to 2.13 support:
  * Replace `Seq` with `List` on:
    * `` `Accept-Ranges.`.rangeUnits``
    * ``CacheDirective.`no-cache`.fieldNames``
    * `CacheDirective.private.fieldNames`
    * `LanguageTag.subTags`
    * `MediaType.fileExtensions`
    * `` `User-Agent`.other``
  * Replace `Seq` with `immutable.Seq` on:
    * `Query#multiParams.values`
    * `Query#params.values`
    * `Uri#multipParams.values`
  * `Query` is no longer a `Seq[Query.KeyValue]`
  * `RequestCookieJar` is no longer an `Iterable[RequestCookie]`.

## Enhancements
* [#2466](https://github.com/http4s/http4s/pull/2466): Provide better message for `WaitQueueFullFailure`
* [#2479](https://github.com/http4s/http4s/pull/2479): Refresh `MimeDb` from the IANA registry
* [#2393](https://github.com/http4s/http4s/pull/2393): Scala 2.13.0-M5 support
  * All modules except http4s-boopickle
  * `Monoid[Headers]` instance

## Bugfixes
* [#2470](https://github.com/http4s/http4s/pull/2470): Don't wait indefinitely if a request timeout happens while borrowing a connection in blaze-client.

## Documentation
* [#2469](https://github.com/http4s/http4s/pull/2469): Add scala-steward to adopters
* [#2472](https://github.com/http4s/http4s/pull/2472): Add http4s-chatserver demo
* [#2478](https://github.com/http4s/http4s/pull/2478): Better scaladoc for `HttpApp`
* [#2480](https://github.com/http4s/http4s/pull/2480): Enhance documentation of static rendering

## Other
* [#2474](https://github.com/http4s/http4s/pull/2474): Skip another blaze test that fails only on CI

## Dependency upgrades
* argonaut-6.2.3
* blaze-0.14.0-RC1
* sbt-jmh-0.3.5 (benchmarks only)
* sbt-native-packager (example only)
* scalatags-0.6.8

# v0.20.0-M7 (2019-03-20)

## Bugfixes
* [#2450](https://github.com/http4s/http4s/pull/2450): Fix `CirceInstances.builder` initialization, which referenced unintialized eager vals.

## Enhancements
* [#2435](https://github.com/http4s/http4s/pull/2435): Log information about canceled requests in `ResponseLogger`
* [#2429](https://github.com/http4s/http4s/pull/2429): Add `httpRoutes` and `httpApp` convenience constructors to `ChunkAggregator`
* [#2446](https://github.com/http4s/http4s/pull/2446): Introduce `Http4sDsl2[F[_], G[_]]` trait to support `http4s-directives` library.  `Http4sDsl` extends it as `Http4sDsl[F, F]`.  This change should be invisible to http4s-dsl users.
* [#2444](https://github.com/http4s/http4s/pull/2444): New modeled headers for `If-Match` and `If-Unmodified-Since`
* [#2458](https://github.com/http4s/http4s/pull/2458): Building on bugfix in [#2453](https://github.com/http4s/http4s/pull/2453), don't clean up the stage if it's going to be shut down anyway

## Documentation
* [#2432](https://github.com/http4s/http4s/pull/2432): Fix Github URL in Scaladoc for tagged versions
* [#2440](https://github.com/http4s/http4s/pull/2440): Fix broken links in client documentation
* [#2447](https://github.com/http4s/http4s/pull/2447): Clarification of webjar path on static files
* [#2448](https://github.com/http4s/http4s/pull/2448): Update copyright year
* [#2454](https://github.com/http4s/http4s/pull/2454): Update `mountService` reference to `withHttpApp`
* [#2455](https://github.com/http4s/http4s/pull/2455): Remove dangling reference to `G` parameter in `HttpApp` scaladoc
* [#2460](https://github.com/http4s/http4s/pull/2460): Add `circuit-http4s` to adopters

## Other
* [#2464](https://github.com/http4s/http4s/pull/2464): Temporarily disable blaze tests that fail only on CI while running on CI.

## Dependency upgrades
* async-http-client-2.8.1
* fs2-1.0.4
* json4s-3.6.5
* okhttp-3.14.0
* play-json-2.7.2
* sbt-explicit-depenendencies-0.2.9 (build only)
* sbt-native-packager-1.3.19 (example only)

# v0.18.23 (2019-03-19)

## Bug fixes
* [#2453](https://github.com/http4s/http4s/pull/2453): Fix bug in blaze-client that unnecessarily recycled connections.

## Dependency upgrades
- jetty-9.4.15.v20190215
- log4s-1.7.0
- metrics-4.0.5
- mockito-2.25.1 (test only)
- scodec-bits-1.1.9
- tomcat-9.0.17

# v0.20.0-M6 (2019-02-16)

## Breaking changes
* [#2369](https://github.com/http4s/http4s/pull/2369): Make `log` operation on logging middlewares return an `F[Unit]` to support pure logging.
* [#2370](https://github.com/http4s/http4s/pull/2370): `Prometheus.apply` returns in `F[_]` to represent its effect on the collector registry.
* [#2398](https://github.com/http4s/http4s/pull/2398): Add media ranges to `jsonDecoderAdaptive` to support overriding the media type in an `EntityDecoder`
* [#2396](https://github.com/http4s/http4s/pull/2396): Parameterize `Logger` middlewares to work with any `Http[G, F]` instead of requiring `HttpApp[F]`.
* [#2318](https://github.com/http4s/http4s/pull/2318): Replace `AttributeMap` with `io.christopherdavenport.Vault`
* [#2414](https://github.com/http4s/http4s/pull/2414): Default to a no-op cookie store in async-http-client for more uniform behavior with other clients
* [#2419](https://github.com/http4s/http4s/pull/2419): Relax constraint on `Retry` middleware from `Effect` to `Sync`

## Bugfixes
* [#2421](https://github.com/http4s/http4s/pull/2421): Fix buggy use of `toString` in async-http-client when rendering URIs.

## Enhancements
* [#2364](https://github.com/http4s/http4s/pull/2364): Scalafix `allocate` to `allocated`
* [#2366](https://github.com/http4s/http4s/pull/2366): Add `chunkBufferMaxSize` parameter to `BlazeClientBuilder` and `BlazeServerBuilder`. Change default to 10kB.
* [#2316](https://github.com/http4s/http4s/pull/2316): Support custom error messages in circe, argonaut, and jawn.
* [#2403](https://github.com/http4s/http4s/pull/2403): Add `MemoryAllocationExports` to `PrometheusExportService`
* [#2355](https://github.com/http4s/http4s/pull/2355), [#2407](https://github.com/http4s/http4s/pull/2407): Add new `HttpMethodOverride` middleware
* [#2391](https://github.com/http4s/http4s/pull/2391): Add `Authorization` to `*` as a default allowed header in default CORS config
* [#2424](https://github.com/http4s/http4s/pull/2424): Include Chunked Transfer-Encoding header in Multipart Requests

## Documentation
* [#2378](https://github.com/http4s/http4s/pull/2378): Fix typo in `EntityDecoder` scaladoc
* [#2374](https://github.com/http4s/http4s/pull/2374): Include scheme in CORS examples
* [#2399](https://github.com/http4s/http4s/pull/2399): Link to @kubukoz' presentation
* [#2418](https://github.com/http4s/http4s/pull/2418): Fix typo in CORS documentation
* [#2420](https://github.com/http4s/http4s/pull/2420): Add Raster Foundry to adopters

## Internal
* [#2359](https://github.com/http4s/http4s/pull/2359): Remove code coverage checks
* [#2382](https://github.com/http4s/http4s/pull/2382): Refactor the blaze-server pipeline construction
* [#2401](https://github.com/http4s/http4s/pull/2401), [#2408](https://github.com/http4s/http4s/pull/2408), [#2409](https://github.com/http4s/http4s/pull/2409): Stop building with sbt-rig, deal with fallout
* [#2422](https://github.com/http4s/http4s/pull/2422): Use Scala 2.12.8 and slash-syntax in SBT files

## Dependency upgrades
* async-http-client-2.7.0
* cats-1.6.0
* circe-0.11.1
* fs2-1.0.3
* jawn-fs2-0.14.2
* json4s-3.6.4
* log4s-1.7.0
* mockito-core-2.24.5 (tests only)
* okhttp-3.13.1
* parboiled-1.0.1 (http4s' internal fork)
* play-json-2.7.1
* sbt-build-info-0.9.0 (build only)
* sbt-native-packager-1.3.18 (examples only)
* sbt-updates-0.4.0 (build only)
* tomcat-9.0.6
* twirl-1.4.0

# v0.18.22 (2019-02-13)

## Enhancements
* [#2389](https://github.com/http4s/http4s/pull/2389): Add `RequestKey` to Logging when eviction is necessary

# v0.20.0-M5 (2019-01-12)

Consider the blaze beta and all other modules RC quality. Don't forget
there is a scalafix to assist migration from 0.18!

## Breaking changes
* [#2308](https://github.com/http4s/http4s/pull/2308): Change `allocate` to `allocated` on backend builders for consistency with `cats.effect.Resource#allocated`.
* [#2332](https://github.com/http4s/http4s/pull/2332): Make double slashes behave more reasonably in the DSL.
* [#2351](https://github.com/http4s/http4s/pull/2351): Change `clientAuthMode` on server builders from `Boolean` to sum type `SSLClientAuthMode`

## Enhancements
* [#2309](https://github.com/http4s/http4s/pull/2308): Specialize `TimeoutException` to `WaitQueueTimeoutException` in client pool manager.  Do not retry this by default in `Retry` middleware.
* [#2342](https://github.com/http4s/http4s/pull/2342): Add `expectOption` and `expectOptionOr` which behave like `expect` and `expectOr` respectively, but return `None` on `404` and `410` responses and `Some[A]` on other successful responses.  Other status codes still raise an error.
* [#2328](https://github.com/http4s/http4s/pull/2328): Add a `SecureSession` attribute to server requests to expose the SSL session ID, the cipher suite, the key size, and a list of X509 certificates.

## Documentation
* [#2337](https://github.com/http4s/http4s/pull/2337): Use `tut:silent` on imports in docs
* [#2336](https://github.com/http4s/http4s/pull/2336): Add example of building a server from a `Resource`

## Internal
* [#2310](https://github.com/http4s/http4s/pull/2310): Use max of 16 cores in `-Ybackend-parallelism`
* [#2332](https://github.com/http4s/http4s/pull/2332): Don't make `F` evidence parameter a val in jetty-client `ResponseListener`.

## Dependency upgrades
* blaze-0.14.0-M2
* circe-0.11.0
* jawn-0.14.1
* jawn-fs2-0.14.1
* json4s-3.6.3
* metrics-4.0.5
* okhttp-3.12.1
* play-json-2.6.13
* scalafix-0.9.1 (scalafix only)
* tomcat-9.0.14

# v0.20.0-M4 (2018-12-05)

## Bugfixes
* [#2283](https://github.com/http4s/http4s/pull/2283): Fix client metrics bug that decremented active requests and recorded time before the resource was released.
* [#2288](https://github.com/http4s/http4s/pull/2288): Stop leaking `IdleTimeoutStage`s in the blaze client.  They were not always removed properly, leading to multiple timeout stages remaining in a connection's blaze pipeline.
* [#2281](https://github.com/http4s/http4s/pull/2281): Fix `ClassCastException` on `decode` of an empty `Chunk`
* [#2305](https://github.com/http4s/http4s/pull/2305): Correctly shut down the blaze-client

## Enhancements
* [#2275](https://github.com/http4s/http4s/pull/2275): Set default prefix for Prometheus and Dropwizard metrics backends.
* [#2276](https://github.com/http4s/http4s/pull/2276): Make scalafix Github based instead of binary based
* [#2285](https://github.com/http4s/http4s/pull/2285): Finish deprecating `BlazeServer` in favor of `BlazeServerBuilder`.  The former's internals are now expressed in terms of the latter.
* [#2286](https://github.com/http4s/http4s/pull/2286): Improvements to scalafix
  * Fix `withEntitywithEntity` bug in migration
  * Migration to `BlazeServerBuilder`
  * Fix `MessageSyntax#withBody`
  * Import `ResponseCookie` instead of an alias to the old `Cookie`

# Documentation
* [#2297](https://github.com/http4s/http4s/pull/2297): Remove appveyor badge

## Dependency upgrades
* cats-1.5.0
* cats-effect-1.1.0
* jetty-9.4.14.v20181114
* kind-projector-0.9.9 (internal)
* mockito-2.23.4 (tests only)
* okhttp-3.12.0
* play-json-2.6.11
* simpleclient-0.6.0 (Prometheus)
* sbt-1.2.7 (build only)
* sbt-native-packager-1.3.15 (examples only)
* tut-0.6.10 (docs only)

# v0.20.0-M3 (2018-11-13)

## Breaking changes
* [#2228](https://github.com/http4s/http4s/pull/2228): Support more attributes for the response cookie in `CSRF` middleware. Configuration is now done through a builder, similar to backends.
* [#2269](https://github.com/http4s/http4s/pull/2269): In the client DSL, move the body parameter ahead of the `Uri`. This works around an ambiguous overload that previously made it impossible to call `(Uri, Header)` on methods that take a body.
* [#2262](https://github.com/http4s/http4s/pull/2262): Replace `Seq` with `Chain` in `UrlForm`.
* [#2197](https://github.com/http4s/http4s/pull/2262): Require `Signal` rather than `SignallingRef` in `serveWhile`

## Bugfixes
* [#2260](https://github.com/http4s/http4s/pull/2260): Fix leak in blaze-client on a canceled connection
* [#2258](https://github.com/http4s/http4s/pull/2258): Fix deadlocks in the blaze-client pool manager under cancellation and certain other failures.

## Enhancements
* [#2266](https://github.com/http4s/http4s/pull/2266): Support flag query parameters (i.e., parameters with no value) in the DSL with `FlagQueryParamMatcher`.
* [#2240](https://github.com/http4s/http4s/pull/2240): Add `.resource`, `.stream`. and `.allocate` constructors to all server and client builders.
* [#2242](https://github.com/http4s/http4s/pull/2242): Support setting socket channel options on blaze-server.
* [#2270](https://github.com/http4s/http4s/pull/2270): Refresh `MimeDB` from the IANA registry.

## Internal
* [#2250](https://github.com/http4s/http4s/pull/2250): Ignore http4s updates in scalafix-inputs
* [#2267](https://github.com/http4s/http4s/pull/2267): Drop appveyor continuous integration
* [#2256](https://github.com/http4s/http4s/pull/2256): Bump base version of scalafix to 0.18.21.
* [#2271](https://github.com/http4s/http4s/pull/2271): Fix compilation error introduced between [#2228](https://github.com/http4s/http4s/pull/2228) and [#2262](https://github.com/http4s/http4s/pull/2262).

## Documentation
* [#2255](https://github.com/http4s/http4s/pull/2255): Improve scalafix docs

## Dependency upgrades
* blaze-0.14.0-M11
* tomcat-9.0.13

# v0.20.0-M2 (2018-11-05)

## Bug fixes
* [#2239](https://github.com/http4s/http4s/pull/2239): Fix hang when `.allocate` on a client builder fails

## Breaking changes
* [#2207](https://github.com/http4s/http4s/pull/2207): Remove `PathNormalizer`. The functionality is now on `Uri.removeDotSegments`.
* [#2210](https://github.com/http4s/http4s/pull/2210): Streamline instances:
  * `Http4s`, `Http4sInstances`, and `Http4sFunctions` are deprecated
  * Move instances `F[A]` for cats type classes `F` into companions of `A`
  * `Http4sDsl` no longer mixes in `UriFunctions`
  * `EntityEncoderInstances` and `EntityDecoderInstances` are removed. The instances moved to the companion objects.
* [#2243](https://github.com/http4s/http4s/pull/2243): Cleanup `ServerBuilder` defaults and traits
  * Make `ServerBuilder` private.  The public server builders (e.g., `BlazeServerBuilder`) remain, but they no longer implement a public interface.
  * Remove `IdleTimeoutSupport`, `AsyncTimeout`, `SSLKeyStoreSupport`, `SSLContextSupport`, and `WebSocketSupport` traits. The properties remain on the public server builders.
  * Deprecated defaults on those support companion objects, in favor of `org.http4s.server.defaults`.
* [#2063](https://github.com/http4s/http4s/pull/2063): Cancel request whenever a blaze server connection is shutdown.
* [#2234](https://github.com/http4s/http4s/pull/2234): Clean up `Message` trait
  * Remove deprecated `EffectMessageSyntax`, `EffectRequestSyntax`, `EffectResponseSyntax` traits and associated objects
  * Remove `MessageOps`, `RequestOps`, and `ResponseOps` and put the removed methods, sans unneeded implicit parameters, directly in the classes
  * Deprecate `replaceAllHeaders`, pointing to `withHeaders` instead.
  * Deprecate `withType`, which takes a `MediaType` and just wraps it in a `Content-Type`
  * Add `withoutAttribute` and `withoutTrailerHeaders` to complement the with variants
  * Correct `filterHeaders`' scaladoc comment, which described the opposite of the behavior
  * Fix bug in `withoutContentType`

## Enhancements
* [#2205](https://github.com/http4s/http4s/pull/2205): Add new `ResponseTiming` middleware, which adds a header to the Response as opposed to full `MetricsOps`.
* [#2222](https://github.com/http4s/http4s/pull/2222): Add `shutdownTimeout` property to `JettyBuilder`.  Shutdown of the server waits for existing connections to complete for up to this duration before a hard shutdown with a `TimeoutException`.
* [#2227](https://github.com/http4s/http4s/pull/2227): Add `withMaxHeaderLength` setter to `BlazeClientBuilder`
* [#2230](https://github.com/http4s/http4s/pull/2230): `DefaultServerErrorHandler` only handles `NonFatal` `Throwable`s, instead of all `Throwable`s that aren't `VirtualMachineError`s
* [#2237](https://github.com/http4s/http4s/pull/2237): Support parsing cookies with trailing semi-colons. This is invalid per spec, but seen often in the wild.
* [#1687](https://github.com/http4s/http4s/pull/1687): Add a modeled `Link` header.
* [#2244](https://github.com/http4s/http4s/pull/2244): Refactor blaze-server idle timeout
  * Quiet `Abnormal NIO1HeadStage termination\njava.util.concurrent.TimeoutException: Timeout of 30 seconds triggered. Killing pipeline.` error logging, even on idling persistent connections.  This is reduced to a debug log.
  * Use a `TickWheelExecutor` resource per blaze-server instead of a global that does not shut down when the server does.

## Bug fixes
* [#2239](https://github.com/http4s/http4s/pull/2239): Fix hang when `.allocate` on a client builder fails
* [#2214](https://github.com/http4s/http4s/pull/2214): Add a scalafix from http4s-0.18.20 to 0.20.0-M2.  See [upgrading](https://http4s.org/v0.20/upgrading/) for instructions.
* [#2241](https://github.com/http4s/http4s/pull/2241): Restrict internal `IdleTimeoutStage` to a `FiniteDuration`.  Fixes an exception when converting to milliseconds when debug logging.

## Documentation
* [#2223](https://github.com/http4s/http4s/pull/2223): Fix color of EOL label on v0.19
* [#2226](https://github.com/http4s/http4s/pull/2226): Correct erroneous `Resource` in 0.19.0-M3 changelog

## Internal
* [#2219](https://github.com/http4s/http4s/pull/2219): Allow test failures on openjdk11 until we can fix the SSL issue
* [#2221](https://github.com/http4s/http4s/pull/2194): Don't grant MiMa exceptions for 0.19.1, which will never be

## Dependency upgrades
* async-http-client-2.6.0
* blaze-0.14.0-M10
* circe-0.10.1
* json4s-3.6.2
* sbt-native-packager-1.3.12 (examples only)
* tut-0.6.9 (docs only)

# v0.20.0-M1 (2018-10-27)

Due to the inadvertent release of 0.19.0, we have opened a new minor version.  The stable release with MiMa enforcement will be v0.20.0.

## Breaking changes
* [#2159](https://github.com/http4s/http4s/pull/2159): Add a `responseHeaderTimeout` property to `BlazeServerBuilder`. Responses that timeout are completed with `Response.timeout`, which defaults to 503 Service Unavailable.  `BlazeServerBuilder` now requires a `Timer[F]`.
* [#2177](https://github.com/http4s/http4s/pull/2177): Deprecate `org.http4s.syntax.async`, which was not directly relevant to HTTP.
* [#2131](https://github.com/http4s/http4s/pull/2131): Refactor server metrics
  * `http4s-server-metrics` module merged into `http4s-dropwizard-metrics`
  * `http4s-prometheus-server-metrics` module merged into `http4s-prometheus-metrics`
  * The `org.http4s.server.middleware.metrics.Metrics` middleware now takes a `MetricsOps`, implemented by Dropwizard, Prometheus, or your custom interpreter.
* [#2180](https://github.com/http4s/http4s/pull/2180): Change default response on `Timeout` middlware to `503 Service Unavailable`

## Enhancements
* [#2159](https://github.com/http4s/http4s/pull/2159): Set default client request timeout to 1 minute
* [#2163](https://github.com/http4s/http4s/pull/2163): Add `mapK` to `Request` and `Response`
* [#2168](https://github.com/http4s/http4s/pull/2168): Add `allocate` to client builders
* [#2174](https://github.com/http4s/http4s/pull/2159): Refactor the blaze-client timeout architecture.
  * A `TickWheelExecutor` is now allocated per client, instead of globally.
  * Request rendering and response parsing is now canceled more aggressively on timeout.
* [#2184](https://github.com/http4s/http4s/pull/2184): Receive response concurrently with sending request in blaze client. This reduces waste when the server is not interested in the entire request body.
* [#2190](https://github.com/http4s/http4s/pull/2190): Add `channelOptions` to blaze-client to customize socket options.

## Bug fixes
* [#2166](https://github.com/http4s/http4s/pull/2166): Fix request timeout calculation in blaze-client to resolve "Client response header timeout after 0 millseconds" error.
* [#2189](https://github.com/http4s/http4s/pull/2189): Manage the `TickWheelTimer` as a resource instead of an `F[A, F[Unit]]`. This prevents a leak in (extremely unlikely) cases of cancellation.

## Internal
* [#2179](https://github.com/http4s/http4s/pull/2179): Method to silence expected exceptions in tests
* [#2194](https://github.com/http4s/http4s/pull/2194): Remove ill-conceived, zero-timeout unit tests
* [#2199](https://github.com/http4s/http4s/pull/2199): Make client test sizes proportional to the number of processors for greater Travis stability

## Dependency upgrades
* alpn-boot-8.1.13.v20181017 (examples only)
* blaze-0.14.0-M9
* sbt-native-packager-1.3.11 (examples only)

# v0.18.21 (2018-11-05)

## Bug fixes
* [#2231](https://github.com/http4s/http4s/pull/2231): Fix off-by-one error that lets blaze-client wait queue grow one past its limit

# v0.18.20 (2018-10-18)

## Bug fixes
* [#2181](https://github.com/http4s/http4s/pull/2181): Honor `redactHeadersWhen` in client `RequestLogger` middleware

## Enhancements
* [#2178](https://github.com/http4s/http4s/pull/2178): Redact sensitive headers by default in `Retry` middleware. Add `retryWithRedactedHeaders` function that parameterizes the headers predicate.

## Documentation
* [#2147](https://github.com/http4s/http4s/pull/2147): Fix link to v0.19 docs

## Internal
* [#2130](https://github.com/http4s/http4s/pull/2130): Build with scala-2.12.7 and sbt-1.2.3

# ~~v0.19.0 (2018-10-05)~~

This release is identical to v0.19.0-M4.  We mistagged it.  Please proceed to the 0.20 series.

# v0.19.0-M4 (2018-10-05)

## Breaking changes
* [#2137](https://github.com/http4s/http4s/pull/2137): Remove `ExecutionContext` argument to jetty-client in favor of the `ContextShift[F]`.
* [#2070](https://github.com/http4s/http4s/pull/2070): Give `AbitraryInstances` unique names with `http4sTesting` prefix.
* [#2136](https://github.com/http4s/http4s/pull/2136): Add `stream` method to `Client` interface. Deprecate `streaming`, which is just a `flatMap` of `Stream`.
* [#2143](https://github.com/http4s/http4s/pull/2143): WebSocket model improvements:
  * The `org.http4s.websocket` package in unified in http4s-core
  * Drop http4s-websocket module dependency
  * All frames use an immutable `scodec.bits.ByteVector` instead of an `Array[Byte]`.
  * Frames moved from `WebSocketBits` to the `WebSocketFrame` companion
  * Rename all instances of `Websocket*` to `WebSocket*` for consistency
* [#2094](https://github.com/http4s/http4s/pull/2094): Metrics unification
  * Add a `MetricsOps` algebra to http4s-core to be implemented by any metrics backend.
  * Create new `Metrics` middleware in http4s-client based on `MetricsOps`
  * Replace http4s-dropwizard-client-metrics and http4s-proemtheus-client-metrics modules with http4s-dropwizard-metrics and http4s-prometheus-metrics to implement `MetricsOps`.

## Enhancements
* [#2149](https://github.com/http4s/http4s/pull/2134): Refresh `MimeDB` constants from the public registry
* [#2151](https://github.com/http4s/http4s/pull/2151): Changed default response timeout code from 500 to 503

## Documentation updates
* [#2134](https://github.com/http4s/http4s/pull/2134): Add Cats Friendly badge to readme
* [#2139](https://github.com/http4s/http4s/pull/2139): Reinstate example projects
* [#2145](https://github.com/http4s/http4s/pull/2145): Fix deprecated calls to `Client#streaming`

## Internal
* [#2126](https://github.com/http4s/http4s/pull/2126): Delete obsolete `bin` directory
* [#2127](https://github.com/http4s/http4s/pull/2127): Remove MiMa exceptions for new modules
* [#2128](https://github.com/http4s/http4s/pull/2128): Don't run `dependencyUpdates` on load
* [#2129](https://github.com/http4s/http4s/pull/2129): Build with sbt-1.2.3 and scala-2.12.7
* [#2133](https://github.com/http4s/http4s/pull/2133): Build with kind-projector-0.9.8
* [#2146](https://github.com/http4s/http4s/pull/2146): Remove all use of `OutboundCommand` in blaze integration

## Dependency upgrades
* async-http-client-2.5.4
* blaze-0.14.0-M5
* fs2-1.0.0
* jawn-0.13.0
* scala-xml-1.1.1

# v0.19.0-M3 (2018-09-27)

## Breaking changes
* [#2081](https://github.com/http4s/http4s/pull/2081): Remove `OkHttp` code redundant with `OkHttpBuilder`.
* [#2092](https://github.com/http4s/http4s/pull/2092): Remove `ExecutionContext` and `Timer` implicits from async-http-client. Threads are managed by the `ContextShift`.
* [#2115](https://github.com/http4s/http4s/pull/2115): Refactoring of `Server` and `ServerBuilder`:
  * Removed `Server#shutdown`, `Server#shutdownNow`, `Server#onShutdown`, and `Server#awaitShutdown`.  `Server` lifecycles are managed as a `fs2.Stream` or a `cats.effect.Resource`.
  * `ServerBuilder#start` replaced by `Server#resource`, which shuts down the `Server` after use.
  * Added a `ServerBuilder#stream` to construct a `Stream` from a `Resource`.
* [#2118](https://github.com/http4s/http4s/pull/2118): Finalize various case classes.
* [#2102](https://github.com/http4s/http4s/pull/2102): Refactoring of `Client` and some builders:
  * `Client` is no longer a case class.  Construct a new `Client` backend or middleware with `Client.apply(run: Request[F] => Resource[F, Response[F]])` for any `F` with a `Bracket[Throwable, F]`.
  * Removed `DisposableResponse[F]` in favor of `Resource[F, Response[F]]`.
  * Removed `Client#open` in favor of `Client#run`.
  * Removed `Client#shutdown` in favor of `cats.effect.Resource` or `fs2.Stream`.
  * Removed `AsyncHttpClient.apply`. It was not referentially transparent, and no longer possible. Use `AsyncHttpClient.resource` instead.
  * Removed deprecated `blaze.Http1Client.apply`

## Enhancements
* [#2042](https://github.com/http4s/http4s/pull/2042): New `Throttle` server middleware
* [#2036](https://github.com/http4s/http4s/pull/2036): New `http4s-jetty-client` backend, with HTTP/2 support
* [#2080](https://github.com/http4s/http4s/pull/2080): Make `Http4sMatchers` polymorphic on their effect type
* [#2082](https://github.com/http4s/http4s/pull/2082): Structured parser for the `Origin` header
* [#2061](https://github.com/http4s/http4s/pull/2061): Send `Disconnect` event on EOF in blaze-server for faster cleanup of mid stages
* [#2093](https://github.com/http4s/http4s/pull/2093): Track redirects in the `FollowRedirect` client middleware
* [#2109](https://github.com/http4s/http4s/pull/2109): Add `→` as a synonym for `->` in http4s-dsl
* [#2100](https://github.com/http4s/http4s/pull/2100): Tighten up module dependencies
  * http4s-testing only depends on specs2-matchers instead of specs2-core
  * http4s-prometheus-server-metrics depends on simpleclient_common instead of simpleclient

## Bugfixes
* [#2069](https://github.com/http4s/http4s/pull/2069): Add proper `withMaxTotalConnections` method to `BlazeClientBuilder` in place of misnamed `withIdleTimeout` overload.
* [#2106](https://github.com/http4s/http4s/pull/2106): Add the servlet timeout listener before the response has a chance to complete the `AsyncContext`

## Documentation updates
* [#2076](https://github.com/http4s/http4s/pull/2076): Align coloring of legend and table for milestone on versoins page
* [#2077](https://github.com/http4s/http4s/pull/2077): Replace Typelevel Code of Conduct with Scala Code of Conduct
* [#2083](https://github.com/http4s/http4s/pull/2083): Fix link to 0.19 on the website
* [#2100](https://github.com/http4s/http4s/pull/2100): Correct `re-start` to `reStart` in docs

## Internal
* [#2105](https://github.com/http4s/http4s/pull/2105): Test on OpenJDK 11
* [#2113](https://github.com/http4s/http4s/pull/2113): Check for unused compile dependencies in build
* [#2115](https://github.com/http4s/http4s/pull/2115): Stop testing on Oracle JDK 10
* [#2079](https://github.com/http4s/http4s/pull/2079): Use `readRange`, as contributed to fs2
* [#2123](https://github.com/http4s/http4s/pull/2123): Remove unmaintained `load-test` module

## Dependency upgrades
* cats-1.4.0
* circe-0.10.0
* fs2-1.0.0-RC1
* jawn-fs2-0.13.0-RC1
* play-json-3.6.10 for Scala 2.11.x
* tomcat-9.0.12

# v0.18.19 (2018-09-27)

## Bug fixes
* [#2101](https://github.com/http4s/http4s/pull/2101): `haveHeaders` checks by equality, not reference
* [#2117](https://github.com/http4s/http4s/pull/2117): Handle unsuccessful responses in `JavaNetClient`

## Internal
* [#2116](https://github.com/http4s/http4s/pull/2116): Test against OpenJDK 11. Retire Oracle JDK 10.

# v0.18.18 (2018-09-18)

## Bug fixes
* [#2048](https://github.com/http4s/http4s/pull/2048): Correct misleading logging in `Retry` middleware
* [#2078](https://github.com/http4s/http4s/pull/2078): Replace generic exception on full wait queue with new `WaitQueueFullFailure`

## Enhancements
* [#2078](https://github.com/http4s/http4s/pull/2078): Replace generic exception on full wait queue with new `WaitQueueFullFailure`
* [#2095](https://github.com/http4s/http4s/pull/2095): Add `Monoid[UrlForm]` instance

## Dependency upgrades
* cats-1.4.0
* fs2-0.10.6
* jetty-9.4.12.v20180830
* tomcat-9.0.12

# v0.19.0-M2 (2018-09-07)

## Breaking changes
* [#1802](https://github.com/http4s/http4s/pull/1802): Race servlet requests against the `AsyncContext.timeout`. `JettyBuilder` and `TomcatBuilder` now require a `ConcurrentEffect` instance.
* [#1934](https://github.com/http4s/http4s/pull/1934): Refactoring of `ConnectionManager`.  Now requires a `Concurrent` instance, which ripples to a `ConcurrentEffect` in blaze-client builders
* [#2023](https://github.com/http4s/http4s/pull/2023): Don't overwrite existing `Vary` headers from `CORS`
* [#2030](https://github.com/http4s/http4s/pull/2023): Restrict `MethodNotAllowed` response generator in DSL
* [#2032](https://github.com/http4s/http4s/pull/2032): Eliminate mutable `Status` registry. IANA-registered `Status`es are still cached, but `register` is no longer public.
* [#2026](https://github.com/http4s/http4s/pull/2026): `CSRF` enhancements
  * CSRF tokens represented with a newtype
  * CSRF token signatures are encoded hexadecimal strings, making them URI-safe.
  * Added a `headerCheck: Request[F] => Boolean` parameter
  * Added an `onFailure: Response[F]` parameter, which defaults to a `403`. This was formerly a hardcoded `401`.
* [#1993](https://github.com/http4s/http4s/pull/2026): Massive changes from cats-effect and fs2 upgrades
  * `Timer` added to `AsyncHttpClient`
  * Dropwizard `Metrics` middleware now takes a `Clock` rather than a `Timer`
  * Client builders renamed and refactored for consistency and to support binary compatible evolution after 1.0:
    * `BlazeClientBuilder` replaces `Http1Client`, `BlazeClient`, and `BlazeClientConfig`
    * Removed deprecated `SimpleHttp1Client`
    * `JavaNetClient` renamed to `JavaNetClientBuilder`, which now has a `resource` and `stream`
    * `OkHttp` renamed to `OkHttpBuilder`.  The client now created from an `OkHttpClient` instance instead of an `F[OkHttpClient.Builder]`. A default client can be created as a `Resource` through `OkHttp.default`.
  * Fallout from removal of `fs2.Segment`
    * `EntityDecoder.collectBinary` now decodes a `Chunk`
    * `EntityDecoder.binaryChunk` deprecated
    * `SegmentWriter` is removed
    * Changes to:
      * `ChunkWriter`s in blaze rewritten
      * `Logger` middlewares
      * `MemoryCache`
  * Blocking I/O now requires a blocking `ExecutionContext` and a `ContextShift`:
    * `EntityDecoder`s:
      * `EntityDecoder.binFile`
      * `EntityDecoder.textFile`
      * `MultipartDecoder.mixedMultipart`
    * `EntityEncoder`s (no longer implicit):
      * `File`
      * `Path`
      * `InputStream`
      * `Reader`
    * Multipart:
      * `MultipartParser.parseStreamedFile`
      * `MultipartParser.parseToPartsStreamedFile`
      * `Part.fileData`
    * Static resources:
      * `StaticFile.fromString`
      * `StaticFile.fromResource`
      * `StaticFile.fromURL`
      * `StaticFile.fromFile`
      * `FileService.Config`
      * `ResourceService.Config`
      * `WebjarService.Config`
    * `OkHttpBuilder`
    * Servlets:
      * `BlockingHttp4sServlet`
      * `BlockingServletIo`
  * Servlet backend changes:
    * `Http4sServlet` no longer shift onto an `ExecutionContext` by default.  Accordingly, `ServerBuilder` no longer has a `withExecutionContext`.
    * Jetty and Tomcat builders use their native executor types instead of shifting onto an `ExecutionContext`.  Accordingly, `ServletBuilder#withExecutionContext` is removed.
    * `AsyncHttp4sServlet` and `ServletContextSyntax` now default to non-blocking I/O.  No startup check is made against the servlet version, which failed classloading on an older servlet container.  Neither takes an `ExeuctionContext` parameter anymore.
  * Removed deprecated `StreamApp` aliases. `fs2.StreamApp` is removed and replaced by `cats.effect.IOApp`, `monix.eval.TaskApp`, or similar.
  * Removed deprecated `ServerApp`.
  * `EntityLimiter` middleware now requires an `ApplicativeError`
* [#2054](https://github.com/http4s/http4s/pull/2054): blaze-server builder changes
  * `BlazeBuilder` deprecated for `BlazeServerBuilder`
  * `BlazeServerBuidler` has a single `withHttpApp(HttpApp)` in place of zero-to-many calls `mountService(HttpRoutes)`.
    * This change makes it possible to mount an `HttpApp` wrapped in a `Logger` middleware, which only supports `HttpApp`
    * Call `.orNotFound`, from `org.http4s.implicits._`, to cap an `HttpRoutes` as `HttpApp`
    * Use `Router` to combine multiple `HttpRoutes` into a single `HttpRoutes` by prefix
    * This interface will see more changes before 0.19.0 to promote long-term binary compatibility

## Enhancements
* [#1953](https://github.com/http4s/http4s/pull/1953): Add `UUIDVar` path extractor
* [#1963](https://github.com/http4s/http4s/pull/1963): Throw `ConnectException` rather than `IOException` on blaze-client connection failures
* [#1961](https://github.com/http4s/http4s/pull/1961): New `http4s-prometheus-client-metrics` module
* [#1974](https://github.com/http4s/http4s/pull/1974): New `http4s-client-metrics` module for Dropwizard Metrics
* [#1973](https://github.com/http4s/http4s/pull/1973): Add `onClose` handler to `WebSocketBuilder`
* [#2024](https://github.com/http4s/http4s/pull/2024): Add `HeaderEcho` server middleware
* [#2062](https://github.com/http4s/http4s/pull/2062): Eliminate "unhandled inbund command: Disconnected"` warnings in blaze-server

## Bugfixes
* [#2027](https://github.com/http4s/http4s/pull/2024): Miscellaneous websocket fixes
  * Stop sending frames even after closed
  * Avoid deadlock on small threadpools
  * Send `Close` frame in response to `Close` frame

## Documentation updates
* [#1935](https://github.com/http4s/http4s/pull/1953): Make `http4sVersion` lowercase
* [#1943](https://github.com/http4s/http4s/pull/1943): Make the imports in the Client documentation silent
* [#1944](https://github.com/http4s/http4s/pull/1944): Upgrade to cryptobits-1.2
* [#1971](https://github.com/http4s/http4s/pull/1971): Minor corrections to DSL tut
* [#1972](https://github.com/http4s/http4s/pull/1972): Add `UUIDVar` to DSL tut
* [#2034](https://github.com/http4s/http4s/pull/1958): Add branch to quickstart instructions
* [#2035](https://github.com/http4s/http4s/pull/2035): Add Christopher Davenport to community staff
* [#2060](https://github.com/http4s/http4s/pull/2060): Guide to setting up IntelliJ for contributors

## Internal
* [#1966](https://github.com/http4s/http4s/pull/1966): Use scalafmt directly from IntelliJ
* [#1968](https://github.com/http4s/http4s/pull/1968): Build with sbt-1.2.1
* [#1996](https://github.com/http4s/http4s/pull/1996): Internal refactoring of `JettyBuilder`
* [#2041](https://github.com/http4s/http4s/pull/2041): Simplify implementations of `RetryPolicy`
* [#2050](https://github.com/http4s/http4s/pull/2050): Replace test `ExecutionContext` in `Http4sWSStageSpec`
* [#2052](https://github.com/http4s/http4s/pull/2050): Introduce expiring `TestScheduler` to avoid leaking threads on tests

## Dependency upgrades
* async-http-client-2.5.2
* blaze-0.14.0-M4
* cats-1.3.1
* cats-effect-1.0.0
* circe-0.10.0-M2
* fs2-1.0.0-M5
* jawn-0.13.0
* jawn-fs2-0.13.0-M4
* json4s-3.6.0

# v0.18.17 (2018-09-04)
* Accumulate errors in `OptionalMultiQueryParamDecoderMatcher` [#2000](https://github.com/http4s/pull/2000)
* New http4s-scalatags module [#2002](https://github.com/http4s/pull/2002)
* Resubmit bodies in `Retry` middleware where allowed by policy [#2001](https://github.com/http4s/pull/2001)
* Dependency upgrades:
  * play-json-3.6.10 (for Scala 2.12)
  * tomcat-9.0.11

# v0.18.16 (2018-08-14)
* Fix regression for `AutoSlash` when nested in a `Router` [#1948](https://github.com/http4s/http4s/pull/1948)
* Respect `redactHeadersWhen` in `Logger` middleware [#1952](https://github.com/http4s/http4s/pull/1952)
* Capture `BufferPoolsExports` in prometheus server middleware [#1977](https://github.com/http4s/http4s/pull/1977)
* Make `Referer` header extractable [#1984](https://github.com/http4s/http4s/pull/1984)
* Log server startup banner in a single call to prevent interspersion [#1985](https://github.com/http4s/http4s/pull/1985)
* Add support module for play-json [#1946](https://github.com/http4s/http4s/pull/1946)
* Introduce `TranslateUri` middleware, which checks the prefix of the service it's translating against the request. Deprecated `URITranslation`, which chopped the prefix length without checking for a match. [#1964](https://github.com/http4s/http4s/pull/1964)
* Dependency upgrades:
  * cats-1.2.0
  * metrics-4.0.3
  * okhttp-3.11.0
  * prometheus-client-0.5.0
  * scodec-bits-1.1.6

# v0.18.15 (2018-07-05)
* Bugfix for `AutoSlash` Middleware in Router [#1937](https://github.com/http4s/http4s/pull/1937)
* Add `StaticHeaders` middleware that appends static headers to a service [#1939](https://github.com/http4s/http4s/pull/1939)

# v0.19.0-M1 (2018-07-04)
* Add accumulating version of circe `EntityDecoder` [#1647](https://github.com/http4/http4s/1647)
* Add ETag support to `StaticFile` [#1652](https://github.com/http4s/http4s/pull/1652)
* Reintroduce the option for fallthrough for authenticated services [#1670]((https://github.com/http4s/http4s/pull/1670)
* Separate `Cookie` into `RequestCookie` and `ResponseCookie` [#1676](https://github.com/http4s/http4s/pull/1676)
* Add `Eq[Uri]` instance [#1688](https://github.com/http4s/http4s/pull/1688)
* Deprecate `Message#withBody` in favor of `Message#withEntity`.  The latter returns a `Message[F]` rather than an `F[Message[F]]`. [#1694](https://github.com/http4s/http4s/pull/1694)
* Myriad new `Arbitrary` and `Cogen` instances [#1677](https://github.com/http4s/http4s/pull/1677)
* Add non-deprecated `LocationResponseGenerator` functions [#1715](https://github.com/http4s/http4s/pull/1715)
* Relax constraint on `Router` from `Sync` to `Monad` [#1723](https://github.com/http4s/http4s/pull/1723)
* Drop scodec-bits dependency [#1732](https://github.com/http4s/http4s/pull/1732)
* Add `Show[ETag]` instance [#1749](https://github.com/http4s/http4s/pull/1749)
* Replace `fs2.Scheduler` with `cats.effect.Timer` in `Retry` [#1754](https://github.com/http4s/http4s/pull/1754)
* Remove `Sync` constraint from `EntityEncoder[Multipart]` [#1762](https://github.com/http4s/http4s/pull/1762)
* Generate `MediaType`s from [MimeDB](https://github.com/jshttp/mime-db) [#1770](https://github.com/http4s/http4s/pull/1770)
  * Continue phasing out `Renderable` with `MediaRange` and `MediaType`.
  * Media types are now namespaced by main type.  This reduces backticks.  For example, `` MediaType.`text/plain` `` is replaced by `MediaType.text.plain`.
* Remove `Registry`. [#1770](https://github.com/http4s/http4s/pull/1770)
* Deprecate `HttpService`: [#1693](https://github.com/http4s/http4s/pull/1693)
  * Introduces an `Http[F[_], G[_]]` type alias
  * `HttpService` is replaced by `HttpRoutes`, which is an `Http[OptionT[F, ?], ?]`.  `HttpRoutes.of` replaces `HttpService` constructor from `PartialFunction`s.
  * `HttpApp` is an `Http[F, F]`, representing a total HTTP function.
* Add `BlockingHttp4sServlet` for use in Google App Engine and Servlet 2.5 containers.  Rename `Http4sServlet` to `AsyncHttp4sServlet`. [#1830](https://github.com/http4s/http4s/pull/1830)
* Generalize `Logger` middleware to log with `String => Unit` instead of `logger.info(_)` [#1839](https://github.com/http4s/http4s/pull/1839)
* Generalize `AutoSlash` middleware to work on `Kleisli[F, Request[G], B]` given `MonoidK[F]` and `Functor[G]`. [#1885](https://github.com/http4s/http4s/pull/1885)
* Generalize `CORS` middleware to work on `Http[F, G]` given `Applicative[F]` and `Functor[G]`. [#1889](https://github.com/http4s/http4s/pull/1889)
* Generalize `ChunkAggegator` middleware to work on `Kleisli[F, A, Response[G]]` given `G ~> F`, `FlatMap[F]`, and `Sync[G]`. [#1886](https://github.com/http4s/http4s/pull/1886)
* Generalize `EntityLimiter` middleware to work on `Kleisli[F, Request[G], B]`. [#1892](https://github.com/http4s/http4s/pull/1892)
* Generalize `HSTS` middleware to work on `Kleisli[F, A, Response[G]]` given `Functor[F]` and `Functor[G]`. [#1893](https://github.com/http4s/http4s/pull/1893)
* Generalize `UrlFormLifter` middleware to work on `Kleisli[F, Request[G], Response[G]]` given `G ~> F`, `Sync[F]` and `Sync[G]`.  [#1894](https://github.com/http4s/http4s/pull/1894)
* Generalize `Timeout` middleware to work on `Kleisli[F, A, Response[G]]` given `Concurrent[F]` and `Timer[F]`. [#1899](https://github.com/http4s/http4s/pull/1899)
* Generalize `VirtualHost` middleware to work on `Kleisli[F, Request[G], Response[G]]` given `Applicative[F]`.  [#1902](https://github.com/http4s/http4s/pull/1902)
* Generalize `URITranslate` middleware to work on `Kleisli[F, Request[G], B]` given `Functor[G]`.  [#1895](https://github.com/http4s/http4s/pull/1895)
* Generalize `CSRF` middleware to work on `Kleisli[F, Request[G], Response[G]]` given `Sync[F]` and `Applicative[G]`.  [#1909](https://github.com/http4s/http4s/pull/1909)
* Generalize `ResponseLogger` middleware to work on `Kleisli[F, A, Response[F]]` given `Effect[F]`.  [#1916](https://github.com/http4s/http4s/pull/1916)
* Make `Logger`, `RequestLogger`, and `ResponseLogger` work on `HttpApp[F]` so a `Response` is guaranteed unless the service raises an error [#1916](https://github.com/http4s/http4s/pull/1916)
* Rename `RequestLogger.apply0` and `ResponseLogger.apply0` to `RequestLogger.apply` and `ResponseLogger.apply`.  [#1837](https://github.com/http4s/http4s/pull/1837)
* Move `org.http4s.server.ServerSoftware` to `org.http4s.ServerSoftware` [#1884](https://github.com/http4s/http4s/pull/1884)
* Fix `Uncompressible` and `NotBinary` flags in `MimeDB` generator. [#1900](https://github.com/http4s/http4s/pull/1884)
* Generalize `DefaultHead` middleware to work on `Http[F, G]` given `Functor[F]` and `MonoidK[F]` [#1903](https://github.com/http4s/http4s/pull/1903)
* Generalize `GZip` middleware to work on `Http[F, G]` given `Functor[F]` and `Functor[G]` [#1903](https://github.com/http4s/http4s/pull/1903)
* `jawnDecoder` takes a `RawFacade` instead of a `Facade`
* Change `BasicCredentials` extractor to return `(String, String)` [#1924](https://github.com/http4s/http4s/1925)
* `Effect` constraint relaxed to `Sync`:
  * `Logger.logMessage`
* `Effect` constraint relaxed to `Async`:
  * `JavaNetClient`
* `Effect` constraint changed to `Concurrent`:
  * `Logger` (client and server)
  * `RequestLogger` (client and server)
  * `ResponseLogger` (client and server)
  * `ServerBuilder#serve` (moved to abstract member of `ServerBuilder`)
* `Effect` constraint strengthened to `ConcurrentEffect`:
  * `AsyncHttpClient`
  * `BlazeBuilder`
  * `JettyBuilder`
  * `TomcatBuilder`
* Implicit `ExecutionContext` removed from:
  * `RequestLogger` (client and server)
  * `ResponseLogger` (client and server)
  * `ServerBuilder#serve`
  * `ArbitraryInstances.arbitraryEntityDecoder`
  * `ArbitraryInstances.cogenEntity`
  * `ArbitraryInstances.cogenEntityBody`
  * `ArbitraryInstances.cogenMessage`
  * `JavaNetClient`
* Implicit `Timer` added to:
  * `AsyncHttpClient`
  * `JavaNetClient.create`
* `Http4sWsStage` removed from public API
* Removed charset for argonaut instances [#1914](https://github.com/http4s/http4s/pull/1914)
* Dependency upgrades:
  * async-http-client-2.4.9
  * blaze-0.14.0-M3
  * cats-effect-1.0.0-RC2
  * circe-0.10.0-M1
  * fs2-1.0.0-M1
  * fs2-reactive-streams-0.6.0
  * jawn-0.12.1
  * jawn-fs2-0.13.0-M1
  * prometheus-0.4.0
  * scala-xml-1.1.0

# v0.18.14 (2018-07-03)
* Add `CirceEntityCodec` to provide an implicit `EntityEncoder` or `EntityDecoder` from an `Encoder` or `Decoder`, respectively. [#1917](https://github.com/http4s/http4s/pull/1917)
* Add a client backend based on `java.net.HttpURLConnection`.  Note that this client blocks and is primarily intended for use in a REPL. [#1882](https://github.com/http4s/http4s/pull/1882)
* Dependency upgrades:
  * jetty-9.4.11
  * tomcat-9.0.10
	
# v0.18.13 (2018-06-22)
* Downcase type in `MediaRange` generator [#1907](https://github.com/http4s/http4s/pull/1907)
* Fixed bug where `PoolManager` would try to dequeue from an empty queue [#1922](https://github.com/http4s/http4s/pull/1922)
* Dependency upgrades:
  * argonaut-6.2.2
  * fs2-0.10.5

# v0.18.12 (2018-05-28)
* Deprecated `Part.empty` [#1858](https://github.com/http4s/http4s/pull/1858)
* Log requests with an unconsumed body [#1861](https://github.com/http4s/http4s/pull/1861)
* Log requests when the service returns `None` or raises an error [#1875](https://github.com/http4s/http4s/pull/1875)
* Support streaming parsing of multipart and storing large parts as temp files [#1865](https://github.com/http4s/http4s/pull/1865)
* Add an OkHttp client, with HTTP/2 support [#1864](https://github.com/http4s/http4s/pull/1864)
* Add `Host` header to requests to `Client.fromHttpService` if the request URI is absolute [#1874](https://github.com/http4s/http4s/pull/1874)
* Log `"service returned None"` or `"service raised error"` in service `ResponseLogger` when the service does not produce a successful response [#1879](https://github.com/http4s/http4s/pull/1879)
* Dependency upgrades:
  * jetty-9.4.10.v20180503
  * json4s-3.5.4
  * tomcat-9.0.8

# v0.18.11 (2018-05-10)
* Prevent zero-padding of servlet input chunks [#1835](https://github.com/http4s/http4s/pull/1835)
* Fix deadlock in client loggers.  `RequestLogger.apply` and `ResponseLogger.apply` are each replaced by `apply0` to maintain binary compatibility. [#1837](https://github.com/http4s/http4s/pull/1837)
* New `http4s-boopickle` module supports entity codecs through `boopickle.Pickler` [#1826](https://github.com/http4s/http4s/pull/1826)
* Log as much of the response as is consumed in the client. Previously, failure to consume the entire body prevented any part of the body from being logged. [#1846](https://github.com/http4s/http4s/pull/1846)
* Dependency upgrades:
  * prometheus-client-java-0.4.0

# v0.18.10 (2018-05-03)
* Eliminate dependency on Macro Paradise and macro-compat [#1816](https://github.com/http4s/http4s/pull/1816)
* Add `Logging` middleware for client [#1820](https://github.com/http4s/http4s/pull/1820)
* Make blaze-client tick wheel executor lazy [#1822](https://github.com/http4s/http4s/pull/1822)
* Dependency upgrades:
  * cats-effect-0.10.1
  * fs2-0.10.4
  * specs2-4.1.0

# v0.18.9 (2018-04-17)
* Log any exceptions when writing the header in blaze-server for HTTP/1 [#1781](https://github.com/http4s/http4s/pull/1781)
* Drain the response body (thus running its finalizer) when there is an error writing a servlet header or body [#1782](https://github.com/http4s/http4s/pull/1782)
* Clean up logging of errors thrown by services. Prevents the possible swallowing of errors thrown during `renderResponse` in blaze-server and `Http4sServlet` [#1783](https://github.com/http4s/http4s/pull/1783)
* Fix `Uri.Scheme` parser for schemes beginning with `http` other than `https` [#1790](https://github.com/http4s/http4s/pull/1790)
* Fix blaze-client to reset the connection start time on each invocation of the `F[DisposableResponse]`. This fixes the "timeout after 0 milliseconds" error. [#1792](https://github.com/http4s/http4s/pull/1792)
* Depdency upgrades:
  * blaze-0.12.13
  * http4s-websocket-0.2.1
  * specs2-4.0.4
  * tomcat-9.0.7

# v0.18.8 (2018-04-11)
* Improved ScalaDoc for BlazeBuilder [#1775](https://github.com/http4s/http4s/pull/1775)
* Added a stream constructor for async-http-client [#1776](https://github.com/http4s/http4s/pull/1776)
* http4s-prometheus-server-metrics project created. Prometheus Metrics middleware implemented for metrics on http4s server. Exposes an HttpService ready to be scraped by Prometheus, as well pairing to a CollectorRegistry for custom metric registration. [#1778](https://github.com/http4s/http4s/pull/1778)

# v0.18.7 (2018-04-04)
* Multipart parser defaults to fields interpreted as utf-8. [#1767](https://github.com/http4s/http4s/pull/1767)

# v0.18.6 (2018-04-03)
* Fix parsing of multipart bodies across chunk boundaries. [#1764](https://github.com/http4s/http4s/pull/1764)

# v0.18.5 (2018-03-28)
* Add `&` extractor to http4s-dsl. [#1758](https://github.com/http4s/http4s/pull/1758)
* Deprecate `EntityEncoder[F, Future[A]]`.  The `EntityEncoder` is strict in its argument, which causes any side effect of the `Future` to execute immediately.  Wrap your `future` in `IO.fromFuture(IO(future))` instead. [#1759](https://github.com/http4s/http4s/pull/1759)
* Dependency upgrades:
  * circe-0.9.3

# v0.18.4 (2018-03-23)
* Deprecate old `Timeout` middleware methods in favor of new ones that use `FiniteDuration` and cancel timed out effects [#1725](https://github.com/http4s/http4s/pull/1725)
* Add `expectOr` methods to client for custom error handling on failed expects [#1726](https://github.com/http4s/http4s/pull/1726)
* Replace buffered multipart parser with a streaming version. Deprecate all uses of fs2-scodec. [#1727](https://github.com/http4s/http4s/pull/1727)
* Dependency upgrades:
  * blaze-0.12.2
  * fs2-0.10.3
  * log4s-1.6.1
  * jetty-9.4.9.v20180320

# v0.18.3 (2018-03-17)
* Remove duplicate logging in pool manager [#1683]((https://github.com/http4s/http4s/pull/1683)
* Add request/response specific properties to logging [#1709](https://github.com/http4s/http4s/pull/1709)
* Dependency upgrades:
  * async-http-client-2.0.39
  * cats-1.1.0
  * cats-effect-0.10
  * circe-0.9.2
  * discipline-0.9.0
  * jawn-fs2-0.12.2
  * log4s-1.5.0
  * twirl-1.3.15

# v0.18.2 (2018-03-09)
* Qualify reference to `identity` in `uriLiteral` macro [#1697](https://github.com/http4s/http4s/pull/1697)
* Make `Retry` use the correct duration units [#1698](https://github.com/http4s/http4s/pull/1698)
* Dependency upgrades:
  * tomcat-9.0.6

# v0.18.1 (2018-02-27)
* Fix the rendering of trailer headers in blaze [#1629](https://github.com/http4s/http4s/pull/1629)
* Fix race condition between shutdown and parsing in Http1SeverStage [#1675](https://github.com/http4s/http4s/pull/1675)
* Don't use filter in `Arbitrary[``Content-Length``]` [#1678](https://github.com/http4s/http4s/pull/1678)
* Opt-in fallthrough for authenticated services [#1681](https://github.com/http4s/http4s/pull/1681)
* Dependency upgrades:
  * cats-effect-0.9
  * fs2-0.10.2
  * fs2-reactive-streams-0.5.1
  * jawn-fs2-0.12.1
  * specs2-4.0.3
  * tomcat-9.0.5
  * twirl-1.3.4

# v0.18.0 (2018-02-01)
* Add `filename` method to `Part`
* Dependency upgrades:
  * fs2-0.10.0
  * fs2-reactive-streams-0.5.0
  * jawn-fs2-0.12.0

# v0.18.0-M9 (2018-01-26)
* Emit Exit Codes On Server Shutdown [#1638](https://github.com/http4s/http4s/pull/1638) [#1637](https://github.com/http4s/http4s/pull/1637)
* Register Termination Signal and Frame in Http4sWSStage [#1631](https://github.com/http4s/http4s/pull/1631)
* Trailer Headers Are Now Being Emitted Properly [#1629](https://github.com/http4s/http4s/pull/1629)
* Dependency Upgrades:
   * alpn-boot-8.1.12.v20180117
   * circe-0.9.1
   * fs2-0.10.0-RC2
   * fs2-reactive-streams-0.3.0
   * jawn-fs2-0.12.0-M7
   * metrics-4.0.2
   * tomcat-9.0.4

# v0.18.0-M8 (2018-01-05)
* Dependency Upgrades:
   * argonaut-6.2.1
   * circe-0.9.0
   * fs2-0.10.0-M11
   * fs2-reactive-streams-0.2.8
   * jawn-fs2-0.12.0-M6
   * cats-1.0.1
   * cats-effect-0.8

# v0.18.0-M7 (2017-12-23)
* Relax various typeclass constraints from `Effect` to `Sync` or `Async`. [#1587](https://github.com/http4s/http4s/pull/1587)
* Operate on `Segment` instead of `Chunk` [#1588](https://github.com/http4s/http4s/pull/1588)
   * `EntityDecoder.collectBinary` and `EntityDecoder.binary` now
     return `Segment[Byte, Unit]` instead of `Chunk[Byte]`.
   * Add `EntityDecoder.binaryChunk`.
   * Add `EntityEncoder.segmentEncoder`.
   * `http4sMonoidForChunk` replaced by `http4sMonoidForSegment`.
* Add new generators for core RFC 2616 types. [#1593](https://github.com/http4s/http4s/pull/1593)
* Undo obsolete copying of bytes in `StaticFile.fromURL`. [#1202](https://github.com/http4s/http4s/pull/1202)
* Optimize conversion of `Chunk.Bytes` and `ByteVectorChunk` to `ByteBuffer. [#1602](https://github.com/http4s/http4s/pull/1602)
* Rename `read` to `send` and `write` to `receive` in websocket model. [#1603](https://github.com/http4s/http4s/pull/1603)
* Remove `MediaRange` mutable `Registry` and add `HttpCodec[MediaRange]` instance [#1597](https://github.com/http4s/http4s/pull/1597)
* Remove `Monoid[Segment[A, Unit]]` instance, which is now provided by fs2. [#1609](https://github.com/http4s/http4s/pull/1609)
* Introduce `WebSocketBuilder` to build `WebSocket` responses.  Allows headers (e.g., `Sec-WebSocket-Protocol`) on a successful handshake, as well as customization of the response to failed handshakes. [#1607](https://github.com/http4s/http4s/pull/1607)
* Don't catch exceptions thrown by `EntityDecoder.decodeBy`. Complain loudly in logs about exceptions thrown by `HttpService` rather than raised in `F`. [#1592](https://github.com/http4s/http4s/pull/1592)
* Make `abnormal-terminations` and `service-errors` Metrics names plural. [#1611](https://github.com/http4s/http4s/pull/1611)
* Refactor blaze client creation. [#1523](https://github.com/http4s/http4s/pull/1523)
   * `Http1Client.apply` returns `F[Client[F]]`
   * `Http1Client.stream` returns `Stream[F, Client[F]]`, bracketed to shut down the client.
   * `PooledHttp1Client` constructor is deprecated, replaced by the above.
   * `SimpleHttp1Client` is deprecated with no direct equivalent.  Use `Http1Client`.
* Improve client timeout and wait queue handling
   * `requestTimeout` and `responseHeadersTimeout` begin from the submission of the request.  This includes time spent in the wait queue of the pool. [#1570](https://github.com/http4s/http4s/pull/1570)
   * When a connection is `invalidate`d, try to unblock a waiting request under the same key.  Previously, the wait queue would only be checked on recycled connections.
   * When the connection pool is closed, allow connections in the wait queue to complete.
* Changes to Metrics middleware. [#1612](https://github.com/http4s/http4s/pull/1612)
   * Decrement the active requests gauge when no request matches
   * Don't count non-matching requests as 4xx in case they're composed with other services.
   * Don't count failed requests as 5xx in case they're recovered elsewhere.  They still get recorded as `service-error`s.
* Dependency upgrades:
   * async-http-client-2.0.38
   * cats-1.0.0.RC2
   * circe-0.9.0-M3
   * fs2-0.10.0-M10
   * fs2-jawn-0.12.0-M5
   * fs2-reactive-streams-0.2.7
   * scala-2.10.7 and scala-2.11.12

# v0.18.0-M6 (2017-12-08)
* Tested on Java 9.
* `Message.withContentType` now takes a `Content-Type` instead of an
  ``Option[`Content-Type`]``.  `withContentTypeOption` takes an `Option`,
  and `withoutContentType` clears it.
* `QValue` has an `HttpCodec` instance
* `AuthMiddleware` never falls through.  See
  [#1530](https://github.com/http4s/http4s/pull/1530) for more.
* `ContentCoding` is no longer a `Registry`, but has an `HttpCodec`
  instance.
* Render a banner on server startup.  Customize by calling
  `withBanner(List[String])` or `withoutBanner` on the
  `ServerBuilder`.
* Parameterize `isZippable` as a predicate of the `Response` in `GZip`
  middleware.
* Add constant for `application/vnd.api+json` MediaType.
* Limit memory consumption in `GZip` middleware
* Add `handleError`, `handleErrorWith`, `bimap`, `biflatMap`,
  `transform`, and `transformWith` to `EntityDecoder`.
* `org.http4s.util.StreamApp` and `org.http4s.util.ExitCode` are
  deprecated in favor of `fs2.StreamApp` and `fs2.StreamApp.ExitCode`,
  based on what was in http4s.
* Dependency upgrades:
  * fs2-0.10.0-M9
  * fs2-reactive-streams-0.2.6
  * jawn-fs2-0.12.0-M4
  * specs2-4.0.2

# v0.17.6 (2017-12-05)
* Fix `StaticFile` to serve files larger than `Int.MaxValue` bytes
* Dependency upgrades:
  * tomcat-8.5.24

# v0.16.6 (2017-12-04)
* Add a CSRF server middleware
* Fix `NullPointerException` when starting a Tomcat server related to `docBase`
* Log version info and server address on server startup
* Dependency upgrades:
  * jetty-9.4.8.v20171121
  * log4s-1.4.0
  * scalaz-7.2.17
  * twirl-1.3.13

# v0.18.0-M5 (2017-11-02)
* Introduced an `HttpCodec` type class that represents a type that can round
  trip to and from a `String`.  `Uri.Scheme` and `TransferCoding` are the first
  implementors, with more to follow.  Added an `HttpCodecLaws` to http4s-testing.
* `Uri.Scheme` is now its own type instead of a type alias.
* `TransferCoding` is no longer a case class. Its `coding` member is now a
  `String`, not a `CIString`. Its companion is no longer a
  `Registry`.
* Introduced `org.http4s.syntax.literals`, which contains a `StringContext` forAll
  safely constructing a `Uri.Scheme`.  More will follow.
* `org.http4s.util.StreamApp.ExitCode` moved to `org.http4s.util.ExitCode`
* Changed `AuthService[F[_], T]` to `AuthService[T, F[_]]` to support
  partial unification when combining services as a `SemigroupK`.
* Unseal the `MessageFailure` hierarchy. Previous versions of http4s had a
  `GenericParsingFailure`, `GenericDecodeFailure`, and
  `GenericMessageBodyFailure`. This was not compatible with the parameterized
  effect introduced in v0.18. Now, `MessageFailure` is unsealed, so users
  wanting precise control over the default `toHttpResponse` can implement their
  own failure conditions.
* `MessageFailure` now has an `Option[Throwable]` cause.
* Removed `KleisliInstances`. The `SemigroupK[Kleisli[F, A, ?]]` is now provided
  by cats.  Users should no longer need to import `org.http4s.implicits._` to
  get `<+>` composition of `HttpService`s
* `NonEmptyList` extensions moved from `org.http4s.util.nonEmptyList` to
  `org.http4s.syntax.nonEmptyList`.
* There is a classpath difference in log4s version between blaze and http4s in this
  milestone that will be remedied in M6. We believe these warnings are safe.
* Dependency upgrades:
  * cats-1.0.0-RC1
  * fs2-0.10.0-M8
  * fs2-reactive-streams-0.2.5

# v0.18.0-M4 (2017-10-12)
* Syntax for building requests moved from `org.http4s.client._` to
  `org.http4s.client.dsl.Http4sClientDsl[F]`, with concrete type `IO`
  available as `org.http4s.client.dsl.io._`.  This is consistent with
  http4s-dsl for servers.
* Change `StreamApp` to return a `Stream[F, ExitCode]`. The first exit code
  returned by the stream is the exit code of the JVM. This allows custom exit
  codes, and eases dead code warnings in certain constructions that involved
  mapping over `Nothing`.
* `AuthMiddleware.apply` now takes an `Kleisli[OptionT[F, ?], Request[F], T]`
  instead of a `Kleisli[F, Request[F], T]`.
* Set `Content-Type` header on default `NotFound` response.
* Merges from v0.16.5 and v0.17.5.
* Remove mutable map that backs `Method` registry. All methods in the IANA
  registry are available through `Method.all`. Custom methods should be memoized
  by other means.
* Adds an `EntityDecoder[F, Array[Byte]]` and `EntityDecoder[F, Array[Char]]`
  for symmetry with provided `EntityEncoder` instances.
* Adds `Arbitrary` instances for `Headers`, `EntityBody[F]` (currently just
  single chunk), `Entity[F]`, and `EntityEncoder[F, A]`.
* Adds `EntityEncoderLaws` for `EntityEncoder`.
* Adds `EntityCodecLaws`.  "EntityCodec" is not a type in http4s, but these
  laws relate an `EntityEncoder[F, A]` to an `EntityDecoder[F, A]`.
* There is a classpath difference in log4s version between blaze and http4s in this
  milestone that will be remedied in M6. We believe these warnings are safe.

# v0.17.5 (2017-10-12)
* Merges only.

# v0.16.5 (2017-10-11)
* Correctly implement sanitization of dot segments in static file paths
  according to RFC 3986 5.2.4. Most importantly, this fixes an issue where `...`
  is reinterpreted as `..` and can escape the root of the static file service.

# v0.18.0-M3 (2017-10-04)
* Merges only.
* There is a classpath difference in log4s version between blaze and http4s in this
  milestone that will be remedied in M6. We believe these warnings are safe.

# v0.17.4 (2017-10-04)
* Fix reading of request body in non-blocking servlet backend. It was previously
  only reading the first byte of each chunk.
* Dependency upgrades:
  * fs2-reactive-streams-0.1.1

# v0.16.4 (2017-10-04)
* Backport removal `java.xml.bind` dependency from `GZip` middleware,
  to play more nicely with Java 9.
* Dependency upgrades:
  * metrics-core-3.2.5
  * tomcat-8.0.23
  * twirl-1.3.12

# v0.18.0-M2 (2017-10-03)
* Use http4s-dsl with any effect type by either:
    * extend `Http4sDsl[F]`
    * create an object that extends `Http4sDsl[F]`, and extend that.
    * `import org.http4s.dsl.io._` is still available for those who
      wish to specialize on `cats.effect.IO`
* Remove `Semigroup[F[MaybeResponse[F]]]` constraint from
  `BlazeBuilder`.
* Fix `AutoSlash` middleware when a service is mounted with a prefix.
* Publish internal http4s-parboiled2 as a separate module.  This does
  not add any new third-party dependencies, but unbreaks `sbt
  publishLocal`.
* Add `Request.from`, which respects `X-Fowarded-For` header.
* Make `F` in `EffectMessageSyntax` invariant
* Add `message.decodeJson[A]` syntax to replace awkward `message.as(implicitly,
  jsonOf[A])`. Brought into scope by importing one of the following, based on
  your JSON library of choice.
  * `import org.http4s.argonaut._`
  * `import org.http4s.circe._`
  * `import org.http4s.json4s.jackson._`
  * `import org.http4s.json4s.native._`
* `AsyncHttpClient.apply` no longer takes a `bufferSize`.  It is made
  irrelevant by fs2-reactive-streams.
* `MultipartParser.parse` no longer takes a `headerLimit`, which was unused.
* Add `maxWaitQueueLimit` (default 256) and `maxConnectionsPerRequestKey`
  (default 10) to `PooledHttp1Client`.
* Remove private implicit `ExecutionContext` from `StreamApp`. This had been
  known to cause diverging implicit resolution that was hard to debug.
* Shift execution of the routing of the `HttpService` to the `ExecutionContext`
  provided by the `JettyBuilder` or `TomcatBuilder`. Previously, it only shifted
  the response task and stream. This was a regression from v0.16.
* Add two utility execution contexts. These may be used to increase throughput
  as the server builder's `ExecutionContext`. Blocking calls on routing may
  decrease fairness or even deadlock your service, so use at your own risk:
  * `org.http4s.util.execution.direct`
  * `org.http4s.util.execution.trampoline`
* Deprecate `EffectRequestSyntax` and `EffectResponseSyntax`. These were
  previously used to provide methods such as `.putHeaders` and `.withBody`
  on types `F[Request]` and `F[Response]`.  As an alternative:
  * Call `.map` or `.flatMap` on `F[Request]` and `F[Response]` to get access
    to all the same methods.
  * Variadic headers have been added to all the status code generators in
    `Http4sDsl[F]` and method generators in `import org.http4s.client._`.
    For example:
    * `POST(uri, urlForm, Header("Authorization", "Bearer s3cr3t"))`
    * ``Ok("This will have an html content type!", `Content-Type`(`text/html`))``
* Restate `HttpService[F]` as a `Kleisli[OptionT[F, ?], Request[F], Response[F]]`.
* Similarly, `AuthedService[F]` as a `Kleisli[OptionT[F, ?], AuthedRequest[F], Response[F]]`.
* `MaybeResponse` is removed, because the optionality is now expressed through
  the `OptionT` in `HttpService`. Instead of composing `HttpService` via a
  `Semigroup`, compose via a `SemigroupK`. Import `org.http4s.implicits._` to
  get a `SemigroupK[HttpService]`, and chain services as `s1 <+> s2`. We hope to
  remove the need for `org.http4s.implicits._` in a future version of cats with
  [issue 1428](https://github.com/typelevel/cats/issues/1428).
* The `Service` type alias is deprecated in favor of `Kleisli`.  It used to represent
  a partial application of the first type parameter, but since version 0.18, it is
  identical to `Kleisli.
* `HttpService.lift`, `AuthedService.lift` are deprecated in favor of `Kleisli.apply`.
* Remove `java.xml.bind` dependency from `GZip` middleware to avoid an
  extra module dependency in Java 9.
* Upgraded dependencies:
    * jawn-fs2-0.12.0-M2
    * log4s-1.4.0
* There is a classpath difference in log4s version between blaze and http4s in this
  milestone that will be remedied in M6. We believe these warnings are safe.

# v0.17.3 (2017-10-02)
* Shift execution of HttpService to the `ExecutionContext` provided by the
  `BlazeBuilder` when using HTTP/2. Previously, it only shifted the response
  task and body stream.

# v0.16.3 (2017-09-29)
* Fix `java.io.IOException: An invalid argument was supplied` on blaze-client
  for Windows when writing an empty sequence of `ByteBuffer`s.
* Set encoding of `captureWriter` to UTF-8 instead of the platform default.
* Dependency upgrades:
  * blaze-0.12.9

# v0.17.2 (2017-09-25)
* Remove private implicit strategy from `StreamApp`. This had been known to
  cause diverging implicit resolution that was hard to debug.
* Shift execution of HttpService to the `ExecutionContext` provided by the
  `BlazeBuilder`. Previously, it only shifted the response stream. This was a
  regression from 0.16.
* Split off http4s-parboiled2 module as `"org.http4s" %% "parboiled"`. There are
  no externally visible changes, but this simplifies and speeds the http4s
  build.

# v0.16.2 (2017-09-25)
* Dependency patch upgrades:
  * async-http-client-2.0.37
  * blaze-0.12.8: changes default number of selector threads to
    from `2 * cores + 1` to `max(4, cores + 1)`.
  * jetty-9.4.7.v20170914
  * tomcat-8.5.21
  * twirl-1.3.7

# v0.17.1 (2017-09-17)
* Fix bug where metrics were not captured in `Metrics` middleware.
* Pass `redactHeadersWhen` argument from `Logger` to `RequestLogger`
  and `ResponseLogger`.

# v0.16.1 (2017-09-17)
* Publish our fork of parboiled2 as http4s-parboiled2 module.  It's
  the exact same internal code as was in http4s-core, with no external
  dependencies. By publishing an extra module, we enable a
  `publishLocal` workflow.
* Charset fixes:
  * Deprecate `CharsetRange.isSatisfiedBy` in favor of
    and ```Accept-Charset`.isSatisfiedBy`` in favor of
    ```Accept-Charset`.satisfiedBy``.
  * Fix definition of `satisfiedBy` to respect priority of
    ```Charset`.*``.
  * Add `CharsetRange.matches`.
* ContentCoding fixes:
  * Deprecate `ContentCoding.satisfiedBy` and
    `ContentCoding.satisfies` in favor of ```Accept-Encoding`.satisfiedBy``.
  * Deprecate ```Accept-Encoding`.preferred``, which has no reasonable
    interpretation in the presence of splats.
  * Add ```Accept-Language`.qValue``.
  * Fix definition of `satisfiedBy` to respect priority of
    `ContentCoding.*`.
  * Add `ContentCoding.matches` and `ContentCoding.registered`.
  * Add `Arbitrary[ContentCoding]` and ```Arbitrary[`Accept-Encoding`]``
    instances.
* LanguageTag fixes:
  * Deprecate `LanguageTag.satisfiedBy` and
    `LanguageTag.satisfies` in favor of ```Accept-Language`.satisfiedBy``.
  * Fix definition of `satisfiedBy` to respect priority of
    `LanguageTag.*` and matches of a partial set of subtags.
  * Add `LanguageTag.matches`.
  * Deprecate `LanguageTag.withQuality` in favor of new
    `LanguageTag.withQValue`.
  * Deprecate ```Accept-Language`.preferred``, which has no reasonable
    interpretation in the presence of splats.
  * Add ```Accept-Language`.qValue``.
  * Add `Arbitrary[LanguageTag]` and ```Arbitrary[`Accept-Language`]``
    instances.

# v0.17.0 (2017-09-01)
* Honor `Retry-After` header in `Retry` middleware.  The response will
  not be retried until the maximum of the backoff strategy and any
  time specified by the `Retry-After` header of the response.
* The `RetryPolicy.defaultRetriable` only works for methods guaranteed
  to not have a body.  In fs2, we can't introspect the stream to
  guarantee that it can be rerun.  To retry requests for idempotent
  request methods, use `RetryPolicy.unsafeRetriable`.  To retry
  requests regardless of method, use
  `RetryPolicy.recklesslyRetriable`.
* Fix `Logger` middleware to render JSON bodies as text, not as a hex
  dump.
* `MultipartParser.parse` returns a stream of `ByteVector` instead of
  a stream of `Byte`. This perserves chunking when parsing into the
  high-level `EntityDecoder[Multipart]`, and substantially improves
  performance on large files.  The high-level API is not affected.

# v0.16.0 (2017-09-01)
* `Retry` middleware takes a `RetryPolicy` instead of a backoff
  strategy.  A `RetryPolicy` is a function of the request, the
  response, and the number of attempts.  Wrap the previous `backoff`
  in `RetryPolicy {}` for compatible behavior.
* Expose a `Part.fileData` constructor that accepts an `EntityBody`.

# v0.17.0-RC3 (2017-08-29)
* In blaze-server, when doing chunked transfer encoding, flush the
  header as soon as it is available.  It previously buffered until the
  first chunk was available.

# v0.16.0-RC3 (2017-08-29)
* Add a `responseHeaderTimeout` property to `BlazeClientConfig`.  This
  measures the time between the completion of writing the request body
  to the reception of a complete response header.
* Upgraded dependencies:
    * async-http-client-2.0.35

# v0.18.0-M1 (2017-08-24)

This release is the product of a long period of parallel development
across different foundation libraries, making a detailed changelog
difficult.  This is a living document, so if any important points are
missed here, please send a PR.

The most important change in http4s-0.18 is that the effect type is
parameterized.  Where previous versions were specialized on
`scalaz.concurrent.Task` or `fs2.Task`, this version supports anything
with a `cats.effect.Effect` instance.  The easiest way to port an
existing service is to replace your `Task` with `cats.effect.IO`,
which has a similar API and is already available on your classpath.
If you prefer to bring your own effect, such as `monix.eval.Task` or
stick to `scalaz.concurrent.Task` or put a transformer on `IO`, that's
fine, too!

The parameterization chanages many core signatures throughout http4s:
- `Request` and `Response` become `Request[F[_]]` and
  `Response[F[_]]`.  The `F` is the effect type of the body (i.e.,
  `Stream[F, Byte]`), or what the body `.run`s to.
- `HttpService` becomes `HttpService[F[_]]`, so that the service
  returns an `F[Response[F]]`.  Instead of constructing with
  `HttpService { ... }`, we now declare the effect type of the
  service, like `HttpService[IO] { ... }`.  This determines the type
  of request and response handled by the service.
- `EntityEncoder[A]` and `EntityDecoder[A]` are now
  `EntityEncoder[F[_], A]` and `EntityDecoder[F[_], A]`, respectively.
  These act as a codec for `Request[F]` and `Response[F]`.  In practice,
  this change tends to be transparent in the DSL.
- The server builders now take an `F` parameter, which needs to match
  the services mounted to them.
- The client now takes an `F` parameter, which determines the requests
  and responses it handles.

Several dependencies are upgraded:
- cats-1.0.0.MF
- circe-0.9.0-M1
- fs2-0.10.0-M6
- fs2-reactive-streams-0.2.2
- jawn-fs2-0.12.0-M1

# v0.17.0-RC2 (2017-08-24)
* Remove `ServiceSyntax.orNotFound(a: A): Task[Response]` in favor of
  `ServiceSyntax.orNotFound: Service[Request, Response]`

# v0.16.0-RC2 (2017-08-24)
* Move http4s-blaze-core from `org.http4s.blaze` to
  `org.http4s.blazecore` to avoid a conflict with the non-http4s
  blaze-core module.
* Change `ServiceOps` to operate on a `Service[?, MaybeResponse]`.
  Give it an `orNotFound` that returns a `Service`.  The
  `orNotFound(a: A)` overload is left for compatibility with Scala
  2.10.
* Build with Lightbend compiler instead of Typelevel compiler so we
  don't expose `org.typelevel` dependencies that are incompatible with
  ntheir counterparts in `org.scala-lang`.
* Upgraded dependencies:
    * blaze-0.12.7 (fixes eviction notice in http4s-websocket)
    * twirl-1.3.4

# v0.17.0-RC1 (2017-08-16)
* Port `ChunkAggregator` to fs2
* Add logging middleware
* Standardize on `ExecutionContext` over `Strategy` and `ExecutorService`
* Implement `Age` header
* Fix `Client#toHttpService` to not dispose until the body is consumed
* Add a buffered implementation of `EntityDecoder[Multipart]`
* In async-http-client, don't use `ReactiveStreamsBodyGenerator` unless there is
  a body to transmit. This fixes an `IllegalStateException: unexpected message
  type`
* Add `HSTS` middleware
* Add option to serve pre-gzipped resources
* Add RequestLogging and ResponseLogging middlewares
* `StaticFile` options return `OptionT[Task, ?]`
* Set `Content-Length` or `Transfer-Encoding: chunked` header when serving
  from a URL
* Explicitly close `URLConnection``s if we are not reading the contents
* Upgrade to:
    * async-http-client-2.0.34
    * fs2-0.9.7
    * metrics-core-3.2.4
    * scodec-bits-1.1.5

# v0.16.0-RC1 (2017-08-16)
* Remove laziness from `ArbitraryInstances`
* Support an arbitrary predicate for CORS allowed origins
* Support `Access-Control-Expose-Headers` header for CORS
* Fix thread safety issue in `EntityDecoder[XML]`
* Support IPV6 headers in `X-Forwarded-For`
* Add `status` and `successful` methods to client
* Overload `client.fetchAs` and `client.streaming` to accept a `Task[Request]`
* Replace `Instant` with `HttpDate` to avoid silent truncation and constrain
  to dates that are legally renderable in HTTP.
* Fix bug in hash code of `CIString`
* Update `request.pathInfo` when changing `request.withUri`. To keep these
  values in sync, `request.copy` has been deprecated, but copy constructors
  based on `with` have been added.
* Remove `name` from `AttributeKey`.
* Add `withFragment` and `withoutFragment` to `Uri`
* Construct `Content-Length` with `fromLong` to ensure validity, and
  `unsafeFromLong` when you can assert that it's positive.
* Add missing instances to `QueryParamDecoder` and `QueryParamEncoder`.
* Add `response.cookies` method to get a list of cookies from `Set-Cookie`
  header.  `Set-Cookie` is no longer a `Header.Extractable`, as it does
  not adhere to the HTTP spec of being concatenable by commas without
  changing semantics.
* Make servlet `HttpSession` available as a request attribute in servlet
  backends
* Fix `Part.name` to return the name from the `Content-Disposition` header
  instead of the name _of_ the `Content-Disposition` header. Accordingly, it is
  no longer a `CIString`
* `Request.toString` and `Response.toString` now redact sensitive headers. A
  method to redact arbitrary headers is added to `Headers`.
* `Retry-After` is now modeled as a `Either[HttpDate, Long]` to reflect either
  an http-date or delta-seconds value.
* Look for index.html in `StaticFile` when rendering a directory instead of
  returning `401 Unauthorized`.
* Limit dates to a minimum of January 1, 1900, per RFC.
* Add `serviceErrorHandler` to `ServerBuilder` to allow pluggable error handlers
  when a server backend receives a failed task or a thrown Exception when
  invoking a service. The default calls `toHttpResponse` on `MessageFailure` and
  closes the connection with a `500 InternalServerError` on other non-fatal
  errors.  Fatal errors are left to the server.
* `FollowRedirect` does not propagate sensitive headers when redirecting to a
  different authority.
* Add Content-Length header to empty response generators
* Upgraded dependencies:
    * async-http-client-2.0.34
    * http4s-websocket-0.2.0
    * jetty-9.4.6.v20170531
    * json4s-3.5.3
    * log4s-1.3.6
    * metrics-core-3.2.3
    * scala-2.12.3-bin-typelevel-4
    * scalaz-7.2.15
    * tomcat-8.5.20

# v0.15.16 (2017-07-20)
* Backport rendering of details in `ParseFailure.getMessage`

# ~~v0.15.15 (2017-07-20)~~
* Oops. Same as v0.15.14.

# v0.15.14 (2017-07-10)
* Close parens in `Request.toString`
* Use "message" instead of "request" in message body failure messages
* Add `problem+json` media type
* Tolerate `[` and `]` in queries parsing URIs. These characters are parsed, but
  percent-encoded.

# v0.17.0-M3 (2017-05-27)
* Fix file corruption issue when serving static files from the classpath

# v0.16.0-M3 (2017-05-25)
* Fix `WebjarService` so it matches assets.
* `ServerApp` overrides `process` to leave a single abstract method
* Add gzip trailer in `GZip` middleware
* Upgraded dependencies:
    * circe-0.8.0
    * jetty-9.4.5.v20170502
    * scalaz-7.2.13
    * tomcat-8.5.15
* `ProcessApp` uses a `Process[Task, Nothing]` rather than a
  `Process[Task, Unit]`
* `Credentials` is split into `Credentials.AuthParams` for key-value pairs and
  `Credentials.Token` for legacy token-based schemes.  `OAuthBearerToken` is
  subsumed by `Credentials.Token`.  `BasicCredentials` no longer extends
  `Credentials`, but is extractable from one.  This model permits the
  definition of other arbitrary credential schemes.
* Add `fromSeq` constructor to `UrlForm`
* Allow `WebjarService` to pass on methods other than `GET`.  It previously
  threw a `MatchError`.

# v0.15.13 (2017-05-25)
* Patch-level upgrades to dependencies:
    * async-http-client-2.0.32
    * blaze-0.12.6 (fixes infinite loop in some SSL handshakes)
    * jetty-9.3.19.v20170502
    * json4s-3.5.2
    * tomcat-8.0.44

# v0.15.12 (2017-05-11)
* Fix GZip middleware to render a correct stream

# v0.17.0-M2 (2017-04-30)
* `Timeout` middleware takes an implicit `Scheduler` and
  `ExecutionContext`
* Bring back `http4s-async-client`, based on `fs2-reactive-stream`
* Restore support for WebSockets

# v0.16.0-M2 (2017-04-30)
* Upgraded dependencies:
    * argonaut-6.2
    * jetty-9.4.4.v20170414
    * tomcat-8.5.14
* Fix `ProcessApp` to terminate on process errors
* Set `secure` request attribute correctly in blaze server
* Exit with code `-1` when `ProcessApp` fails
* Make `ResourceService` respect `If-Modified-Since`
* Rename `ProcessApp.main` to `ProcessApp.process` to avoid overload confusio
* Avoid intermediate String allocation in Circe's `jsonEncoder`
* Adaptive EntityDecoder[Json] for circe: works directly from a ByteBuffer for
  small bodies, and incrementally through jawn for larger.
* Capture more context in detail message of parse errors

# v0.15.11 (2017-04-29)
* Upgrade to blaze-0.12.5 to pick up fix for `StackOverflowError` in
  SSL handshake

# v0.15.10 (2017-04-28)
* Patch-level upgrades to dependencies
* argonaut-6.2
* scalaz-7.2.12
* Allow preambles and epilogues in multipart bodies
* Limit multipart headers to 40 kilobytes to avoid unbounded buffering
  of long lines in a header
* Remove `' '` and `'?'` from alphabet for generated multipart
  boundaries, as these are not token characters and are known to cause
  trouble for some multipart implementations
* Fix multipart parsing for unlucky input chunk sizes

# v0.15.9 (2017-04-19)
* Terminate `ServerApp` even if the server fails to start
* Make `ResourceService` respect `If-Modified-Since`
* Patch-level upgrades to dependencies:
* async-http-client-2.0.31
* jetty-9.3.18.v20170406
* json4s-3.5.1
* log4s-1.3.4
* metrics-core-3.1.4
* scalacheck-1.13.5
* scalaz-7.1.13 or scalaz-7.2.11
* tomcat-8.0.43

# v0.17.0-M1 (2017-04-08)
* First release on cats and fs2
    * All scalaz types and typeclasses replaced by cats equivalengts
	* `scalaz.concurrent.Task` replaced by `fs2.Task`
	* `scalaz.stream.Process` replaced by `fs2.Stream`
* Roughly at feature parity with v0.16.0-M1. Notable exceptions:
	* Multipart not yet supported
	* Web sockets not yet supported
	* Client retry middleware can't check idempotence of requests
	* Utilties in `org.http4s.util.io` not yet ported

# v0.16.0-M1 (2017-04-08)
* Fix type of `AuthedService.empty`
* Eliminate `Fallthrough` typeclass.  An `HttpService` now returns
  `MaybeResponse`, which can be a `Response` or `Pass`.  There is a
  `Semigroup[MaybeResponse]` instance that allows `HttpService`s to be
  chained as a semigroup.  `service orElse anotherService` is
  deprecated in favor of `service |+| anotherService`.
* Support configuring blaze and Jetty servers with a custom
  `SSLContext`.
* Upgraded dependencies for various modules:
    * async-http-client-2.0.31
    * circe-0.7.1
    * jetty-9.4.3.v20170317
    * json4s-3.5.1
    * logback-1.2.1
    * log4s-1.3.4
    * metrics-3.2.0
    * scalacheck-1.13.5
    * tomcat-8.0.43
* Deprecate `EntityEncoder[ByteBuffer]` and
  `EntityEncoder[CharBuffer]`.
* Add `EntityDecoder[Unit]`.
* Move `ResponseClass`es into `Status`.
* Use `SSLContext.getDefault` by default in blaze-client.  Use
  `BlazeServerConfig.insecure` to ignore certificate validity.  But
  please don't.
* Move `CIString` syntax to `org.http4s.syntax`.
* Bundle an internal version of parboiled2.  This decouples core from
  shapeless, allowing applications to use their preferred version of
  shapeless.
* Rename `endpointAuthentication` to `checkEndpointAuthentication`.
* Add a `WebjarService` for serving files out of web jars.
* Implement `Retry-After` header.
* Stop building with `delambdafy` on Scala 2.11.
* Eliminate finalizer on `BlazeConnection`.
* Respond OK to CORS pre-flight requests even if the wrapped service
  does not return a successful response.  This is to allow `CORS`
  pre-flight checks of authenticated services.
* Deprecate `ServerApp` in favor of `org.http4s.util.ProcessApp`.  A
  `ProcessApp` is easier to compose all the resources a server needs via
  `Process.bracket`.
* Implement a `Referer` header.

# v0.15.8 (2017-04-06)
* Cache charset lookups to avoid synchronization.  Resolution of
  charsets is synchronized, with a cache size of two.  This avoids
  the synchronized call on the HTTP pool.
* Strip fragment from request target in blaze-client.  An HTTP request
  target should not include the fragment, and certain servers respond
  with a `400 Bad Request` in their presence.

# v0.15.7 (2017-03-09)
* Change default server and client executors to a minimum of four
  threads.
* Bring scofflaw async-http-client to justice for its brazen
  violations of Reactive Streams Rule 3.16, requesting of a null
  subscription.
* Destroy Tomcat instances after stopping, so they don't hold the port
* Deprecate `ArbitraryInstances.genCharsetRangeNoQuality`, which can
  cause deadlocks
* Patch-level upgrades to dependencies:
    * async-http-client-2.0.30
    * jetty-9.3.16.v20170120
    * logback-1.1.11
    * metrics-3.1.3
    * scala-xml-1.0.6
    * scalaz-7.2.9
    * tomcat-8.0.41
    * twirl-1.2.1

# v0.15.6 (2017-03-03)
* Log unhandled MessageFailures to `org.http4s.server.message-failures`

# v0.15.5 (2017-02-20)
* Allow services wrapped in CORS middleware to fall through
* Don't log message about invalid CORS headers when no `Origin` header present
* Soften log about invalid CORS headers from info to debug

# v0.15.4 (2017-02-12)
* Call `toHttpResponse` on tasks failed with `MessageFailure`s from
  `HttpService`, to get proper 4xx handling instead of an internal
  server error.

# v0.15.3 (2017-01-17)
* Dispose of redirect responses in `FollowRedirect`. Fixes client deadlock under heavy load
* Refrain from logging headers with potentially sensitive info in blaze-client
* Add `hashCode` and `equals` to `Headers`
* Make `challenge` in auth middlewares public to facilitate composing multiple auth mechanisms
* Fix blaze-client detection of stale connections

# v0.15.2 (2016-12-29)
* Add helpers to add cookies to requests

# v0.12.6 (2016-12-29)
* Backport rendering of details in `ParseFailure.getMessage`

# ~~v0.12.5 (2016-12-29)~~
* ~~Backport rendering of details in `ParseFailure.getMessage`~~ Oops.

# v0.15.1 (2016-12-20)
* Fix GZip middleware to fallthrough non-matching responses
* Fix UnsupportedOperationException in Arbitrary[Uri]
* Upgrade to Scala 2.12.1 and Scalaz 7.2.8

# v0.15.0 (2016-11-30)
* Add support for Scala 2.12
* Added `Client.fromHttpService` to assist with testing.
* Make all case classes final where possible, sealed where not.
* Codec for Server Sent Events (SSE)
* Added JSONP middleware
* Improve Expires header to more easily build the header and support parsing of the header
* Replce lazy `Raw.parsed` field with a simple null check
* Added support for Zipkin headers
* Eliminate response attribute for detecting fallthrough response.
  The fallthrough response must be `Response.fallthrough`.
* Encode URI path segments created with `/`
* Introduce `AuthedRequest` and `AuthedService` types.
* Replace `CharSequenceEncoder` with `CharBufferEncoder`, assuming
  that `CharBuffer` and `String` are the only `CharSequence`s one
  would want to encode.
* Remove `EnittyEncoder[Char]` and `EntityEncoder[Byte]`.  Send an
  array, buffer, or String if you want this.
* Add `DefaultHead` middleware for `HEAD` implementation.
* Decouple `http4s-server` from Dropwizard Metrics.  Metrics code is
  in the new `http4s-metrics` module.
* Allow custom scheduler for timeout middleware.
* Add parametric empty `EntityEncoder` and `EntityEncoder[Unit]`.
* Replace unlawful `Order[CharsetRange]` with `Equal[CharsetRange]`.
* Auth middlewares renamed `BasicAuth` and `DigestAuth`.
* `BasicAuth` passes client password to store instead of requesting
  password from store.
* Remove realm as an argument to the basic and digest auth stores.
* Basic and digest auth stores return a parameterized type instead of
  just a String username.
* Upgrade to argonaut-6.2-RC2, circe-0.6.1, json4s-3.5.0

# v0.14.11 (2016-10-25)
* Fix expansion of `uri` and `q` macros by qualifying with `_root_`

# v0.14.10 (2016-10-12)
* Include timeout type and duration in blaze client timeouts

# v0.14.9 (2016-10-09)
* Don't use `"null"` as query string in servlet backends for requests without a query string

# v0.14.8 (2016-10-04)
* Allow param names in UriTemplate to have encoded, reserved parameters
* Upgrade to blaze-0.12.1, to fix OutOfMemoryError with direct buffers
* Upgrade to Scalaz 7.1.10/7.2.6
* Upgrade to Jetty 9.3.12
* Upgrade to Tomcat 8.0.37

# v0.14.7 (2016-09-25)
* Retry middleware now only retries requests with idempotent methods
  and pure bodies and appropriate status codes
* Fix bug where redirects followed when an effectful chunk (i.e., `Await`) follows pure ones.
* Don't uppercase two hex digits after "%25" when percent encoding.
* Tolerate invalid percent-encodings when decoding.
* Omit scoverage dependencies from POM

# v0.14.6 (2016-09-11)
* Don't treat `Kill`ed responses (i.e., HEAD requests) as abnormal
  termination in metrics

# v0.14.5 (2016-09-02)
* Fix blaze-client handling of HEAD requests

# v0.14.4 (2016-08-29)
* Don't render trailing "/" for URIs with empty paths
* Avoid calling tail of empty list in `/:` extractor

# v0.14.3 (2016-08-24)
* Follow 301 and 302 responses to POST with a GET request.
* Follow all redirect responses to HEAD with a HEAD request.
* Fix bug where redirect response is disposed prematurely even if not followed.
* Fix bug where payload headers are sent from original request when
  following a redirect with a GET or HEAD.
* Return a failed task instead of throwing when a client callback
  throws an exception. Fixes a resource leak.
* Always render `Date` header in GMT.
* Fully support the three date formats specified by RFC 7231.
* Always specify peer information in blaze-client SSL engines
* Patch upgrades to latest async-http-client, jetty, scalaz, and scalaz-stream

# v0.14.2 (2016-08-10)
* Override `getMessage` in `UnexpectedStatus`

# v0.14.1 (2016-06-15)
* Added the possibility to specify custom responses to MessageFailures
* Address issue with Retry middleware leaking connections
* Fixed the status code for a semantically invalid request to `422 UnprocessableEntity`
* Rename `json` to `jsonDecoder` to reduce possibility of implicit shadowing
* Introduce the `ServerApp` trait
* Deprectate `onShutdown` and `awaitShutdown` in `Server`
* Support for multipart messages
* The Path extractor for Long now supports negative numbers
* Upgrade to scalaz-stream-0.8.2(a) for compatibility with scodec-bits-1.1
* Downgrade to argonaut-6.1 (latest stable release) now that it cross builds for scalaz-7.2
* Upgrade parboiled2 for compatibility with shapeless-2.3.x

# ~~v0.14.0 (2016-06-15)~~
* Recalled. Use v0.14.1 instead.

# v0.13.3 (2016-06-15)
* Address issue with Retry middleware leaking connections.
* Pass the reason string when setting the `Status` for a successful `ParseResult`.

# v0.13.2 (2016-04-13)
* Fixes the CanBuildFrom for RequestCookieJar to avoid duplicates.
* Update version of jawn-parser which contains a fix for Json decoding.

# v0.13.1 (2016-04-07)
* Remove implicit resolution of `DefaultExecutor` in blaze-client.

# v0.13.0 (2016-03-29)
* Add support for scalaz-7.2.x (use version 0.13.0a).
* Add a client backed based on async-http-client.
* Encode keys when rendering a query string.
* New entity decoder based on json4s' extract.
* Content-Length now accepts a Long.
* Upgrade to circe-0.3, json4s-3.3, and other patch releases.
* Fix deadlocks in blaze resulting from default executor on single-CPU machines.
* Refactor `DecodeFailure` into a new `RequestFailure` hierarchy.
* New methods for manipulating `UrlForm`.
* All parsed headers get a `parse` method to construct them from their value.
* Improve error message for unsupported media type decoding error.
* Introduce `BlazeClientConfig` class to simplify client construction.
* Unify client executor service semantics between blaze-client and async-http-client.
* Update default response message for UnsupportedMediaType failures.
* Add a `lenient` flag to blazee configuration to accept illegal characters in headers.
* Remove q-value from `MediaRange` and `MediaType`, replaced by `MediaRangeAndQValue`.
* Add `address` to `Server` trait.
* Lazily construct request body in Servlet NIO to support HTTP 100.
* Common operations pushed down to `MessageOps`.
* Fix loop in blaze-client when no connection can be established.
* Privatize most of the blaze internal types.
* Enable configuration of blaze server parser lengths.
* Add trailer support in blaze client.
* Provide an optional external executor to blaze clients.
* Fix Argonaut string interpolation

# v0.12.4 (2016-03-10)
* Fix bug on rejection of invalid URIs.
* Do not send `Transfer-Encoding` or `Content-Length` headers for 304 and others.
* Don't quote cookie values.

# v0.12.3 (2016-02-24)
* Upgrade to jawn-0.8.4 to fix decoding escaped characters in JSON.

# v0.12.2 (2016-02-22)
* ~~Upgrade to jawn-0.8.4 to fix decoding escaped characters in JSON.~~ Oops.

# v0.12.1 (2016-01-30)
* Encode keys as well as values when rendering a query.
* Don't encode '?' or '/' when encoding a query.

# v0.12.0 (2016-01-15)
* Refactor the client API for resource safety when not reading the entire body.
* Rewrite client connection pool to support maximum concurrent
  connections instead of maximum idle connections.
* Optimize body collection for better connection keep-alive rate.
* Move `Service` and `HttpService`, because a `Client` can be viewed as a `Service`.
* Remove custom `DateTime` in favor of `java.time.Instant`.
* Support status 451 Unavailable For Legal Reasons.
* Various blaze-client optimizations.
* Don't let Blaze `IdentityWriter` write more than Content-Length bytes.
* Remove `identity` `Transfer-Encoding`, which was removed in HTTP RFC errata.
* In blaze, `requireClose` is now the return value of `writeEnd`.
* Remove body from `Request.toString` and `Response.toString`.
* Move blaze parser into its own class.
* Trigger a disconnect if an ignored body is too long.
* Configurable thread factories for happier profiling.
* Fix possible deadlock in default client execution context.

# v0.11.3 (2015-12-28)
* Blaze upgrade to fix parsing HTTP responses without a reason phrase.
* Don't write more than Content-Length bytes in blaze.
* Fix infinite loop in non-blocking Servlet I/O.
* Never write a response body on HEAD requests to blaze.
* Add missing `'&'` between multivalued k/v pairs in `UrlFormCodec.encode`

# v0.11.2 (2015-12-04)
* Fix stack safety issue in async servlet I/O.
* Reduce noise from timeout exceptions in `ClientTimeoutStage`.
* Address file descriptor leaks in blaze-client.
* Fix `FollowRedirect` middleware for 303 responses.
* Support keep-alives for client requests with bodies.

# v0.11.1 (2015-11-29)
* Honor `connectorPoolSize` and `bufferSize` parameters in `BlazeBuilder`.
* Add convenient `ETag` header constructor.
* Wait for final chunk to be written before closing the async context in non-blocking servlet I/O.
* Upgrade to jawn-streamz-0.7.0 to use scalaz-stream-0.8 across the board.

# v0.11.0 (2015-11-20)
* Upgrade to scalaz-stream 0.8
* Add Circe JSON support module.
* Add ability to require content-type matching with EntityDecoders.
* Cleanup blaze-client internals.
* Handle empty static files.
* Add ability to disable endpoint authentication for the blaze client.
* Add charset encoding for Argonaut JSON EntityEncoder.

# v0.10.1 (2015-10-07)
* Processes render data in chunked encoding by default.
* Incorporate type name into error message of QueryParam.
* Comma separate Access-Control-Allow-Methods header values.
* Default FallThrough behavior inspects for the FallThrough.fallthroughKey.

# v0.10.0 (2015-09-03)
* Replace `PartialService` with the `Fallthrough` typeclass and `orElse` syntax.
* Rename `withHeaders` to `replaceAllHeaders`
* Set https endpoint identification algorithm when possible.
* Stack-safe `ProcessWriter` in blaze.
* Configureable number of connector threads and buffer size in blaze-server.

# v0.9.3 (2015-08-27)
* Trampoline recursive calls in blaze ProcessWriter.
* Handle server hangup and body termination correctly in blaze client.

# v0.9.2 (2015-08-26)
* Bump http4s-websockets to 1.0.3 to properly decode continuation opcode.
* Fix metrics incompatibility when using Jetty 9.3 backend.
* Preserve original headers when appending as opposed to quoting.

# v0.8.5 (2015-08-26)
* Preserve original headers when appending as opposed to quoting.
* Upgrade to jawn-0.8.3 to avoid transitive dependency on GPL2 jmh

# v0.9.1 (2015-08-19)
* Fix bug in servlet nio handler.

# v0.9.0 (2015-08-15)
* Require Java8.
* `StaticFile` uses the filename extension exclusively to determine media-type.
* Add `/` method to `Uri`.
* Add `UrlFormLifter` middleware to aggregate url-form parameters with the query parameters.
* Add local address information to the `Request` type.
* Add a Http method 'or' (`|`) extractor.
* Add `VirtualHost` middleware for serving multiple sites from one server.
* Add websocket configuration to the blaze server builder.
* Redefine default timeout status code to 500.
* Redefine the `Service` arrow result from `Task[Option[_]]` to `Task[_]`.
* Don't extend `AllInstances` with `Http4s` omnibus import object.
* Use UTF-8 as the default encoding for text bodies.
* Numerous bug fixes by numerous contributors!

# v0.8.4 (2015-07-13)
* Honor the buffer size parameter in gzip middleware.
* Handle service exceptions in servlet backends.
* Respect asyncTimeout in servlet backends.
* Fix prefix mounting bug in blaze-server.
* Do not apply CORS headers to unsuccessful OPTIONS requests.

# v0.8.3 (2015-07-02)
* Fix bug parsing IPv4 addresses found in URI construction.

# v0.8.2 (2015-06-22)
* Patch instrumented handler for Jetty to time async contexts correctly.
* Fix race condition with timeout registration and route execution in blaze client
* Replace `ConcurrentHashMap` with synchronized `HashMap` in `staticcontent` package.
* Fix static content from jars by avoiding `"//"` in path uris when serving static content.
* Quote MediaRange extensions.
* Upgrade to jawn-streamz-0.5.0 and blaze-0.8.2.
* Improve error handling in blaze-client.
* Respect the explicit default encoding passed to `decodeString`.

# v0.8.1 (2015-06-16)
* Authentication middleware integrated into the server package.
* Static content tools integrated into the server package.
* Rename HttpParser to HttpHeaderParser and allow registration and removal of header parsers.
* Make UrlForm EntityDecoder implicitly resolvable.
* Relax UrlForm parser strictness.
* Add 'follow redirect' support as a client middleware.
* Add server middleware for auto retrying uris of form '/foo/' as '/foo'.
* Numerous bug fixes.
* Numerous version bumps.

# ~~v0.8.0 (2015-06-16)~~
* Mistake.  Go straight to v0.8.1.

# v0.7.0 (2015-05-05)
* Add QueryParamMatcher to the dsl which returns a ValidationNel.
* Dsl can differentiate between '/foo/' and '/foo'.
* Added http2 support for blaze backend.
* Added a metrics middleware usable on all server backends.
* Websockets are now modeled by an scalaz.stream.Exchange.
* Add `User-Agent` and `Allow` header types and parsers.
* Allow providing a Host header to the blaze client.
* Upgrade to scalaz-stream-7.0a.
* Added a CORS middleware.
* Numerous bug fixes.
* Numerous version bumps.

# v0.6.5 (2015-03-29)
* Fix bug in Request URI on servlet backend with non-empty context or servlet paths.
* Allow provided Host header for Blaze requests.

# v0.6.4 (2015-03-15)
* Avoid loading javax.servlet.WriteListener when deploying to a servlet 3.0 container.

# ~~v0.6.3 (2015-03-15)~~
* Forgot to pull origin before releasing.  Use v0.6.4 instead.

# v0.6.2 (2015-02-27)
* Use the thread pool provided to the Jetty servlet builder.
* Avoid throwing exceptions when parsing headers.
* Make trailing slash insignificant in service prefixes on servlet containers.
* Fix mapping of servlet query and mount prefix.

# v0.6.1 (2015-02-04)
* Update to blaze-0.5.1
* Remove unneeded error message (90b2f76097215)
* GZip middleware will not throw an exception if the AcceptEncoding header is not gzip (ed1b2a0d68a8)

# v0.6.0 (2015-01-27)

## http4s-core
* Remove ResponseBuilder in favor of Response companion.
* Allow '';'' separators for query pairs.
* Make charset on Message an Option.
* Add a `flatMapR` method to EntityDecoder.
* Various enhancements to QueryParamEncoder and QueryParamDecoder.
* Make Query an IndexedSeq.
* Add parsers for Location and Proxy-Authenticate headers.
* Move EntityDecoder.apply to `Request.decode` and `Request.decodeWith`
* Move headers into `org.http4s.headers` package.
* Make UriTranslation respect scriptName/pathInfo split.
* New method to resolve relative Uris.
* Encode query and fragment of Uri.
* Codec and wrapper type for URL-form-encoded bodies.

## http4s-server
* Add SSL support to all server builders.

## http4s-blaze-server
* Add Date header to blaze-server responses.
* Close connection when error happens during body write in blaze-server.

## http4s-servlet
* Use asynchronous servlet I/O on Servlet 3.1 containers.
* ServletContext syntax for easy mounting in a WAR deployment.
* Support Dropwizard Metrics collection for servlet containers.

## http4s-jawn
* Empty strings are a JSON decoding error.

## http4s-argonaut
* Add codec instances for Argonaut's CodecJson.

## http4s-json4s
* Add codec instances for Json4s' Reader/Writer.

## http4s-twirl
* New module to support Twirl templates

## http4s-scala-xml
* Split scala-xml support into http4s-scala-xml module.
* Change inferred type of `scala.xml.Elem` to `application/xml`.

## http4s-client
* Support for signing oauth-1 requests in client.

## http4s-blaze-client
* Fix blaze-client when receiving HTTP1 response without Content-Length header.
* Change default blaze-client executor to variable size.
* Fix problem with blaze-client timeouts.

# v0.5.4 (2015-01-08)
* Upgrade to blaze 0.4.1 to fix header parsing issue in blaze http/1.x client and server.

# v0.5.3 (2015-01-05)
* Upgrade to argonaut-6.1-M5 to match jawn. [#157](https://github.com/http4s/http4s/issues/157)

# v0.5.2 (2015-01-02)
* Upgrade to jawn-0.7.2.  Old version of jawn was incompatible with argonaut. [#157]](https://github.com/http4s/http4s/issues/157)

# v0.5.1 (2014-12-23)
* Include context path in calculation of scriptName/pathInfo. [#140](https://github.com/http4s/http4s/issues/140)
* Fix bug in UriTemplate for query params with multiple keys.
* Fix StackOverflowError in query parser. [#147](https://github.com/http4s/http4s/issues/147)
* Allow ';' separators for query pairs.

# v0.5.0 (2014-12-11)
* Client syntax has evloved and now will include Accept headers when used with EntityDecoder
* Parse JSON with jawn-streamz.
* EntityDecoder now returns an EitherT to make decoding failure explicit.
* Renamed Writable to EntityEncoder
* New query param typeclasses for encoding and decoding query strings.
* Status equality now discards the reason phrase.
* Match AttributeKeys as singletons.
* Added async timeout listener to servlet backends.
* Start blaze server asynchronously.
* Support specifying timeout and executor in blaze-client.
* Use NIO for encoding files.

# v0.4.2 (2014-12-01)
* Fix whitespace parsing in Authorization header [#87](https://github.com/http4s/http4s/issues/87)

# v0.4.1 (2014-11-20)
* `Uri.query` and `Uri.fragment` are no longer decoded. [#75](https://github.com/http4s/http4s/issues/75)

# v0.4.0 (2014-11-18)

* Change HttpService form a `PartialFunction[Request,Task[Response]]`
  to `Service[Request, Response]`, a type that encapsulates a `Request => Task[Option[Response]]`
* Upgrade to scalaz-stream-0.6a
* Upgrade to blaze-0.3.0
* Drop scala-logging for log4s
* Refactor ServerBuilders into an immutable builder pattern.
* Add a way to control the thread pool used for execution of a Service
* Modernize the Renderable/Renderer framework
* Change Renderable append operator from ~ to <<
* Split out the websocket codec and types into a seperate package
* Added ReplyException, an experimental way to allow an Exception to encode
  a default Response on for EntityDecoder etc.
* Many bug fixes and slight enhancements

# v0.3.0 (2014-08-29)

* New client API with Blaze implementation
* Upgrade to scalaz-7.1.0 and scalaz-stream-0.5a
* JSON Writable support through Argonaut and json4s.
* Add EntityDecoders for parsing bodies.
* Moved request and response generators to http4s-dsl to be more flexible to
  other frameworks'' syntax needs.
* Phased out exception-throwing methods for the construction of various
  model objects in favor of disjunctions and macro-enforced literals.
* Refactored imports to match the structure followed by [scalaz](https://github.com/scalaz/scalaz).

# v0.2.0 (2014-07-15)

* Scala 2.11 support
* Spun off http4s-server module. http4s-core is neutral between server and
the future client.
* New builder for running Blaze, Jetty, and Tomcat servers.
* Configurable timeouts in each server backend.
* Replace Chunk with scodec.bits.ByteVector.
* Many enhancements and bugfixes to URI type.
* Drop joda-time dependency for slimmer date-time class.
* Capitalized method names in http4s-dsl.

# v0.1.0 (2014-04-15)

* Initial public release.<|MERGE_RESOLUTION|>--- conflicted
+++ resolved
@@ -8,7 +8,6 @@
 ordered chronologically, so each release contains all changes described below
 it.
 
-<<<<<<< HEAD
 # v1.0.0-M1 (unreleased)
 
 This is the first milestone release in the 1.x series.
@@ -35,7 +34,7 @@
 ## Dependency updates
 
 * async-http-client-2.11.0
-=======
+
 # v0.21.5 (2010-06-24)
 
 This release is fully backward compatible with 0.21.4.
@@ -99,7 +98,6 @@
 * scalafix-0.9.17
 * scalatags-0.9.1
 * tomcat-9.0.36
->>>>>>> d567eb27
 
 # v0.21.4 (2020-04-28)
 
