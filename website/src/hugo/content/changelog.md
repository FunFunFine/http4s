--- conflicted
+++ resolved
@@ -8,7 +8,22 @@
 ordered chronologically, so each release contains all changes described below
 it.
 
-<<<<<<< HEAD
+# v0.22.0-RC1
+
+## http4s-core
+
+### Breaking changes
+
+* [#4787](https://github.com/http4s/http4s/pull/4787): Various header selection refinements:
+  * `Header.Select#toRaw` now takes an `F[A]` and returns a `NonEmptyList[Header.Raw]`. This is necessary because headers without a `Semigroup` (e.g., `Set-Cookie`) can't be combined into a single header value.
+  * The old `Header.Select#toRaw` is renamed to `toRaw1`.  This version still accepts a single value and returns a single raw header.
+  * `Header.Select#from` now returns an `Option[Ior[NonEmptyList[ParseFailure], NonEmptyList[A]]]`. The `Ior` lets us return both a value and "warnings" when a repeating header contains both valid and invalid entries.
+  * Add `Headers#getWithWarnings` to return the `Ior` result.
+
+### Bugfixes
+
+* [#4873](https://github.com/http4s/http4s/pull/4873): Catch exceptions in `ParseResult.fromParser`. Don't throw when parsing a media range in the `Content-Type` parser.
+
 # v0.23.0-M1 (2021-05-21)
 
 We are opening an 0.23 series to offer full support for Scala 3 and Cats-Effect 3 while giving ourselves a bit more time to finish our more ambitious goals for 1.0.  We will release v0.23.0 with production support as soon as circe-0.14 is out.
@@ -29,23 +44,6 @@
 * log4cats-2.1.1
 * scalacheck-effect-1.0.2
 * vault-3.0.3
-=======
-# v0.22.0-RC1
-
-## http4s-core
-
-### Breaking changes
-
-* [#4787](https://github.com/http4s/http4s/pull/4787): Various header selection refinements:
-  * `Header.Select#toRaw` now takes an `F[A]` and returns a `NonEmptyList[Header.Raw]`. This is necessary because headers without a `Semigroup` (e.g., `Set-Cookie`) can't be combined into a single header value.
-  * The old `Header.Select#toRaw` is renamed to `toRaw1`.  This version still accepts a single value and returns a single raw header.
-  * `Header.Select#from` now returns an `Option[Ior[NonEmptyList[ParseFailure], NonEmptyList[A]]]`. The `Ior` lets us return both a value and "warnings" when a repeating header contains both valid and invalid entries.
-  * Add `Headers#getWithWarnings` to return the `Ior` result.
-
-### Bugfixes
-
-* [#4873](https://github.com/http4s/http4s/pull/4873): Catch exceptions in `ParseResult.fromParser`. Don't throw when parsing a media range in the `Content-Type` parser.
->>>>>>> 08f68c7c
 
 # v0.22.0-M8 (2021-05-21)
 
