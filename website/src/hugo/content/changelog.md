---
menu: main
weight: 101
title: Changelog
---

Maintenance branches are merged before each new release. This change log is
ordered chronologically, so each release contains all changes described below
it.

<<<<<<< HEAD
# v0.22.0-M1 (unreleased)

This is a new series based on v1.0.0-M10, forked off before Cats-Effect 3 support was merged.
It is binary incompatible with 0.21, but contains several changes that will be necessary for Scala 3 (Dotty) support.
Changes from v1.0.0-M1 through v1.0.0-M10 are not repeated here, but can be found further below in this changelog.

## Should I switch?

* Users who had been tracking the 1.0 series, but are not prepared for Cats Effect 3, should switch to this series.
* Users who wish to remain on the bleeding edge, including Cats Effect 3, should track the 1.0 series.
* Users who want a more hardened release should remain on 0.21 for a bit.

## http4s-core

### Breaking changes

* [#3855](https://github.com/http4s/http4s/pull/3855): All parboiled2 parsers are replaced by cats-parse.  parboiled2 was not part of the public API, nor are our cats-parse parsers.  Users may observe a difference in the error messages and subtle semantic changes.  We've attempted to minimize them, but this is a significant underlying change.  See also:
  [#3897](https://github.com/http4s/http4s/pull/3897),
  [#3901](https://github.com/http4s/http4s/pull/3901),
  [#3954](https://github.com/http4s/http4s/pull/3954),
  [#3958](https://github.com/http4s/http4s/pull/3958),
  [#3995](https://github.com/http4s/http4s/pull/3995),
  [#4023](https://github.com/http4s/http4s/pull/4023),
  [#4001](https://github.com/http4s/http4s/pull/4001),
  [#4013](https://github.com/http4s/http4s/pull/4013),
  [#4042](https://github.com/http4s/http4s/pull/4042),
  [#3982](https://github.com/http4s/http4s/pull/3982),
  [#4071](https://github.com/http4s/http4s/pull/4071),
  [#4017](https://github.com/http4s/http4s/pull/4017),
  [#4132](https://github.com/http4s/http4s/pull/4132),
  [#4154](https://github.com/http4s/http4s/pull/4154),
  [#4200](https://github.com/http4s/http4s/pull/4200),
  [#4202](https://github.com/http4s/http4s/pull/4202),
  [#4206](https://github.com/http4s/http4s/pull/4206),
  [#4201](https://github.com/http4s/http4s/pull/4201),
  [#4208](https://github.com/http4s/http4s/pull/4208),
  [#4235](https://github.com/http4s/http4s/pull/4235)
* [#4070](https://github.com/http4s/http4s/pull/4070): No longer publish a `scala.annotations.nowarn` annotation in the 2.12 build.  This is provided in the standard library in 2.12.13, and isn't necessary at runtime in any version.
* [#4138](https://github.com/http4s/http4s/pull/4138): Replace boolean with `Weakness` sum type in `EntityTag` model
* [#4148](https://github.com/http4s/http4s/pull/4148): Lift `ETag.EntityTag` out of header and into the `org.http4s` package
* [#4164](https://github.com/http4s/http4s/pull/4164): Removal of several deprecated interfaces.  Most were non-public binary compatibility shims, or explicit cats instances that had been superseded by new implicits.  Some exceptions:

### Bugfixes

* [#4017](https://github.com/http4s/http4s/pull/4017): Render a final `-` in a byte ranges without an end value

## http4s-laws

### Breaking changes

* [#4144](https://github.com/http4s/http4s/pull/4144): Add `LawsAdapter` to create `PropF` for effectful properties.  Restate various Entity codec laws in terms of it.
* [#4164](https://github.com/http4s/http4s/pull/4164): Removed arbitrary instances for `CIString`. These are provided by case-insensitive.

## http4s-server

### Breaking changes

* [#4164](https://github.com/http4s/http4s/pull/4164): Removed deprecated `SSLConfig`, `KeyStoreBits`, `SSLContextBits`, and `SSLBits`.

## http4s-testing

### Breaking changes

* [#4164](https://github.com/http4s/http4s/pull/4164): No longer a publicly published package. All public API was previously deprecated.

## Dependency upgrades

* async-http-client-2.12.2
* cats-parse-0.3.0
* jackson-databind-2.12.1
* log4s-1.0.0-M4
* okio-2.10.0
* vault-2.1.0-M14 (now under `org.typelevel`)

# v1.0.0-M10 (2020-12-31)

## http4s-client

### Enhancements

* [#4051](https://github.com/http4s/http4s/pull/4051): Add `customized` function to `Logger` middleware that takes a function to produce the log string. Add a `colored` implementation on that that adds colors to the logs.

## Dependency updates

* argonaut-6.3.3
=======
# v0.21.16 (unreleased)

## http4s-blaze-core

### Bugfixes

* [#4143](https://github.com/http4s/http4s/pull/4143): Fix race condition that leads to `WritePendingException`. A tradeoff of this change is that some connections that were previously reused must now be closed.

## http4s-laws

### Bugfixes

* [#4243](https://github.com/http4s/http4s/pull/4243): Don't generate ipv6 addresses with only one section shorted by `::`

## http4s-blaze-client

### Bugfixes

* [#4152](https://github.com/http4s/http4s/pull/4152): Omit implicit `Content-Length: 0` header when rendering GET, DELETE, CONNECT, and TRACE requests.

## http4s-circe

### Enhancements

* [#4124](https://github.com/http4s/http4s/pull/4124): Avoid intermediate `ByteBuffer` duplication
>>>>>>> 0716ba29

# v0.21.15 (2020-12-31)

## http4s-core

### Enhancements

* [#4014](https://github.com/http4s/http4s/pull/4014): Tolerate spaces in cookie headers. These are illegal per RFC6265, but commonly seen in the wild.
* [#4113](https://github.com/http4s/http4s/pull/4113): Expose a mixed multipart decoder that buffers large file parts to a temporary file.

## http4s-server

### Enhancements

* [#4026](https://github.com/http4s/http4s/pull/4026): Add `Resource`-based constructors to the `BracketRequestResponse` middleware.
o* [#4037](https://github.com/http4s/http4s/pull/4037): Normalize some default settings between server backends to standard http4s defaults, to make a more similar experience between backends.  This changes some defaults for Ember and Jetty backends.

## http4s-jetty

### Enhancements

* [#4032](https://github.com/http4s/http4s/pull/4032): Add an `HttpConfiguration` parameter to the Jetty builder to support deeper configuration than what is otherwise available on the builer.  Use it for both HTTP/1 and HTTP/2.

## http4s-jetty-client

### Enhancements

* [#4110](https://github.com/http4s/http4s/pull/4110): Provide an `SslContextFactory` in the default configuration. Before this, secure requests would throw a `NullPointerException` unless a custom Jetty `HttpClient` was used.

## Documentation

* [#4020](https://github.com/http4s/http4s/pull/4020): Improvements to scaladoc. Link to other projects' scaladoc where we can and various cleanups of our own.
* [#4025](https://github.com/http4s/http4s/pull/4025): Publish our own API URL, so other scaladoc can link to us

## http4s-circe

* [#4012](https://github.com/http4s/http4s/pull/4012): Add sensitive EntityDecoders for circe that filter JSON that couldn't be decoded before logging it.

## Dependency bumps

* cats-2.3.1
* cats-effect-2.3.1
* discipline-core-1.1.3
* fs2-2.5.0
* jackson-databind-2.11.4
* netty-4.1.56.Final
* scodec-bits-1.1.23

# v1.0.0-M9 (2020-12-12)

## http4s-core

### Breaking changes

* [#3913](https://github.com/http4s/http4s/pull/3913): Regenerated the `MimeDb` trait from the IANA registry. This shifts a few constants around and is binary breaking, but the vast majority of users won't notice.

## Dependency updates

* jackson-databind-2.12.0

# v0.21.14 (2020-12-11)

## http4s-core

### Bugfixes

* [#3966](https://github.com/http4s/http4s/pull/3966): In `Link` header, retain the first `rel` attribute when multiple are present

### Enhancements

* [#3937](https://github.com/http4s/http4s/pull/3937): Add `Order[Charset]` and `Hash[Charset]` instances
* [#3969](https://github.com/http4s/http4s/pull/3969): Add `Order[Uri]`, `Hash[Uri]`, and `Show[Uri]`. Add the same for its component types.
* [#3966](https://github.com/http4s/http4s/pull/3966): Add `Order[Method]` instance

## http4s-server

### Enhancements

* [#3977](https://github.com/http4s/http4s/pull/3977): Add a `BracketRequestResponse` middleware, to reflect lifecycles between acquiring the `F[Response[F]]` and completion of the response body `Stream[F, Byte]`.  Introduces a new `ConcurrentRequests` middleware, and refactors `MaxActiveRequests` on top of it.

## http4s-okhttp-client

### Bugfixes

* [#4006](https://github.com/http4s/http4s/pull/4006): Set `Content-Length` header on requests where available instead of always chunking

## http4s-metrics

### Bugfixes

* [#3977](https://github.com/http4s/http4s/pull/3977): Changes from `BracketRequestResponse` middleware may address reported leaks in `decreaseActiveRequests`.  Corrects a bug in `recordHeadersTime`.  Also can now record times for abnormal terminations.

## Internals

Should not affect end users, but noted just in case:

* [#3964](https://github.com/http4s/http4s/pull/3964): Replace `cats.implicits._` imports with `cats.syntax.all._`. Should not be user visible.
* [#3963](https://github.com/http4s/http4s/pull/3963), [#3983](https://github.com/http4s/http4s/pull/3983): Port several tests to MUnit. This helps with CI health.
* [#3980](https://github.com/http4s/http4s/pull/3980): Integrate new sbt-http4s-org plugin with sbt-spiewak

## Dependency bumps

* cats-2.3.0
* cats-effect-2.3.0
* dropwizard-metrics-4.1.16
* scodec-bits-1.1.22

# v1.0.0-M8 (2020-11-26)

## Breaking changes

### http4s-client

* [#3903](https://github.com/http4s/http4s/pull/3903): Method apply syntax (e.g., `POST(body, uri)`) returns a `Request[F]` instead of `F[Request[F]]`

# v0.21.13 (2020-11-25)

## Bugfixes

### Most modules

* [#3932](https://github.com/http4s/http4s/pull/3932): Fix `NoClassDefFoundError` regression.  An example:

  ```
  [info]   java.lang.NoClassDefFoundError: cats/effect/ResourceLike
  [info]   at org.http4s.client.Client$.$anonfun$fromHttpApp$2(Client.scala:246)
  ```

  A test dependency upgrade evicted our declared cats-effect-2.2.0 dependency, so we built against a newer version than we advertise in our POM.  Fixed by downgrading the test dependency and inspecting the classpath.  Tooling will be added to avoid repeat failures.

# v0.21.12 (2020-11-25)

## Bugfixes

### http4s-core

* [#3911](https://github.com/http4s/http4s/pull/3911): Support raw query strings. Formerly, all query strings were stored as a vector of key-value pairs, which was lossy in the percent-encoding of sub-delimiter characters (e.g., '+' vs '%2B').  Queries constructed with `.fromString` will be rendered as-is, for APIs that assign special meaning to sub-delimiters.
* [#3921](https://github.com/http4s/http4s/pull/3921): Fix rendering of URIs with colons. This was a regression in v0.21.9.

### http4s-circe

* [#3906](https://github.com/http4s/http4s/pull/3906): Fix streamed encoder for empty stream. It was not rendering the `[F`.

## Enhancements

### http4s-core

* [#3902](https://github.com/http4s/http4s/pull/3902): Add `Hash` and `BoundedEnumerable` instances for `HttpVersion`
* [#3909](https://github.com/http4s/http4s/pull/3909): Add `Order` instance for `Header` and `Headers`

## Dependency upgrades

* fs2-2.4.6
* jetty-9.4.35.v20201120

# v1.0.0-M7 (2020-11-20)

## Breaking changes

### http4s-dsl

* [#3876](https://github.com/http4s/http4s/pull/3876): Replace `dsl.Http4sDsl.Path` with `core.Uri.Path`. The new `Path` in 1.0 is rich enough to support the DSL's routing needs, and this eliminates a conversion between models on every `->` extractor.  This change is source compatible in typical extractions.

## Dependency updates

* argonaut-6.3.2

# v0.21.11 (2020-11-20)

## Enhancements

### http4s-core

* [#3864](https://github.com/http4s/http4s/pull/3864): Cache a `Right` of the common `HttpVersion`s for its `ParseResult`.

### http4s-circe

* [#3891](https://github.com/http4s/http4s/pull/3891): Encode JSON streams in their constituent chunks instead of a chunk-per-`Json`. This can significantly reduce the network flushes on most backends.

### http4s-dsl

* [#3844](https://github.com/http4s/http4s/pull/3844): Add `MatrixVar` extractor for [Matrix URIs](https://www.w3.org/DesignIssues/MatrixURIs.html)

### http4s-async-http-client

* [#3859](https://github.com/http4s/http4s/pull/3859): Add `AsyncHttpClient.apply` method that takes an already constructed async-http-client. This is useful for keeping a handle on bespoke of the client, such as its stats. Adds a functional `AsyncHttpClientStats` wrapper around the native stats class.

## Internals

These changes should be transparent, but are mentioned for completeness.

### Dotty preparations

* [#3798](https://github.com/http4s/http4s/pull/3798): Parenthesize some arguments to lambda functions.

### Build

* [#3868](https://github.com/http4s/http4s/pull/3868), [#3870](https://github.com/http4s/http4s/pull/3870): Start building with sbt-github-actions.

## Dependency updates

* discipline-1.1.2
* dropwizard-metrics-4.1.15
* jackson-databind-2.11.3
* jawn-1.0.1
* netty-4.1.54.Final
* okio-2.9.0
* tomcat-9.0.40

~~# v0.21.10 (2020-11-20)~~

Cursed release, accidentally tagged from main.
Proceed directly to 0.21.11.

# v1.0.0-M6 (2020-11-11)

## Breaking changes

* [#3758](https://github.com/http4s/http4s/pull/3758): Refactor query param infix operators for deprecations in Scala 2.13. Not source breaking.
* [#3366](https://github.com/http4s/http4s/pull/3366): Add `Method` and `Uri` to `UnexpectedStatus` exception to improve client error handling. Not source breaking in most common usages.

# v0.21.9 (2020-11-11)

## Bugfixes

* [#3757](https://github.com/http4s/http4s/pull/3757): Restore mixin forwarders in `Http4sDsl` for binary compatibility back to v0.21.0.  These were removed in v0.21.6 by [#3492](https://github.com/http4s/http4s/pull/3492), but not caught by an older version of MiMa.
* [#3752](https://github.com/http4s/http4s/pull/3752): Fix rendering of absolute `Uri`s with no scheme.  They were missing the `//`.
* [#3810](https://github.com/http4s/http4s/pull/3810): In okhttp-client, render the request body synchronously on an okhttp-managed thread. There was a race condition that could truncate bodies.

## Enhancements

* [#3609](https://github.com/http4s/http4s/pull/3609): Introduce `Forwarded` header
* [#3789](https://github.com/http4s/http4s/pull/3789): In Ember, apply `Transfer-Encoding: chunked` in the absence of contrary information
* [#3815](https://github.com/http4s/http4s/pull/3815): Add `Show`, `Hash`, and `Order` instances to `QueryParamKey` and `QueryParamValue`
* [#3820](https://github.com/http4s/http4s/pull/3820): In jetty-client, eliminate uninformative request logging of failures

## Dotty preparations

Dotty support remains [in progress](https://github.com/http4s/http4s/projects/5), though many http4s features can be used now in compatibility mode.

* [#3767](https://github.com/http4s/http4s/pull/3767): Name "unbound placeholders."
* [#3757](https://github.com/http4s/http4s/pull/3757): Replace `@silent` annotations with `@nowarn`.

## Dependency updates

* blaze-0.14.14
* discipline-specs2-1.1.1
* dropwizard-metrics-4.1.14
* fs2-2.4.5
* jetty-9.4.34.v20201102
* log4s-1.9.0
* scalacheck-1.15.1

# v1.0.0-M5 (2020-10-16)

## Bugfixes

* [#3714](https://github.com/http4s/http4s/pull/3638): Use correct prefix when composing with `Router`
* [#3738](https://github.com/http4s/http4s/pull/3738): In `PrometheusExportService`, correctly match the `/metrics` endpoint

## Breaking changes

* [#3649](https://github.com/http4s/http4s/pull/3649): Make `QueryParam` a subclass of `QueryParamLike`
* [#3440](https://github.com/http4s/http4s/pull/3440): Simplify `Method` model. Drop `PermitsBody`, `NoBody`, and `Semantics` mixins. No longer a case class.

## Enhancements

* [#3638](https://github.com/http4s/http4s/pull/3638): Model `Access-Control-Expose-Headers`
* [#3735](https://github.com/http4s/http4s/pull/3735): Add `preferGzipped` parameter to `WebjarServiceBuilder`

## Dependency updates

* argonaut-6.3.1

# v0.21.8 (2020-10-16)

## Security

* [GHSA-8hxh-r6f7-jf45](https://github.com/http4s/http4s/security/advisories/GHSA-8hxh-r6f7-jf45): The version of Netty used by async-http-client is affected by [CVE-2020-11612](https://app.snyk.io/vuln/SNYK-JAVA-IONETTY-564897).  A server we connect to with http4s-async-http-client could theoretically respond with a large or malicious compressed stream and exhaust memory in the client JVM. This does not affect any release in the 1.x series.

## Bugfixes

* [#3666](https://github.com/http4s/http4s/pull/3666): In CSRF middleware, always use the `onFailure` handler instead of a hardcoded 403 response
* [#3716](https://github.com/http4s/http4s/pull/3716): Fail in `Method.fromString` when a token is succeeded by non-token characters.
* [#3743](https://github.com/http4s/http4s/pull/3743): Fix `ListSep` parser according to RFC.

## Enhancements

* [#3605](https://github.com/http4s/http4s/pull/3605): Improve header parsing in Ember
* [#3634](https://github.com/http4s/http4s/pull/3634): Query parameter codecs for `LocalDate` and `ZonedDate`
* [#3659](https://github.com/http4s/http4s/pull/3659): Make requests to mock client cancelable
* [#3701](https://github.com/http4s/http4s/pull/3701): In `matchHeader`, only parse headers with matching names. This improves parsing laziness.
* [#3641](https://github.com/http4s/http4s/pull/3641): Add `FormDataDecoder` to decode `UrlForm` to case classes via `QueryParamDecoder`

## Documentation

* [#3693](https://github.com/http4s/http4s/pull/3693): Fix some typos
* [#3703](https://github.com/http4s/http4s/pull/3703): Fix non-compiling example in streaming.md
* [#3670](https://github.com/http4s/http4s/pull/3670): Add scaladocs for various headers, including RFC links
* [#3692](https://github.com/http4s/http4s/pull/3692): Mention partial unification is no longer needed in Scala 2.13
* [#3710](https://github.com/http4s/http4s/pull/3710): Add docs for `OptionalValidatingQueryParamDecoderMatcher`
* [#3712](https://github.com/http4s/http4s/pull/3712): Add integrations.md with feature comparison of backends

## Miscellaneous

* [#3742](https://github.com/http4s/http4s/pull/3742): Drop JDK14 tests for JDK15

## Dependency updates

* dropwizard-metrics-4.1.13
* cats-2.2.0
* cats-effect-2.2.0
* fs2-2.4.4
* jetty-9.4.32.v20200930
* json4s-3.6.10
* netty-4.1.53.Final (async-http-client transitive dependency)
* okhttp-4.9.0
* play-json-2.9.1
* scalafix-0.9.21
* scalatags-0.9.2
* tomcat-9.0.39

# v1.0.0-M4 (2020-08-09)

This milestone merges the changes in 0.21.7.
It is not binary compatible with 1.0.0-M3

## Breaking changes

* [#3577](https://github.com/http4s/http4s/pull/3577): Add a model of the `Max-Forwards` header.
* [#3567](https://github.com/http4s/http4s/pull/3577): Add a model of the `Content-Language` header.
* [#3555](https://github.com/http4s/http4s/pull/3555): Support for UTF-8 basic authentication, per [RFC7617](https://tools.ietf.org/html/rfc7617). Attempt to decode Basic auth credentials as UTF-8, falling back to ISO-8859-1. Provide a charset to `BasicCredentials` that allows encoding with an arbitrary charset, defaulting to UTF-8. 
* [#3583](https://github.com/http4s/http4s/pull/3583): Allow configuration of `CirceInstances` to permit duplicate keys
* [#3587](https://github.com/http4s/http4s/pull/3587): Model `Access-Control-Allow-Headers` header

## Documentation

* [#3571](https://github.com/http4s/http4s/pull/3571): Fix comments in deprecated `AgentToken`, `AgentComment`, and `AgentProduct`.

## Dependency updates

* dropwizard-metrics-4.1.12

# v0.21.7 (2020-08-08)

## Bugfixes

* [#3548](https://github.com/http4s/http4s/pull/3548): Fixes `IllegalStateException` when a path matches a directory in `ResourceService`
* [#3546](https://github.com/http4s/http4s/pull/3546): In ember, encode headers as ISO-8859-1. Includes performance improvements
* [#3550](https://github.com/http4s/http4s/pull/3550): Don't attempt to decompress empty response bodies in `GZip` client middleware
* [#3598](https://github.com/http4s/http4s/pull/3598): Fix connection keep-alives in ember-client
* [#3594](https://github.com/http4s/http4s/pull/3594): Handle `FileNotFoundException` in `StaticFile.fromURL` by returning a 404 response
* [#3625](https://github.com/http4s/http4s/pull/3625): Close `URLConnection` in `StaticFile.fromURL` when the resource is not expired
* [#3624](https://github.com/http4s/http4s/pull/3624): Use client with the http4s defaults instead of a the Jetty defaults in `JettyClientBuilder#resource` and `JettyClientBuilder#stream`

## Enhancements

* [#3552](https://github.com/http4s/http4s/pull/3552): Add `liftKleisli` operation to `Client.` This is useful for integration with [natchez](https://github.com/tpolecat/natchez).
* [#3566](https://github.com/http4s/http4s/pull/3566): Expose `RetryPolicy.isErrorOrRetriablestatus`
* [#3558](https://github.com/http4s/http4s/pull/3558): Add `httpRoutes` and `httpApp` convenience constructors to `HSTS` middleware
* [#3559](https://github.com/http4s/http4s/pull/3559): Add `httpRoutes` and `httpApp` convenience constructors to `HttpsRedirect` middleware
* [#3623](https://github.com/http4s/http4s/pull/3623): Add `configure` method to allow more configurations of async-http-client
* [#3607](https://github.com/http4s/http4s/pull/3607): Add request key to the connection manager debug logs in blaze-client
* [#3602](https://github.com/http4s/http4s/pull/3602): Support trailer headers in Ember.
* [#3603](https://github.com/http4s/http4s/pull/3603): Enable connection reuse in ember-server.
* [#3601](https://github.com/http4s/http4s/pull/3601): Improve ember-client by adding `keep-alive`, a `Date` header if not present, and a configurable `User-Agent` header if not present.

## Refactoring

* [#3547](https://github.com/http4s/http4s/pull/3547): Refactor the ember request parser

## Documentation

* [#3545](https://github.com/http4s/http4s/pull/3545): Refresh the getting started guide to match the current template.
* [#3595](https://github.com/http4s/http4s/pull/3595): Show handling of `Year.of` exceptions in DSL tutorial

## Dependency upgrades

* cats-effect-2.1.4
* dropwizard-metrics-4.1.11
* jetty-9.4.31.v20200723
* okhttp-4.8.1
* tomcat-9.0.37

# v1.0.0-M3 (2020-06-27)

This milestone merges the changes in 0.21.6.
It is binary compatible with 1.0.0-M2.

# v0.21.6 (2020-06-27)

## Bugfixes

* [#3538](https://github.com/http4s/http4s/pull/3538): In ember, fix request and response parser to recognize chunked transfer encoding. In chunked messages, bodies were incorrectly empty.

## Enhancements

* [#3492](https://github.com/http4s/http4s/pull/3538): Split the request extractors in the server DSL into `org.http4s.dsl.request`. This leaner DSL does not deal with bodies, and does not require an `F[_]` parameter. Use of the existing `http4s-dsl` is unaffected.

## Dependency updates

* blaze-0.14.13

# v1.0.0-M2 (2020-06-25)

This is the first milestone release in the 1.x series.
It is not binary compatible with prior releases.

## Where is M1?

Unpublished. The release build from the tag failed, and the fix required a new tag.

## Breaking changes

* [#3174](https://github.com/http4s/http4s/pull/3174): Drop http4s-prometheus dependency on http4s-dsl
* [#2615](https://github.com/http4s/http4s/pull/2615): Model the `Server` header
* [#3206](https://github.com/http4s/http4s/pull/2615): Model the `Content-Location` header
* [#3264](https://github.com/http4s/http4s/pull/3264): Remove unused `EntityEncoder` argument in `PlayInstances`.
* [#3257](https://github.com/http4s/http4s/pull/3257): Make `SameSite` cookie attribute optional
* [#3291](https://github.com/http4s/http4s/pull/3291): Remove unused `F[_]` parameter from `Server`
* [#3241](https://github.com/http4s/http4s/pull/3241): Port all macros to blackbox in anticipation of Dotty support
* [#3323](https://github.com/http4s/http4s/pull/3323): Drop deprecated `ArbitraryInstances#charsetRangesNoQuality`
* [#3322](https://github.com/http4s/http4s/pull/3322): Drop deprecated `getAs` and `prepAs` methods from `Client`
* [#3371](https://github.com/http4s/http4s/pull/3271): In http4s-metrics, add `rootCause` field to `TerminationType.Abnormal` and `TerminationType.Error`.  Add `TerminationType.Canceled`
* [#3335](https://github.com/http4s/http4s/pull/3335): Remove unused `Bracket` instance in `Client#translate`
* [#3390](https://github.com/http4s/http4s/pull/3390): Replace `org.http4s.util.CaseInsensitiveString` with `org.typelevel.ci.CIString`
* [#3221](https://github.com/http4s/http4s/pull/3221): Implement a `Uri.Path` type to replace the type alias for `String`
* [#3450](https://github.com/http4s/http4s/pull/3450): Model `Accept-Patch` header as a `NonEmptyList[MediaType]`
* [#3463](https://github.com/http4s/http4s/pull/3450): Model `Access-Control-Allow-Credentials` header as a nullary case class.
* [#3325](https://github.com/http4s/http4s/pull/3325): Add a WebSocket builder with a `Pipe[F, WebSocketFrame, WebSocketFrame]` to unify sending and receiving.
* [#3373](https://github.com/http4s/http4s/pull/3373): Parameterize `ClassLoader` for `ResourceService` and `WebjarService`. Changes the `CacheStrategy`'s `uriPath` argument to `Uri.Path`.
* [#3460](https://github.com/http4s/http4s/pull/3460): Remove deprecated `Service` and related aliases
* [#3529](https://github.com/http4s/http4s/pull/3529): Refresh the `MediaType`s constants from the IANA registry. Not source breaking, but shifts constants in a binary breaking way.

## Enhancements

* [#3320](https://github.com/http4s/http4s/pull/3320): Reimplement `Media#as` with `F.rethrow`

## Deprecations

* [#3359](https://github.com/http4s/http4s/pull/3359): Deprecate the `org.http4s.util.execution` package.
* [#3422](https://github.com/http4s/http4s/pull/3359): Deprecate `BlazeClientBuilder#withSslContextOption`.

# Documentation

* [#3374](https://github.com/http4s/http4s/pull/3374): Add a deployment tutorial, including for GraalVM. See also #[3416](https://github.com/http4s/http4s/pull/3416).
* [#3410](https://github.com/http4s/http4s/pull/3410): Suggest a global execution context for the argument to `BlazeClientBuilder`

## Internal refactoring

* [#3386](https://github.com/http4s/http4s/pull/3386): Drop internal argonaut parser in favor of jawn's
* [#3266](https://github.com/http4s/http4s/pull/3266): Replace `fs2.compress` with `fs2.compression`

## Dependency updates

* argonaut-6.3.0
* async-http-client-2.12.1
* blaze-http-0.14.13
* play-json-2.9.0
* simpleclient-0.9.0 (Prometheus)

~~# v1.0.0-M1 (2020-06-25)~~

Did not publish successfully from tag.

# v0.21.5 (2020-06-24)

This release is fully backward compatible with 0.21.4.

## New modules

* [#3372](https://github.com/http4s/http4s/pull/3372): `http4s-scalafix`: starting with this release, we have integrated Scalafix rules into the build.  All our Scalafix rules will be published as both snapshots and with core releases.  The http4s-scalafix version is equivalent to the output version of the scalafix rules.  The scalafix rules are intended to assist migrations with deprecations (within this series) and breaking changes (in the upcoming push to 1.0).

## Bugfixes

* [#3476](https://github.com/http4s/http4s/pull/3476): Fix crash of `GZip` client middleware on responses to `HEAD` requests
* [#3488](https://github.com/http4s/http4s/pull/3488): Don't call `toString` on input of `ResponseLogger` on cancellation. The input is usually a `Request`. We filter a set of default sensitive headers in `Request#toString`, but custom headers can also be sensitive and could previously be leaked by this middleware.
* [#3521](https://github.com/http4s/http4s/pull/3521): In async-http-client, raise errors into response body stream when thrown after we've begun streaming. Previously, these errors were logged, but the response body was truncated with no value indicating failure.
* [#3520](https://github.com/http4s/http4s/pull/3520): When adding a query parameter to a `Uri` with a blank query string (i.e., the URI ends in '?'), don't prepend it with a `'&'` character. This is important in OAuth1 signing.
* [#3518](https://github.com/http4s/http4s/pull/3518): Fix `Cogen[ContentCoding]` in the testing arbitraries to respect the case-insensitivity of the coding field.
* [#3501](https://github.com/http4s/http4s/pull/3501): Explicitly use `Locale.ENGLISH` when comparing two `ContentCoding`'s coding fields. This only matters if your default locale has different casing semantics than English for HTTP token characters.

## Deprecations

* [#3441](https://github.com/http4s/http4s/pull/3441): Deprecate `org.http4s.util.threads`, which is not related to HTTP
* [#3442](https://github.com/http4s/http4s/pull/3442): Deprecate `org.http4s.util.hashLower`, which is not related to HTTP
* [#3466](https://github.com/http4s/http4s/pull/3466): Deprecate `util.decode`, which may loop infinitely on certain malformed input.  Deprecate `Media#bodyAsText` and `EntityDecoder.decodeString`, which may loop infinitely for charsets other than UTF-8.  The latter two methods are replaced by `Media#bodyText` and `EntityDecoder.decodeText`.
* [#3372](https://github.com/http4s/http4s/pull/3372): Deprecate `Client.fetch(request)(f)` in favor of `Client#run(request).use(f)`. This is to highlight the dangers of using `F.pure` or similar as `f`, which gives access to the body after the client may have recycled the connection.  For training and code reviewing purposes, it's easier to be careful with `Resource#use` than convenience methods like `fetch` that are `use` in disguise. This change can be fixed with our new http4s-scalafix.

## Enhancements

* [#3286](https://github.com/http4s/http4s/pull/3286): Add `httpRoutes` constructor for `Autoslash middleware`
* [#3382](https://github.com/http4s/http4s/pull/3382): Use more efficient String compiler in `EntityDecoder[F, String]`
* [#3439](https://github.com/http4s/http4s/pull/3439): Add `Hash[Method]` instance. See also [#3490](https://github.com/http4s/http4s/pull/3490).
* [#3438](https://github.com/http4s/http4s/pull/3438): Add `PRI` method
* [#3474](https://github.com/http4s/http4s/pull/3474): Add `httpApp` and `httpRoutes` constructors for `HeaderEcho` middleware
* [#3473](https://github.com/http4s/http4s/pull/3473): Add `httpApp` and `httpRoutes` constructors for `ErrorHandling` middleware
* [#3472](https://github.com/http4s/http4s/pull/3472): Add `httpApp` and `httpRoutes` constructors for `EntityLimiter` middleware
* [#3487](https://github.com/http4s/http4s/pull/3487): Add new `RequestID` middleware.
* [#3515](https://github.com/http4s/http4s/pull/3472): Add `httpApp` and `httpRoutes` constructors for `ErrorAction` middleware
* [#3513](https://github.com/http4s/http4s/pull/3513): Add `httpRoutes` constructor for `DefaultHead`. Note that `httpApp` is not relevant.
* [#3497](https://github.com/http4s/http4s/pull/3497): Add `logBodyText` functions to `Logger` middleware to customize the logging of the bodies

## Documentation

* [#3358](https://github.com/http4s/http4s/pull/3358): Replaced tut with mdoc
* [#3421](https://github.com/http4s/http4s/pull/3421): New deployment tutorial, including GraalVM
* [#3404](https://github.com/http4s/http4s/pull/3404): Drop reference to http4s-argonaut61, which is unsupported.
* [#3465](https://github.com/http4s/http4s/pull/3465): Update sbt version used in `sbt new` command
* [#3489](https://github.com/http4s/http4s/pull/3489): Remove obsolete scaladoc about `Canceled` in blaze internals

## Internals

* [#3478](https://github.com/http4s/http4s/pull/3478): Refactor `logMessage` in client and server logging middlewares

## Dependency updates

* scala-2.13.2
* boopickle-1.3.3
* fs2-2.4.2
* metrics-4.1.9 (Dropwizard)
* jetty-9.4.30
* json4s-3.6.9
* log4cats-1.1.1
* okhttp-4.7.2
* scalafix-0.9.17
* scalatags-0.9.1
* tomcat-9.0.36

# v0.21.4 (2020-04-28)

This release is fully backward compatible with 0.21.3.

## Bugfixes

* [#3338](https://github.com/http4s/http4s/pull/3338): Avoid incorrectly responding with an empty body in http4s-async-http-client

## Enhancements

* [#3303](https://github.com/http4s/http4s/pull/3303): In blaze, cache `Date` header value 
* [#3350](https://github.com/http4s/http4s/pull/3350): Use stable host address in `ConnectionFailure` message. Makes code more portable post-JDK11.

## Deprecation

* [#3361](https://github.com/http4s/http4s/pull/3361): Deprecate the `org.http4s.util.execution` package.

## Documentation

* [#3279](https://github.com/http4s/http4s/pull/3279): Improve Prometheus middleware usage example

## Dependency updates

* fs2-2.3.0
* okhttp-4.5.0
* scalafix-0.9.12
* scala-xml-1.3.0
* specs2-4.9.3

# v0.20.23 (2020-04-28)

This release restores backward compatibility with the 0.20 series.
This is the final planned release in the 0.20 series.

## Compatibility

* [#3362](https://github.com/http4s/http4s/pull/3362): Restores binary compatibility in http4s-jetty back to 0.20.21.

# v0.20.22 (2020-04-28)

This release is backward compatible with 0.20, except for http4s-jetty.
This incompatibility will be corrected in 0.20.23.

## Breaking changes

* [#3333](https://github.com/http4s/http4s/pull/3333): Add Http2c support to jetty-server. This accidentally broke binary compatibility, and will be patched in v0.20.23.

## Bugfixes

* [#3326](https://github.com/http4s/http4s/pull/3326): In `WebjarService`, do not use OS-specific directory separators
* [#3331](https://github.com/http4s/http4s/pull/3326): In `FileService`, serve index.html if request points to directory

## Enhancements

* [#3327](https://github.com/http4s/http4s/pull/3327): Add `httpRoutes` and `httpApp` convenience constructors to `Date` middleware
* [#3381](https://github.com/http4s/http4s/pull/3327): Add `httpRoutes` and `httpApp` convenience constructors to `CORS` middleware
* [#3298](https://github.com/http4s/http4s/pull/3298): In `Logger` client and server middlewares, detect any media types ending in `+json` as non-binary

## Deprecations

* [#3330](https://github.com/http4s/http4s/pull/3330): Deprecate `BlazeServerBuilder#apply()` in favor of passing an `ExecutionContext` explicitly.  Formerly, `ExecutionContext.global` was referenced by the default builder, and would spin up its thread pool even if the app never used the global execution context.
* [#3361](https://github.com/http4s/http4s/pull/3361): Deprecate `org.http4s.util.bug`, which is for internal use only.

## Backports

These appeared in previous releases, but have been backported to 0.20.x

* [#2591](https://github.com/http4s/http4s/pull/2591): Change literal interpolator macros to use unsafe methods to avoid triggering Wartremover's EitherProjectionPartial warning
* [#3115](https://github.com/http4s/http4s/pull/3115): Drop UTF-8 BOM when decoding
* [#3148](https://github.com/http4s/http4s/pull/3148): Add `HttpRoutes.strict`
* [#3185](https://github.com/http4s/http4s/pull/3185): In blaze, recover `EOF` on `bodyEncoder.write` to close connection
* [#3196](https://github.com/http4s/http4s/pull/3196): Add convenience functions to `Caching` middleware

## Build improvements

* Start testing on JDK14

## Dependency updates

* blaze-0.14.12
* metrics-4.1.6
* jetty-9.4.28.v20200408
* scala-2.12.11
* tomcat-9.0.34

# v0.21.3 (2020-04-02)

This release is fully backward compatible with 0.21.2.

# Bugfixes

* [#3243](https://github.com/http4s/http4s/pull/3243): Write ember-client request to socket before reading response

## Enhancements

* [#3196](https://github.com/http4s/http4s/pull/3196): Add convenience functions to `Caching` middleware. 
* [#3155](https://github.com/http4s/http4s/pull/3155): Internal `j.u.c.CompletionStage` conversions.

## Dependency updates

* cats-2.1.1
* okhttp-4.4.1

# v0.20.21 (2020-04-02)

This release is fully backward compatible with 0.20.20.

## Dependency updates

* argonaut-6.2.5
* jetty-9.4.27.v20200227
* metrics-4.1.5 (Dropwizard)
* tomcat-9.0.33

# v0.21.2 (2020-03-24)

This release is fully backward compatible with 0.21.1.

## Security fixes
* [GHSA-66q9-f7ff-mmx6](https://github.com/http4s/http4s/security/advisories/GHSA-66q9-f7ff-mmx6): Fixes a local file inclusion vulnerability in `FileService`, `ResourceService`, and `WebjarService`.
  * Request paths with `.`, `..`, or empty segments will now return a 400 in all three services.  Combinations of these could formerly be used to escape the configured roots and expose arbitrary local resources.
  * Request path segments are now percent-decoded to support resources with reserved characters in the name.

## Bug fixes

* [#3261](https://github.com/http4s/http4s/pull/3261): In async-http-client, fixed connection release when body isn't run, as well as thread affinity.

## Enhancements

* [#3253](https://github.com/http4s/http4s/pull/3253): Preparation for Dotty support. Should be invisible to end users, but calling out because it touches a lot.

# v0.20.20 (2020-03-24)

This release is fully backward compatible with 0.20.19.

## Security fixes
* [GHSA-66q9-f7ff-mmx6](https://github.com/http4s/http4s/security/advisories/GHSA-66q9-f7ff-mmx6): Fixes a local file inclusion vulnerability in `FileService`, `ResourceService`, and `WebjarService`.
  * Request paths with `.`, `..`, or empty segments will now return a 400 in all three services.  Combinations of these could formerly be used to escape the configured roots and expose arbitrary local resources.
  * Request path segments are now percent-decoded to support resources with reserved characters in the name.

## Enhancements

* [#3167](https://github.com/http4s/http4s/pull/3167): Add `MetricsOps.classifierFMethodWithOptionallyExcludedPath`.name.

# v0.18.26 (2020-03-24)

This release is fully backward compatible with 0.18.25.

## Security fixes
* [GHSA-66q9-f7ff-mmx6](https://github.com/http4s/http4s/security/advisories/GHSA-66q9-f7ff-mmx6): Fixes a local file inclusion vulnerability in `FileService`, `ResourceService`, and `WebjarService`.
  * Request paths with `.`, `..`, or empty segments will now return a 400 in all three services.  Combinations of these could formerly be used to escape the configured roots and expose arbitrary local resources.
  * Request path segments are now percent-decoded to support resources with reserved characters in the name.

# v0.21.1 (2020-02-13)

This release is fully backward compatible with v0.21.0, and includes all the changes from v0.20.18.

## Bug fixes

* [#3192](https://github.com/http4s/http4s/pull/3192): Parse `SameSite` cookie attribute and values case insensitively.

## Enhancements

* [#3185](https://github.com/http4s/http4s/pull/3185): In blaze-server, recover `EOF` to close the connection instead of catching it. This reduces log noise in Cats Effect implementations that wrap uncaught exceptions.

## Dependency updates

* jawn-fs2-1.0.0: We accidentally released v0.21.0 against an RC of jawn-fs2. This is fully compatible.

# v0.20.19 (2020-02-13)

This release is fully backward compatible with 0.20.18.

## Bugfixes

* [#3199](https://github.com/http4s/http4s/pull/3199): When `Uri#withPath` is called without a slash and an authority is defined, add a slash to separate them.

## Enhancements

* [#3199](https://github.com/http4s/http4s/pull/3199): 
  * New `addSegment` alias for `Uri#/`
  * New `Uri#addPath` function, which splits the path segments and adds each, URL-encoded.

# v0.20.18 (2020-02-13)

This release is fully backward compatible with 0.20.17.

## Bugfixes

* [#3178](https://github.com/http4s/http4s/pull/3178): In `TomcatBuilder`, use the correct values for the `clientAuth` connector attribute.
* [#3184](https://github.com/http4s/http4s/pull/3184): 
  * Parse cookie attribute names case insensitively.
  * Preserve multiple extended cookie attributes, delimited by a `';'`
  * Support cookie domains with a leading `'.'`

## Enhancements

* [#3190](https://github.com/http4s/http4s/pull/3190): Remove reflection from initialization of `HttpHeaderParser`. This allows modeled headers to be parsed when running on Graal. The change is fully transparent on the JVM.

## Dependency updates

* argonaut-6.2.4
* async-http-client-2.10.5
* tomcat-9.0.31

# v0.21.0 (2020-02-09)

This release is fully compatible with 0.21.0-RC4.  Future releases in the 0.21.x series will maintain binary compatibility with this release.  All users on the 0.20.x or earlier are strongly encouraged to upgrade.

## Dependency updates

* argonaut-6.2.4
* circe-0.13.0

# v0.21.0-RC5 (2020-02-08)

This release is binary compatible with 0.21.0-RC4.

We announced this as built on circe-0.13.0.  That was not correct, but is fixed in 0.21.0.

## Enhancements

* [#3148](https://github.com/http4s/http4s/pull/3148): Add `HttpRoutes.strict` and `ContextRoutes.strict` for routes that require only an `Applicative`, at the cost of evaluating `combineK`ed routes strictly.

## Dependency updates

* async-http-client-2.10.5
* cats-effect-2.1.1
* scalatags-0.8.5

# v0.21.0-RC4 (2020-02-04)

This release is binary incompatible with 0.21.0-RC2, but is source compatible.

## Breaking changes

### Binary

* [#3145](https://github.com/http4s/http4s/pull/3145): Relax constraints from `Effect` to `Sync` in `resourceService`, `fileService`, and `webjarService`.

# v0.21.0-RC3 (2020-02-03)

This release is binary incompatible with 0.21.0-RC2, but should be source compatible, with deprecations.

## Breaking changes

### Binary

* [#3126](https://github.com/http4s/http4s/pull/3126): Remove unnecessary `Applicative` constraints from http4s-circe
* [#3124](https://github.com/http4s/http4s/pull/3124): Relax constraints from `Effect` to `Sync` in `FileService`.
* [#3136](https://github.com/http4s/http4s/pull/3136): In `WebSocketBuilder`, add `filterPingPongs` parameter, default true.  When false, `send` and `receive` will see pings and pongs sent by the client.  The server still responds automatically to pings.  This change should be transparent to existing users.
* [#3138](https://github.com/http4s/http4s/pull/3124): Remove unnecessary `Applicative` constraints on `EntityEncoder` instances in several modules.

### Semantic
  
* [#3139](https://github.com/http4s/http4s/pull/3139): Changes `Router` to find the longest matching prefix by path segments rather than character-by-character.  This is arguably a bug fix.  The old behavior could cause unexpected matches, is inconsistent with the servlet mappings that inspired `Router`, and is unlikely to have been intentionally depended on.

### Deprecation

* [#3134](https://github.com/http4s/http4s/pull/3132): Deprecate `JettyBuilder#withSSLContext` in favor of new methods in favor of new `withSslContext*` methods.
* [#3132](https://github.com/http4s/http4s/pull/3132): Deprecate `BlazeServerBuilder#withSSLContext` and `BlazeServerBuilder#withSSL` in favor of new `withSslContext*` methods.
* [#3140](https://github.com/http4s/http4s/pull/3140): Deprecate `JettyBuilder#withSSL`, to match `BlazeServerBuilder`. It's still necessary in Tomcat, which doesn't take a `ServletContext`.  Deprecate `SSLConfig`, `KeyStoreBits`, and `SSLContextBits`, which had already been removed from public API.

## Bugfixes

* [#3140](https://github.com/http4s/http4s/pull/3140): In `TomcatBuilder`, fix mapping of `SSLClientAuthMode` to Tomcat's connector API.

## Enhancements

* [#3134](https://github.com/http4s/http4s/pull/3132): In `JettyBuilder`, add `withSslContext` and `withSslContextAndParameters` to permit full control of `SSLParameters`.  Add `withoutSsl`.
* [#3132](https://github.com/http4s/http4s/pull/3132): In `BlazeBuilder`, add `withSslContext` and `withSslContextAndParameters` to permit full control of `SSLParameters`.  Add `withoutSsl`.

## Dependency updates

* cats-effect-2.1.0
* fs2-2.2.2

# v0.21.0-RC2 (2020-01-27)

## Breaking changes

### Binary and source

* [#3110](https://github.com/http4s/http4s/pull/3110): Change `MessageFailure#toHttpResponse` to return a `Response[F]` instead of an `F[Response[F]]`, and relax constraints accordingly. Drops the `inHttpResponse` method.
* [#3107](https://github.com/http4s/http4s/pull/3107): Add `covary[F[_]]` method to `Media` types.  Should not break your source unless you have your own `Media` subclass, which you shouldn't.

### Binary only

* [#3098](https://github.com/http4s/http4s/pull/3098): Update `MimeDB` from IANA registry. 

### Deprecation

* [#3087](https://github.com/http4s/http4s/pull/3087): Deprecate the public http4s-testing module.  This was mostly Specs2 matchers, the majority of which block threads.  This is not to be confused with http4s-laws, which depends only on Discipline and is still maintained.

## Bugfixes

* [#3105](https://github.com/http4s/http4s/pull/3105): Fix "cannot have more than one pending write request" error in blaze-server web sockets.
* [#3115](https://github.com/http4s/http4s/pull/3115): Handle BOM at the head of a chunk in `decode`.

## Enhancements

* [#3106](https://github.com/http4s/http4s/pull/3106): Interrupt response body in `DefaultHead` middleware. This optimization saves us from draining a potentially large response body that, because `HEAD` is a safe method, should not have side effects.
* [#3095](https://github.com/http4s/http4s/pull/3095): Add `Request#asCurl` method to render a request as a curl command.  Renders the method, URI, and headers, but not yet the body.

# v0.20.17 (2020-01-25)

This release is fully compatible with 0.20.16.

## Bugfixes

* [#3105](https://github.com/http4s/http4s/pull/3105): Fix "cannot have more than one pending write request" error in blaze-server web sockets.

## Dependency updates

* simpleclient-0.8.1 (Prometheus)
  
# v0.18.25 (2020-01-21)

## Bug fixes
* [#3093](https://github.com/http4s/http4s/pull/3093): Backport [#3086](https://github.com/http4s/http4s/pull/3086): Fix connection leak in blaze-client pool manager when the next request in the queue is expired.

# v0.21.0-RC1 (2020-01-21)

## Breaking changes

* [#3012](https://github.com/http4s/http4s/pull/3012): Use `HttpApp` instead of `HttpRoutes` in `Http4sServlet`. The servlet builders themselves retain compatibility.
* [#3078](https://github.com/http4s/http4s/pull/3078): Wrap Java exceptions in `ConnectionFailure` when a blaze-client fails to establish a connection. This preserves information about which host could not be connected to.
* [#3062](https://github.com/http4s/http4s/pull/3062): http4s' JSON support is now built on jawn-1.0.0, which is a binary break from jawn-0.14.x.  This comes with a bump to circe-0.13.  Most circe-0.13 modules are binary compatible with circe-0.12, but note that circe-parser is not.
* [#3055](https://github.com/http4s/http4s/pull/3055): Add fs2-io's TLS support to ember-client.  The `sslContext: Option[(ExecutionContext, SSLContext)]` argument is replaced by a `tlsContext: Option[TLSContext]`.`

## Enhancements

* [#3004](https://github.com/http4s/http4s/pull/3004): Add `classloader` argument to `StaticFile.fromResource` 
* [#3007](https://github.com/http4s/http4s/pull/3007): Add `classloader` argument to `TomcatBuilder`
* [#3008](https://github.com/http4s/http4s/pull/3008): Consistently use `collection.Seq` across Scala versions in DSL
* [#3031](https://github.com/http4s/http4s/pull/3031): Relax `Router.apply` constraint from `Sync` to `Monad`
* [#2821](https://github.com/http4s/http4s/pull/2821): Add `Media` supertype of `Message` and `Part`, so multipart parts can use `EntityDecoder`s
* [#3021](https://github.com/http4s/http4s/pull/3021): Relax `Throttle.apply` constraint from `Sync` to `Monad`. Add a `mapK` operation to `TokenBucket`.
* [#3056](https://github.com/http4s/http4s/pull/3056): Add `streamJsonArrayEncoder*` operations to circe support, to encode a `Stream` of `A` to a JSON array, given an encoder for `A`.
* [#3053](https://github.com/http4s/http4s/pull/3053): Remove unneeded `Functor[G]` constraint on `HeaderEcho.apply`.
* [#3054](https://github.com/http4s/http4s/pull/3054): Add `SameSite` cookie support
* [#2518](https://github.com/http4s/http4s/pull/2518): Add `status` methods to `Client` that take a `String` or `Uri`
* [#3069](https://github.com/http4s/http4s/pull/3069): Add `ContextMiddleware.const` function
* [#3070](https://github.com/http4s/http4s/pull/3070): Add `NonEmptyTraverse` instance to `ContextRequest`
* [#3060](https://github.com/http4s/http4s/pull/3060): Stop mixing context bounds and implicits in `CirceInstances`.
* [#3024](https://github.com/http4s/http4s/pull/3024): Add `withQueryParams` and `withMultiValueQueryParams` to `QueryOps`
* [#3092](https://github.com/http4s/http4s/pull/3092): Add TLS support to ember-server via fs2-io.

## Dependency updates

* cats-2.1.0
* circe-0.13.0-RC1
* fs2-2.2.0
* jawn-1.0.0
* jawn-fs2-1.0.0-RC2
* okhttp-4.3.1
* play-json-2.8.1
* scalacheck-1.14.3
* scalatags-0.8.4
* specs2-4.8.3

# v0.20.16 (2020-01-21)

## Bugfixes

* [#3086](https://github.com/http4s/http4s/pull/3086): Fix connection leak in blaze-client pool manager when the next request in the queue is expired.

## Breaking changes

* [#3053](https://github.com/http4s/http4s/pull/3053): Deprecate `HttpDate.now`, which is not referentially transparent. Prefer `HttpDate.current`.

## Enhancements

* [#3049](https://github.com/http4s/http4s/pull/3049): Add new `Date` server middleware
* [#3051](https://github.com/http4s/http4s/pull/3051): Add `HttpDate.current` convenience constructor, based on `Clock`.
* [#3052](https://github.com/http4s/http4s/pull/3052): Add `Caching` server middleware.
* [#3065](https://github.com/http4s/http4s/pull/3065): Add `ErrorAction` server middleware
* [#3082](https://github.com/http4s/http4s/pull/3082): Wrap `UnresolvedAddressException` in blaze in an `UnresolvedAddressException` subtype that contains the address that could not resolve to aid diagnostics.  This is a conservative change.  See [#3078](https://github.com/http4s/http4s/pull/3078) for the wrapper forthcoming in http4s-0.21.

## Documentation

* [#3017](https://github.com/http4s/http4s/pull/3017): Correct the documentation in `Timeout.apply`
* [#3020](https://github.com/http4s/http4s/pull/3020): Update scaladoc to compiling example code on OptionalMultiQueryParamDecoderMatcher

## Dependency updates

* async-http-client-2.10.4
* jetty-9.4.26.v20200117
* metrics-4.1.2 (Dropwizard)
* log4s-1.8.2
* okhttp-3.14.6
* simpleclient-0.8.0 (Prometheus)
* tomcat-9.0.30

# v0.20.15 (2019-11-27)

## Enhancements

* [#2966](https://github.com/http4s/http4s/pull/2966): Add `HttpsRedirect` middleware
* [#2965](https://github.com/http4s/http4s/pull/2965): Add `Request#addCookies` method
* [#2887](https://github.com/http4s/http4s/pull/2887): Support realm in the `OAuth1` header

## Bug fixes

* [#2916](https://github.com/http4s/http4s/pull/2916): Ensure that `Metrics` only decrements active requests once
* [#2889](https://github.com/http4s/http4s/pull/2889): In `Logger`, log the prelude if `logBody` and `logHeaders` are false

# v0.20.14 (2019-11-26)

## Bug fixes

* [#2909](https://github.com/http4s/http4s/pull/2909): Properly propagate streamed errors in jetty-client
* The blaze upgrade fixes the "SSL Handshake WRAP produced 0 bytes" error on JDK 11.

## Enhancements

* [#2911](https://github.com/http4s/http4s/pull/2911): Add missing bincompat syntax to `org.http4s.implicits`.

## Dependency updates

* blaze-0.14.11
* circe-0.11.2
* jawn-0.14.3
* jetty-9.4.24.v20191120
* tomcat-9.0.29

# v0.20.13 (2019-11-05)

## Bug fixes

* [#2946](https://github.com/http4s/http4s/pull/2946): Restore binary compatibility of private `UrlCodingUtils`. [#2930](https://github.com/http4s/http4s/pull/2930) caused a breakage in rho.
* [#2922](https://github.com/http4s/http4s/pull/2922): Handle Content-Length longer that Int.MaxValue in chunked uploads
* [#2941](https://github.com/http4s/http4s/pull/2941): Fix for `BlockingHttp4sServlet` with shifted IO.
* [#2953](https://github.com/http4s/http4s/pull/2953): Fix connection info in servlet backend.  The local and remote addresses were reversed.
* [#2942](https://github.com/http4s/http4s/pull/2942): Fix `Request.addcookie` to consolidate all `Cookie` headers into one.
* [#2957](https://github.com/http4s/http4s/pull/2957): Shift the write to Blocker in `BlockingServletIo`

## Enhancements

* [#2948](https://github.com/http4s/http4s/pull/2948): Add all missing `ContentCoding`s from the IANA registry.

## Dependency updates

* blaze-0.14.9

# v0.20.12 (2019-10-31)

## Enhancements

* [#2930](https://github.com/http4s/http4s/pull/2830): Move private `UrlCodingUtils` to the `Uri` companion object, make public

## Dependency updates

* jawn-0.14.2
* jetty-9.4.22
* json4s-0.14.2
* metrics-4.1.1
* okhttp-3.14.4
* play-json-2.7.4
* tomcat-9.0.27
* twirl-1.4.2

# v0.21.0-M5 (2019-09-19)

## Breaking changes

* [#2815](https://github.com/http4s/http4s/pull/2815): Allow `Allow` header to specify an empty set of methods.
* [#2832](https://github.com/http4s/http4s/pull/2836): Add natural transformation to `ResponseGenerator` to allow the `F` and `G` to work in unison. Relevant for http4s-directives.

## Enhancements

* [#2836](https://github.com/http4s/http4s/pull/2836): Add `additionalSocketOptions` to ember configs
* [#2869](https://github.com/http4s/http4s/pull/2869): Add JsonDebugErrorHandler middleware
* [#2830](https://github.com/http4s/http4s/pull/2830): Add encoder and decoder helpers to `Uri` companion

## Documentation

* [#2733](https://github.com/http4s/http4s/pull/2733): Add CSRF documentation

## Dependency updates

* async-http-client-2.10.2
* cats-2.0.0
* cats-effect-2.0.0
* circe-0.12.1
* fs2-2.0.0
* keypool-2.0.0
* log4cats-core-1.0.0
* okhttp-4.2.0
* jawn-fs2-0.15.0
* tomcat-9.0.24
* vault-2.0.0

# v0.20.11 (2019-09-19)

## Breaking changes

* [#2792](https://github.com/http4s/http4s/pull/2792): Drop support for Scala 2.13.0-M5. Users of Scala 2.13 should be on a stable release of Scala on the http4s-0.21 release series.
* [#2800](https://github.com/http4s/http4s/pull/2800): Revert [#2785](https://github.com/http4s/http4s/pull/2785), using `F[A]` instead of `G[A]` in `EntityResponseGenerator`, which broke directives.

## Bug fixes

* [#2807](https://github.com/http4s/http4s/pull/2807): In jetty-client, don't follow redirects with the internal client, which throws an exception in the http4s wrapper.

## Enhancements

* [#2817](https://github.com/http4s/http4s/pull/2817): In jetty-client, disable internal client's default `Content-Type` to prevent default `application/octet-stream` for empty bodies.

## Dependency updates

* jetty-9.4.20

# v0.21.0-M4 (2019-08-14)

## Dependency updates

* cats-core-2.0.0-RC1
* cats-effect-2.0.0-RC1
* circe-0.12.0-RC1
* discipline-1.0.0
* keypool-0.2.0-RC1
* log4cats-1.0.0-RC1
* vault-2.0.0-RC1

# v0.20.10 (2019-08-14)

## Breaking changes

* [#2785](https://github.com/http4s/http4s/pull/2785): Use `F[A]` instead of `G[A]` in the DSL's `EntityResponseGenerator`. This change is binary compatible, but not source compatible for users of `Http4sDsl2` where `F` is not `G`. This is uncommon.

## Bug fixes

* [#2778](https://github.com/http4s/http4s/pull/2778): Don't truncate signing keys in CSRF middleware to 20 bytes, which causes a loss of entropy.

## Enhancements

* [#2776](https://github.com/http4s/http4s/pull/2776): Add `MaxActiveRequest` middleware
* [#2724](https://github.com/http4s/http4s/pull/2724): Add `QueryParamEncoder[Instant]` and `QueryParamDecoder[Instant]`. Introduce `QueryParamCodec` for convenience.
* [#2777](https://github.com/http4s/http4s/pull/2777): Handle invalid `Content-Range` requests with a 416 response and `Accept-Range` header.

# v0.20.9 (2019-08-07)

## Bug fixes

* [#2761](https://github.com/http4s/http4s/pull/2761): In blaze-client, don't add `ResponseHeaderTimeoutStage` when `responseHeaderTimeout` is infinite. This prevents an `IllegalArgumentException` when debug logging is turned on.
* [#2762](https://github.com/http4s/http4s/pull/2762): Fix text in warnings when blaze-client timeouts are questionably ordered.

# v0.21.0-M3 (2019-08-02)

## Breaking changes

* [#2572](https://github.com/http4s/http4s/pull/2572): Make `Http1Stage` private to `org.http4s`, which we highly doubt anybody extended directly anyway.

## Bug fixes

* [#2727](https://github.com/http4s/http4s/pull/2727): Fix `UserInfo` with `+` sign

## Enhancements

* [#2623](https://github.com/http4s/http4s/pull/2623): Propagate cookies in `FollowRedirect` client middleware

## Documentation

* [#2717](https://github.com/http4s/http4s/pull/2717): Update quickstart for v0.21
* [#2734](https://github.com/http4s/http4s/pull/2734): Add missing comma in code sample
* [#2740](https://github.com/http4s/http4s/pull/2740): Clarify `Method` imports for client DSL

## Internals

* [#2747](https://github.com/http4s/http4s/pull/2717): Create .mergify.yml

## Dependency upgrades

* better-monadic-for-0.3.1
* cats-effect-2.0.0-M5
* log4cats-0.4.0-M2
* okhttp-4.0.1

# v0.20.8 (2019-08-02)

## Enhancements

* [#2550](https://github.com/http4s/http4s/pull/2550): Adjust default timeouts and add warnings about misconfiguration

## Dependency updates

* blaze-0.14.8
* cats-effect-1.4.0

# v0.20.7 (2019-07-30)

## Bug fixes
* [#2728](https://github.com/http4s/http4s/pull/2728): Preserve division of `request.uri.path` into `scriptName` and `pathInfo` when calling `withPathInfo`.
* [#2737](https://github.com/http4s/http4s/pull/2737): Fix deadlock in blaze-server web socket shutdown.

## Enhancements
* [#2736](https://github.com/http4s/http4s/pull/2736): Implement a `connectTimeout` in blaze-client, defaulted to 10 seconds.  Prevents indefinite hangs on non-responsive hosts.

## Documentation
* [#2741](https://github.com/http4s/http4s/pull/2741): Improve docs surrounding auth middleware and fall through.

## Dependency upgrades
- blaze-0.14.7
- tomcat-9.0.22

# v0.21.0-M2 (2019-07-09)

This release drops support for Scala 2.11 and adds the `http4s-ember-server` and `http4s-ember-client` backends.  Ember is new and experimental, but we intend for it to become the reference implementation.  Notably, it only requires a `Concurrent` constraint.

## Bugfixes
* [#2691](https://github.com/http4s/http4s/pull/2691): Fix deadlock in client by releasing current connection before retrying in `Retry` client middleware.  The constraint is upgraded to `Concurrent`.
* [#2693](https://github.com/http4s/http4s/pull/2693): Fix deadlock in client by releasing current connection before retrying in `FollowRedirect` client middleware.  The constraint is upgraded to `Concurrent`.
* [#2671](https://github.com/http4s/http4s/pull/2671): Upgrade `Uri.UserInfo` to a case class with username and password, fixing encoding issues. This is for RFC 3986 compliance, where it's deprecated for security reasons. Please don't use this.
* [#2704](https://github.com/http4s/http4s/pull/2704): Remove unused `Sync` constraint on `Part.formData`.

## Breaking changes
* [#2654](https://github.com/http4s/http4s/pull/2654): Extract an http4s-laws module from http4s-testing, with no dependency on Specs2.  The arbitraries, laws, and tests are now laid out in a similar structure to cats and cats-effect.
* [#2665](https://github.com/http4s/http4s/pull/2665): Change `withBlock` to `withBlocker` in `OkHttpBuilder`
* [#2661](https://github.com/http4s/http4s/pull/2661): Move string contexts macros for literals from `org.http4s` to `org.http4s.implicits`
* [#2679](https://github.com/http4s/http4s/pull/2679): Replace `Uri.IPv4` with `Uri.Ipv4Address`, including an `ipv4` interpolator and interop with `Inet4Address`.
* [#2694](https://github.com/http4s/http4s/pull/2694): Drop Scala 2.11 support 
* [#2700](https://github.com/http4s/http4s/pull/2700): Replace `Uri.IPv6` with `Uri.Ipv6Address`, including an `ipv6` interpolator and interop with `Inet6Address`.

## Enhancements
* [#2656](https://github.com/http4s/http4s/pull/2656): Add `emap` and `emapValidatedNel` to `QueryParamDecoder`
* [#2696](https://github.com/http4s/http4s/pull/2696): Introduce `http4s-ember-server` and `http4s-ember-client`

## Documentation
* [#2658](https://github.com/http4s/http4s/pull/2658): Link to http4s-jdk-http-client
* [#2668](https://github.com/http4s/http4s/pull/2668): Clarify scaladoc for `Uri.Scheme`

## Internal
* [#2655](https://github.com/http4s/http4s/pull/2655): Tune JVM options for throughput

## Dependency updates
* async-http-client-2.10.1
* circe-0.12.0-M4
* json4s-3.6.7
* okhttp-4.0.0
* specs2-core-4.6.0

# v0.20.6 (2019-07-09)

## Bug fixes
* [#2705](https://github.com/http4s/http4s/pull/2705): Upgrades blaze to close `SSLEngine` when an `SSLStage` shuts down. This is useful in certain `SSLContext` implementations.  See [blaze#305](https://github.com/http4s/blaze/pull/305) for more.

## Dependency upgrades
- blaze-0.14.6

~~# v0.20.5 (2019-07-09)~~

Cursed release.  Sonatype staging repo closed in flight.

# v0.20.4 (2019-07-06)

## Bug fixes
* [#2687](https://github.com/http4s/http4s/pull/2687): Don't throw in `Uri.fromString` on invalid ports
* [#2695](https://github.com/http4s/http4s/pull/2695): Handle EOF in blaze-server web socket by shutting down stage

## Enhancements
* [#2673](https://github.com/http4s/http4s/pull/2673): Add `GZip` middleware for client

## Documentation
* [#2668](https://github.com/http4s/http4s/pull/2668): Clarifications in `Uri.Scheme` scaladoc

## Dependency upgrades
- blaze-0.14.5
- jetty-9.14.19.v20190610 (for client)

# v0.21.0-M1 (2019-06-17)

## Breaking changes
* [#2565](https://github.com/http4s/http4s/pull/2565): Change constraint on server `Metrics` from `Effect` to `Sync`
* [#2551](https://github.com/http4s/http4s/pull/2551): Refactor `AuthMiddleware` to not require `Choice` constraint
* [#2614](https://github.com/http4s/http4s/pull/2614): Relax various `ResponseGenerator` constraints from `Monad` to `Applicative` in http4s-dsl.
* [#2613](https://github.com/http4s/http4s/pull/2613): Rename implicit `http4sKleisliResponseSyntax` and its parameter name.
* [#2624](https://github.com/http4s/http4s/pull/2624): In `BlazeServerBuilder`, don't depend on laziness of `SSLContext`. `None` now disables the secure context. The default argument tries to load `Some(SSLContext.getDefault())`, but falls back to `None` in case of failure.
* [#2493](https://github.com/http4s/http4s/pull/2493): Scala 2.13 support and related upgrades
  * Scala 2.13.0-M5 is dropped.
  * All modules are supported on 2.11, 2.12, and 2.13 again.
  * Use cats-effect-2.0's new `Blocker` in place of `ExecutionContext` where appropriate

## Enhancements
* [#2591](https://github.com/http4s/http4s/pull/2590): Add `MediaType.unsafeParse` and `QValue.unsafeFromString`. 
* [#2548](https://github.com/http4s/http4s/pull/2548): Add `Client#translate`
* [#2622](https://github.com/http4s/http4s/pull/2622): Add `Header#renderedLength`

## Docs
* [#2569](https://github.com/http4s/http4s/pull/2569): Fix typo in CORS scaladoc
* [#2608](https://github.com/http4s/http4s/pull/2608): Replace `Uri.uri` with `uri` in tuts
* [#2626](https://github.com/http4s/http4s/pull/2626): Fix typos in root package and DSL docs
* [#2635](https://github.com/http4s/http4s/pull/2635): Remove obsolete scaladoc from client
* [#2645](https://github.com/http4s/http4s/pull/2645): Fix string literal in router example in static file docs

## Internal
* [#2563](https://github.com/http4s/http4s/pull/2563): Refactor `EntityDecoder#decode`
* [#2553](https://github.com/http4s/http4s/pull/2553): Refactor `Timeout`
* [#2564](https://github.com/http4s/http4s/pull/2564): Refactor boopickle and circe decoders
* [#2580](https://github.com/http4s/http4s/pull/2580): Refactor server `RequestLogger`
* [#2581](https://github.com/http4s/http4s/pull/2581): Remove redundant braces in various types
* [#2539](https://github.com/http4s/http4s/pull/2539): Narrow cats imports
* [#2582](https://github.com/http4s/http4s/pull/2582): Refactor `DefaultHead`
* [#2590](https://github.com/http4s/http4s/pull/2590): Refactor `GZip`
* [#2591](https://github.com/http4s/http4s/pull/2590): Refactor literal macros to not use `.get`
* [#2596](https://github.com/http4s/http4s/pull/2596): Refactor `MimeLoader`
* [#2542](https://github.com/http4s/http4s/pull/2542): Refactor `WebjarService`
* [#2555](https://github.com/http4s/http4s/pull/2555): Refactor `FileService`
* [#2597](https://github.com/http4s/http4s/pull/2597): Optimize internal hex encoding
* [#2599](https://github.com/http4s/http4s/pull/2599): Refactor `ChunkAggregator`
* [#2574](https://github.com/http4s/http4s/pull/2574): Refactor `FollowRedirect`
* [#2648](https://github.com/http4s/http4s/pull/2648): Move `mimedb-generator` from a project to an internal SBT plugin. Run with `core/generateMimeDb`.

## Dependency updates
* cats-2.0.0-M4
* cats-effect-2.0.0-M4
* circe-0.12.0-M3
* discipline-0.12.0-M3
* fs2-1.1.0-M1
* jawn-0.14.2
* jawn-fs2-0.15.0-M1
* json4s-3.6.6
* log4s-1.8.2
* parboiled-2.0.1 (internal fork)
* play-json-2.7.4
* sbt-doctest-0.9.5 (tests only)
* sbt-native-packager-1.3.22 (examples only)
* sbt-site-1.4.0 (docs only)
* sbt-tpolecat-0.1.6 (compile time only)
* scalacheck-1.14.0
* scalatags-0.7.0 (2.12 and 2.13 only)
* scalaxml-1.2.0
* specs2-4.5.1 
* mockito-core-2.28.2 (tests only)
* tut-0.6.12 (docs only)
* twirl-1.4.2
* vault-2.0.0-M2

# v0.20.3 (2019-06-12)

## Bug fixes
* [#2638](https://github.com/http4s/http4s/pull/2638): Fix leaking sensitive headers in server RequestLogger

# v0.18.24 (2019-06-12)

## Bug fixes
* [#2639](https://github.com/http4s/http4s/pull/2639): Fix leaking sensitive headers in server RequestLogger

## Dependency updates
- cats-1.6.1
- jetty-9.4.19.v20190610
- tomcat-9.0.21

# v0.20.2 (2019-06-12)

## Bug fixes
* [#2604](https://github.com/http4s/http4s/pull/2604): Defer creation of `SSLContext.getDefault()` in blaze-client
* [#2611](https://github.com/http4s/http4s/pull/2611): Raise errors with `getResource()` into effect in `StaticFile`

## Enhancements
* [#2567](https://github.com/http4s/http4s/pull/2567): Add `mapK` to `AuthedRequest`.  Deprecate `AuthedService` in favor of `AuthedRoutes`.

## Internals
* [#2579](https://github.com/http4s/http4s/pull/2579): Skip Travis CI on tags

## Dependency updates
* blaze-0.14.4
* cats-core-1.6.1
* cats-effect-1.3.1
* fs2-1.0.5 (except Scala 2.13.0-M5)
* okhttp-3.14.2
* tomcat-9.0.21

# v0.20.1 (2019-05-16)

Users of blaze-client are strongly urged to upgrade.  This patch fixes a bug and passes new tests, but we still lack 100% confidence in it.  The async-http-client backend has proven stable for a large number of users.

## Bug fixes
* [#2562](https://github.com/http4s/http4s/pull/2562): Fix issue in `PoolManager` that causes hung requests in blaze-client.
* [#2571](https://github.com/http4s/http4s/pull/2571): Honor `If-None-Match` request header in `StaticFile`

## Enhancements
* [#2532](https://github.com/http4s/http4s/pull/2532): Add queue limit to log message when client wait queue is full
* [#2535](https://github.com/http4s/http4s/pull/2535): Add `translate` to `HttpRoutes` and `HttpApp`

## Documentation
* [#2533](https://github.com/http4s/http4s/pull/2533): Fix link to Metrics middleware
* [#2538](https://github.com/http4s/http4s/pull/2538): Add @MartinSnyder's presentation, update giter8 instructions
* [#2559](https://github.com/http4s/http4s/pull/2559): Add @gvolpe's presentation and http4s-tracer

## Internals
* [#2525](https://github.com/http4s/http4s/pull/2525): Pointful implementation of `AuthMiddleware.noSpider`
* [#2534](https://github.com/http4s/http4s/pull/2534): Build with xenial and openjdk8 on Travis CI
* [#2530](https://github.com/http4s/http4s/pull/2530): Refactoring of `authentication.challenged`
* [#2531](https://github.com/http4s/http4s/pull/2531): Refactoring of `PushSupport`
* [#2543](https://github.com/http4s/http4s/pull/2543): Rename maintenance branches to `series/x.y`
* [#2549](https://github.com/http4s/http4s/pull/2549): Remove workarounds in `BlazeClient` for [typelevel/cats-effect#487](https://github.com/typelevel/cats-effect/issues/487)
* [#2575](https://github.com/http4s/http4s/pull/2575): Fix the Travis CI release pipeline

## Dependency updates
* blaze-0.14.2
* cats-effect-1.3.0
* jetty-server-9.4.18.v20190429
* metrics-core-4.1.0
* sbt-native-packager-1.3.21 (examples only)
* tomcat-9.0.20

# v0.20.0 (2019-04-22)

## Announcements

### blaze-client stability

We are declaring this a stable release, though we acknowledge a handful of lingering issues with the blaze-client.  Users who have trouble with the blaze backend are invited to try the async-http-client, okhttp, or jetty-client backends instead.

### Scala 2.13 compatibility

When our dependencies are published for Scala 2.13.0-RC1, we will publish for it and drop support for Scala 2.13.0-M5.  We know it's out there, and we're as anxious as you.

### cats-2 and http4s-0.21

Cats 2.0 is expected soon, and a Cats Effect 2.0 is under discussion.  These will be binary compatible with their 1.x versions, with the exception of their laws modules.  We intend to publish http4s-0.21 on these when they are available in order to provide a compatible stack for our own laws.

### EOL of 0.18

This marks the end of active support for the 0.18 series.  Further releases in that series will require a pull request and an accompanying tale of woe.

## Breaking changes
* [#2506](https://github.com/http4s/http4s/pull/2506): Raise `DecodeFailure` with `MonadError` in `Message#as` rather than relying on effect to catch in `fold`. Requires a new `MonadError` constraint.

## Bugfixes
* [#2502](https://github.com/http4s/http4s/pull/2502): Stop relying on undefined behavior of `fold` to catch errors in client.

## Enhancements
* [#2508](https://github.com/http4s/http4s/pull/2508): Add `mediaType` String context macro for validating literals.  Provide the same for `uri` and `qValue`, deprecating `Uri.uri` and `QValue.q`.
* [#2520](https://github.com/http4s/http4s/pull/2520): Parameterize `selectorThreadFactory` for blaze server.  This allows setting the priority for selector threads.

## Documentation
* [#2488](https://github.com/http4s/http4s/pull/2488): Fix bad link in changelog
* [#2494](https://github.com/http4s/http4s/pull/2494): Add note on queue usage to `BlazeWebSocketExample`
* [#2509](https://github.com/http4s/http4s/pull/2509): Add Formation as adopter
* [#2516](https://github.com/http4s/http4s/pull/2516): Drop redundant `enableWebSockets` in blaze example.

## Internals
* [#2521](https://github.com/http4s/http4s/pull/2521): Add utility conversion for `java.util.concurrent.CompletableFuture` to `F[_]: Concurrent`

## Dependency updates
* blaze-0.14.0
* jetty-9.4.16.v20190411
* kind-projector-0.10.0 (build only)
* okhttp-3.14.1
* mockito-core-2.27.0 (test only)
* sbt-jmh-0.3.6 (benchmarks only)
* tomcat-9.0.19
* tut-plugin-0.6.11 (docs only)

# v0.20.0-RC1 (2019-04-03)

## Breaking changes
* [#2471](https://github.com/http4s/http4s/pull/2471): `Headers` is no longer an `Iterable[Header]`
* [#2393](https://github.com/http4s/http4s/pull/2393): Several changes related to 2.13 support:
  * Replace `Seq` with `List` on:
    * `` `Accept-Ranges.`.rangeUnits``
    * ``CacheDirective.`no-cache`.fieldNames``
    * `CacheDirective.private.fieldNames`
    * `LanguageTag.subTags`
    * `MediaType.fileExtensions`
    * `` `User-Agent`.other``
  * Replace `Seq` with `immutable.Seq` on:
    * `Query#multiParams.values`
    * `Query#params.values`
    * `Uri#multipParams.values`
  * `Query` is no longer a `Seq[Query.KeyValue]`
  * `RequestCookieJar` is no longer an `Iterable[RequestCookie]`.

## Enhancements
* [#2466](https://github.com/http4s/http4s/pull/2466): Provide better message for `WaitQueueFullFailure`
* [#2479](https://github.com/http4s/http4s/pull/2479): Refresh `MimeDb` from the IANA registry
* [#2393](https://github.com/http4s/http4s/pull/2393): Scala 2.13.0-M5 support
  * All modules except http4s-boopickle
  * `Monoid[Headers]` instance

## Bugfixes
* [#2470](https://github.com/http4s/http4s/pull/2470): Don't wait indefinitely if a request timeout happens while borrowing a connection in blaze-client.

## Documentation
* [#2469](https://github.com/http4s/http4s/pull/2469): Add scala-steward to adopters
* [#2472](https://github.com/http4s/http4s/pull/2472): Add http4s-chatserver demo
* [#2478](https://github.com/http4s/http4s/pull/2478): Better scaladoc for `HttpApp`
* [#2480](https://github.com/http4s/http4s/pull/2480): Enhance documentation of static rendering

## Other
* [#2474](https://github.com/http4s/http4s/pull/2474): Skip another blaze test that fails only on CI

## Dependency upgrades
* argonaut-6.2.3
* blaze-0.14.0-RC1
* sbt-jmh-0.3.5 (benchmarks only)
* sbt-native-packager (example only)
* scalatags-0.6.8

# v0.20.0-M7 (2019-03-20)

## Bugfixes
* [#2450](https://github.com/http4s/http4s/pull/2450): Fix `CirceInstances.builder` initialization, which referenced unintialized eager vals.

## Enhancements
* [#2435](https://github.com/http4s/http4s/pull/2435): Log information about canceled requests in `ResponseLogger`
* [#2429](https://github.com/http4s/http4s/pull/2429): Add `httpRoutes` and `httpApp` convenience constructors to `ChunkAggregator`
* [#2446](https://github.com/http4s/http4s/pull/2446): Introduce `Http4sDsl2[F[_], G[_]]` trait to support `http4s-directives` library.  `Http4sDsl` extends it as `Http4sDsl[F, F]`.  This change should be invisible to http4s-dsl users.
* [#2444](https://github.com/http4s/http4s/pull/2444): New modeled headers for `If-Match` and `If-Unmodified-Since`
* [#2458](https://github.com/http4s/http4s/pull/2458): Building on bugfix in [#2453](https://github.com/http4s/http4s/pull/2453), don't clean up the stage if it's going to be shut down anyway

## Documentation
* [#2432](https://github.com/http4s/http4s/pull/2432): Fix Github URL in Scaladoc for tagged versions
* [#2440](https://github.com/http4s/http4s/pull/2440): Fix broken links in client documentation
* [#2447](https://github.com/http4s/http4s/pull/2447): Clarification of webjar path on static files
* [#2448](https://github.com/http4s/http4s/pull/2448): Update copyright year
* [#2454](https://github.com/http4s/http4s/pull/2454): Update `mountService` reference to `withHttpApp`
* [#2455](https://github.com/http4s/http4s/pull/2455): Remove dangling reference to `G` parameter in `HttpApp` scaladoc
* [#2460](https://github.com/http4s/http4s/pull/2460): Add `circuit-http4s` to adopters

## Other
* [#2464](https://github.com/http4s/http4s/pull/2464): Temporarily disable blaze tests that fail only on CI while running on CI.

## Dependency upgrades
* async-http-client-2.8.1
* fs2-1.0.4
* json4s-3.6.5
* okhttp-3.14.0
* play-json-2.7.2
* sbt-explicit-depenendencies-0.2.9 (build only)
* sbt-native-packager-1.3.19 (example only)

# v0.18.23 (2019-03-19)

## Bug fixes
* [#2453](https://github.com/http4s/http4s/pull/2453): Fix bug in blaze-client that unnecessarily recycled connections.

## Dependency upgrades
- jetty-9.4.15.v20190215
- log4s-1.7.0
- metrics-4.0.5
- mockito-2.25.1 (test only)
- scodec-bits-1.1.9
- tomcat-9.0.17

# v0.20.0-M6 (2019-02-16)

## Breaking changes
* [#2369](https://github.com/http4s/http4s/pull/2369): Make `log` operation on logging middlewares return an `F[Unit]` to support pure logging.
* [#2370](https://github.com/http4s/http4s/pull/2370): `Prometheus.apply` returns in `F[_]` to represent its effect on the collector registry.
* [#2398](https://github.com/http4s/http4s/pull/2398): Add media ranges to `jsonDecoderAdaptive` to support overriding the media type in an `EntityDecoder`
* [#2396](https://github.com/http4s/http4s/pull/2396): Parameterize `Logger` middlewares to work with any `Http[G, F]` instead of requiring `HttpApp[F]`.
* [#2318](https://github.com/http4s/http4s/pull/2318): Replace `AttributeMap` with `io.christopherdavenport.Vault`
* [#2414](https://github.com/http4s/http4s/pull/2414): Default to a no-op cookie store in async-http-client for more uniform behavior with other clients
* [#2419](https://github.com/http4s/http4s/pull/2419): Relax constraint on `Retry` middleware from `Effect` to `Sync`

## Bugfixes
* [#2421](https://github.com/http4s/http4s/pull/2421): Fix buggy use of `toString` in async-http-client when rendering URIs.

## Enhancements
* [#2364](https://github.com/http4s/http4s/pull/2364): Scalafix `allocate` to `allocated`
* [#2366](https://github.com/http4s/http4s/pull/2366): Add `chunkBufferMaxSize` parameter to `BlazeClientBuilder` and `BlazeServerBuilder`. Change default to 10kB.
* [#2316](https://github.com/http4s/http4s/pull/2316): Support custom error messages in circe, argonaut, and jawn.
* [#2403](https://github.com/http4s/http4s/pull/2403): Add `MemoryAllocationExports` to `PrometheusExportService`
* [#2355](https://github.com/http4s/http4s/pull/2355), [#2407](https://github.com/http4s/http4s/pull/2407): Add new `HttpMethodOverride` middleware
* [#2391](https://github.com/http4s/http4s/pull/2391): Add `Authorization` to `*` as a default allowed header in default CORS config
* [#2424](https://github.com/http4s/http4s/pull/2424): Include Chunked Transfer-Encoding header in Multipart Requests

## Documentation
* [#2378](https://github.com/http4s/http4s/pull/2378): Fix typo in `EntityDecoder` scaladoc
* [#2374](https://github.com/http4s/http4s/pull/2374): Include scheme in CORS examples
* [#2399](https://github.com/http4s/http4s/pull/2399): Link to @kubukoz' presentation
* [#2418](https://github.com/http4s/http4s/pull/2418): Fix typo in CORS documentation
* [#2420](https://github.com/http4s/http4s/pull/2420): Add Raster Foundry to adopters

## Internal
* [#2359](https://github.com/http4s/http4s/pull/2359): Remove code coverage checks
* [#2382](https://github.com/http4s/http4s/pull/2382): Refactor the blaze-server pipeline construction
* [#2401](https://github.com/http4s/http4s/pull/2401), [#2408](https://github.com/http4s/http4s/pull/2408), [#2409](https://github.com/http4s/http4s/pull/2409): Stop building with sbt-rig, deal with fallout
* [#2422](https://github.com/http4s/http4s/pull/2422): Use Scala 2.12.8 and slash-syntax in SBT files

## Dependency upgrades
* async-http-client-2.7.0
* cats-1.6.0
* circe-0.11.1
* fs2-1.0.3
* jawn-fs2-0.14.2
* json4s-3.6.4
* log4s-1.7.0
* mockito-core-2.24.5 (tests only)
* okhttp-3.13.1
* parboiled-1.0.1 (http4s' internal fork)
* play-json-2.7.1
* sbt-build-info-0.9.0 (build only)
* sbt-native-packager-1.3.18 (examples only)
* sbt-updates-0.4.0 (build only)
* tomcat-9.0.6
* twirl-1.4.0

# v0.18.22 (2019-02-13)

## Enhancements
* [#2389](https://github.com/http4s/http4s/pull/2389): Add `RequestKey` to Logging when eviction is necessary

# v0.20.0-M5 (2019-01-12)

Consider the blaze beta and all other modules RC quality. Don't forget
there is a scalafix to assist migration from 0.18!

## Breaking changes
* [#2308](https://github.com/http4s/http4s/pull/2308): Change `allocate` to `allocated` on backend builders for consistency with `cats.effect.Resource#allocated`.
* [#2332](https://github.com/http4s/http4s/pull/2332): Make double slashes behave more reasonably in the DSL.
* [#2351](https://github.com/http4s/http4s/pull/2351): Change `clientAuthMode` on server builders from `Boolean` to sum type `SSLClientAuthMode`

## Enhancements
* [#2309](https://github.com/http4s/http4s/pull/2308): Specialize `TimeoutException` to `WaitQueueTimeoutException` in client pool manager.  Do not retry this by default in `Retry` middleware.
* [#2342](https://github.com/http4s/http4s/pull/2342): Add `expectOption` and `expectOptionOr` which behave like `expect` and `expectOr` respectively, but return `None` on `404` and `410` responses and `Some[A]` on other successful responses.  Other status codes still raise an error.
* [#2328](https://github.com/http4s/http4s/pull/2328): Add a `SecureSession` attribute to server requests to expose the SSL session ID, the cipher suite, the key size, and a list of X509 certificates.

## Documentation
* [#2337](https://github.com/http4s/http4s/pull/2337): Use `tut:silent` on imports in docs
* [#2336](https://github.com/http4s/http4s/pull/2336): Add example of building a server from a `Resource`

## Internal
* [#2310](https://github.com/http4s/http4s/pull/2310): Use max of 16 cores in `-Ybackend-parallelism`
* [#2332](https://github.com/http4s/http4s/pull/2332): Don't make `F` evidence parameter a val in jetty-client `ResponseListener`.

## Dependency upgrades
* blaze-0.14.0-M2
* circe-0.11.0
* jawn-0.14.1
* jawn-fs2-0.14.1
* json4s-3.6.3
* metrics-4.0.5
* okhttp-3.12.1
* play-json-2.6.13
* scalafix-0.9.1 (scalafix only)
* tomcat-9.0.14

# v0.20.0-M4 (2018-12-05)

## Bugfixes
* [#2283](https://github.com/http4s/http4s/pull/2283): Fix client metrics bug that decremented active requests and recorded time before the resource was released.
* [#2288](https://github.com/http4s/http4s/pull/2288): Stop leaking `IdleTimeoutStage`s in the blaze client.  They were not always removed properly, leading to multiple timeout stages remaining in a connection's blaze pipeline.
* [#2281](https://github.com/http4s/http4s/pull/2281): Fix `ClassCastException` on `decode` of an empty `Chunk`
* [#2305](https://github.com/http4s/http4s/pull/2305): Correctly shut down the blaze-client

## Enhancements
* [#2275](https://github.com/http4s/http4s/pull/2275): Set default prefix for Prometheus and Dropwizard metrics backends.
* [#2276](https://github.com/http4s/http4s/pull/2276): Make scalafix Github based instead of binary based
* [#2285](https://github.com/http4s/http4s/pull/2285): Finish deprecating `BlazeServer` in favor of `BlazeServerBuilder`.  The former's internals are now expressed in terms of the latter.
* [#2286](https://github.com/http4s/http4s/pull/2286): Improvements to scalafix
  * Fix `withEntitywithEntity` bug in migration
  * Migration to `BlazeServerBuilder`
  * Fix `MessageSyntax#withBody`
  * Import `ResponseCookie` instead of an alias to the old `Cookie`

# Documentation
* [#2297](https://github.com/http4s/http4s/pull/2297): Remove appveyor badge

## Dependency upgrades
* cats-1.5.0
* cats-effect-1.1.0
* jetty-9.4.14.v20181114
* kind-projector-0.9.9 (internal)
* mockito-2.23.4 (tests only)
* okhttp-3.12.0
* play-json-2.6.11
* simpleclient-0.6.0 (Prometheus)
* sbt-1.2.7 (build only)
* sbt-native-packager-1.3.15 (examples only)
* tut-0.6.10 (docs only)

# v0.20.0-M3 (2018-11-13)

## Breaking changes
* [#2228](https://github.com/http4s/http4s/pull/2228): Support more attributes for the response cookie in `CSRF` middleware. Configuration is now done through a builder, similar to backends.
* [#2269](https://github.com/http4s/http4s/pull/2269): In the client DSL, move the body parameter ahead of the `Uri`. This works around an ambiguous overload that previously made it impossible to call `(Uri, Header)` on methods that take a body.
* [#2262](https://github.com/http4s/http4s/pull/2262): Replace `Seq` with `Chain` in `UrlForm`.
* [#2197](https://github.com/http4s/http4s/pull/2262): Require `Signal` rather than `SignallingRef` in `serveWhile`

## Bugfixes
* [#2260](https://github.com/http4s/http4s/pull/2260): Fix leak in blaze-client on a canceled connection
* [#2258](https://github.com/http4s/http4s/pull/2258): Fix deadlocks in the blaze-client pool manager under cancellation and certain other failures.

## Enhancements
* [#2266](https://github.com/http4s/http4s/pull/2266): Support flag query parameters (i.e., parameters with no value) in the DSL with `FlagQueryParamMatcher`.
* [#2240](https://github.com/http4s/http4s/pull/2240): Add `.resource`, `.stream`. and `.allocate` constructors to all server and client builders.
* [#2242](https://github.com/http4s/http4s/pull/2242): Support setting socket channel options on blaze-server.
* [#2270](https://github.com/http4s/http4s/pull/2270): Refresh `MimeDB` from the IANA registry.

## Internal
* [#2250](https://github.com/http4s/http4s/pull/2250): Ignore http4s updates in scalafix-inputs
* [#2267](https://github.com/http4s/http4s/pull/2267): Drop appveyor continuous integration
* [#2256](https://github.com/http4s/http4s/pull/2256): Bump base version of scalafix to 0.18.21.
* [#2271](https://github.com/http4s/http4s/pull/2271): Fix compilation error introduced between [#2228](https://github.com/http4s/http4s/pull/2228) and [#2262](https://github.com/http4s/http4s/pull/2262).

## Documentation
* [#2255](https://github.com/http4s/http4s/pull/2255): Improve scalafix docs

## Dependency upgrades
* blaze-0.14.0-M11
* tomcat-9.0.13

# v0.20.0-M2 (2018-11-05)

## Bug fixes
* [#2239](https://github.com/http4s/http4s/pull/2239): Fix hang when `.allocate` on a client builder fails

## Breaking changes
* [#2207](https://github.com/http4s/http4s/pull/2207): Remove `PathNormalizer`. The functionality is now on `Uri.removeDotSegments`.
* [#2210](https://github.com/http4s/http4s/pull/2210): Streamline instances:
  * `Http4s`, `Http4sInstances`, and `Http4sFunctions` are deprecated
  * Move instances `F[A]` for cats type classes `F` into companions of `A`
  * `Http4sDsl` no longer mixes in `UriFunctions`
  * `EntityEncoderInstances` and `EntityDecoderInstances` are removed. The instances moved to the companion objects.
* [#2243](https://github.com/http4s/http4s/pull/2243): Cleanup `ServerBuilder` defaults and traits
  * Make `ServerBuilder` private.  The public server builders (e.g., `BlazeServerBuilder`) remain, but they no longer implement a public interface.
  * Remove `IdleTimeoutSupport`, `AsyncTimeout`, `SSLKeyStoreSupport`, `SSLContextSupport`, and `WebSocketSupport` traits. The properties remain on the public server builders.
  * Deprecated defaults on those support companion objects, in favor of `org.http4s.server.defaults`.
* [#2063](https://github.com/http4s/http4s/pull/2063): Cancel request whenever a blaze server connection is shutdown.
* [#2234](https://github.com/http4s/http4s/pull/2234): Clean up `Message` trait
  * Remove deprecated `EffectMessageSyntax`, `EffectRequestSyntax`, `EffectResponseSyntax` traits and associated objects
  * Remove `MessageOps`, `RequestOps`, and `ResponseOps` and put the removed methods, sans unneeded implicit parameters, directly in the classes
  * Deprecate `replaceAllHeaders`, pointing to `withHeaders` instead.
  * Deprecate `withType`, which takes a `MediaType` and just wraps it in a `Content-Type`
  * Add `withoutAttribute` and `withoutTrailerHeaders` to complement the with variants
  * Correct `filterHeaders`' scaladoc comment, which described the opposite of the behavior
  * Fix bug in `withoutContentType`

## Enhancements
* [#2205](https://github.com/http4s/http4s/pull/2205): Add new `ResponseTiming` middleware, which adds a header to the Response as opposed to full `MetricsOps`.
* [#2222](https://github.com/http4s/http4s/pull/2222): Add `shutdownTimeout` property to `JettyBuilder`.  Shutdown of the server waits for existing connections to complete for up to this duration before a hard shutdown with a `TimeoutException`.
* [#2227](https://github.com/http4s/http4s/pull/2227): Add `withMaxHeaderLength` setter to `BlazeClientBuilder`
* [#2230](https://github.com/http4s/http4s/pull/2230): `DefaultServerErrorHandler` only handles `NonFatal` `Throwable`s, instead of all `Throwable`s that aren't `VirtualMachineError`s
* [#2237](https://github.com/http4s/http4s/pull/2237): Support parsing cookies with trailing semi-colons. This is invalid per spec, but seen often in the wild.
* [#1687](https://github.com/http4s/http4s/pull/1687): Add a modeled `Link` header.
* [#2244](https://github.com/http4s/http4s/pull/2244): Refactor blaze-server idle timeout
  * Quiet `Abnormal NIO1HeadStage termination\njava.util.concurrent.TimeoutException: Timeout of 30 seconds triggered. Killing pipeline.` error logging, even on idling persistent connections.  This is reduced to a debug log.
  * Use a `TickWheelExecutor` resource per blaze-server instead of a global that does not shut down when the server does.

## Bug fixes
* [#2239](https://github.com/http4s/http4s/pull/2239): Fix hang when `.allocate` on a client builder fails
* [#2214](https://github.com/http4s/http4s/pull/2214): Add a scalafix from http4s-0.18.20 to 0.20.0-M2.  See [upgrading](https://http4s.org/v0.20/upgrading/) for instructions.
* [#2241](https://github.com/http4s/http4s/pull/2241): Restrict internal `IdleTimeoutStage` to a `FiniteDuration`.  Fixes an exception when converting to milliseconds when debug logging.

## Documentation
* [#2223](https://github.com/http4s/http4s/pull/2223): Fix color of EOL label on v0.19
* [#2226](https://github.com/http4s/http4s/pull/2226): Correct erroneous `Resource` in 0.19.0-M3 changelog

## Internal
* [#2219](https://github.com/http4s/http4s/pull/2219): Allow test failures on openjdk11 until we can fix the SSL issue
* [#2221](https://github.com/http4s/http4s/pull/2194): Don't grant MiMa exceptions for 0.19.1, which will never be

## Dependency upgrades
* async-http-client-2.6.0
* blaze-0.14.0-M10
* circe-0.10.1
* json4s-3.6.2
* sbt-native-packager-1.3.12 (examples only)
* tut-0.6.9 (docs only)

# v0.20.0-M1 (2018-10-27)

Due to the inadvertent release of 0.19.0, we have opened a new minor version.  The stable release with MiMa enforcement will be v0.20.0.

## Breaking changes
* [#2159](https://github.com/http4s/http4s/pull/2159): Add a `responseHeaderTimeout` property to `BlazeServerBuilder`. Responses that timeout are completed with `Response.timeout`, which defaults to 503 Service Unavailable.  `BlazeServerBuilder` now requires a `Timer[F]`.
* [#2177](https://github.com/http4s/http4s/pull/2177): Deprecate `org.http4s.syntax.async`, which was not directly relevant to HTTP.
* [#2131](https://github.com/http4s/http4s/pull/2131): Refactor server metrics
  * `http4s-server-metrics` module merged into `http4s-dropwizard-metrics`
  * `http4s-prometheus-server-metrics` module merged into `http4s-prometheus-metrics`
  * The `org.http4s.server.middleware.metrics.Metrics` middleware now takes a `MetricsOps`, implemented by Dropwizard, Prometheus, or your custom interpreter.
* [#2180](https://github.com/http4s/http4s/pull/2180): Change default response on `Timeout` middlware to `503 Service Unavailable`

## Enhancements
* [#2159](https://github.com/http4s/http4s/pull/2159): Set default client request timeout to 1 minute
* [#2163](https://github.com/http4s/http4s/pull/2163): Add `mapK` to `Request` and `Response`
* [#2168](https://github.com/http4s/http4s/pull/2168): Add `allocate` to client builders
* [#2174](https://github.com/http4s/http4s/pull/2159): Refactor the blaze-client timeout architecture.
  * A `TickWheelExecutor` is now allocated per client, instead of globally.
  * Request rendering and response parsing is now canceled more aggressively on timeout.
* [#2184](https://github.com/http4s/http4s/pull/2184): Receive response concurrently with sending request in blaze client. This reduces waste when the server is not interested in the entire request body.
* [#2190](https://github.com/http4s/http4s/pull/2190): Add `channelOptions` to blaze-client to customize socket options.

## Bug fixes
* [#2166](https://github.com/http4s/http4s/pull/2166): Fix request timeout calculation in blaze-client to resolve "Client response header timeout after 0 millseconds" error.
* [#2189](https://github.com/http4s/http4s/pull/2189): Manage the `TickWheelTimer` as a resource instead of an `F[A, F[Unit]]`. This prevents a leak in (extremely unlikely) cases of cancellation.

## Internal
* [#2179](https://github.com/http4s/http4s/pull/2179): Method to silence expected exceptions in tests
* [#2194](https://github.com/http4s/http4s/pull/2194): Remove ill-conceived, zero-timeout unit tests
* [#2199](https://github.com/http4s/http4s/pull/2199): Make client test sizes proportional to the number of processors for greater Travis stability

## Dependency upgrades
* alpn-boot-8.1.13.v20181017 (examples only)
* blaze-0.14.0-M9
* sbt-native-packager-1.3.11 (examples only)

# v0.18.21 (2018-11-05)

## Bug fixes
* [#2231](https://github.com/http4s/http4s/pull/2231): Fix off-by-one error that lets blaze-client wait queue grow one past its limit

# v0.18.20 (2018-10-18)

## Bug fixes
* [#2181](https://github.com/http4s/http4s/pull/2181): Honor `redactHeadersWhen` in client `RequestLogger` middleware

## Enhancements
* [#2178](https://github.com/http4s/http4s/pull/2178): Redact sensitive headers by default in `Retry` middleware. Add `retryWithRedactedHeaders` function that parameterizes the headers predicate.

## Documentation
* [#2147](https://github.com/http4s/http4s/pull/2147): Fix link to v0.19 docs

## Internal
* [#2130](https://github.com/http4s/http4s/pull/2130): Build with scala-2.12.7 and sbt-1.2.3

# ~~v0.19.0 (2018-10-05)~~

This release is identical to v0.19.0-M4.  We mistagged it.  Please proceed to the 0.20 series.

# v0.19.0-M4 (2018-10-05)

## Breaking changes
* [#2137](https://github.com/http4s/http4s/pull/2137): Remove `ExecutionContext` argument to jetty-client in favor of the `ContextShift[F]`.
* [#2070](https://github.com/http4s/http4s/pull/2070): Give `AbitraryInstances` unique names with `http4sTesting` prefix.
* [#2136](https://github.com/http4s/http4s/pull/2136): Add `stream` method to `Client` interface. Deprecate `streaming`, which is just a `flatMap` of `Stream`.
* [#2143](https://github.com/http4s/http4s/pull/2143): WebSocket model improvements:
  * The `org.http4s.websocket` package in unified in http4s-core
  * Drop http4s-websocket module dependency
  * All frames use an immutable `scodec.bits.ByteVector` instead of an `Array[Byte]`.
  * Frames moved from `WebSocketBits` to the `WebSocketFrame` companion
  * Rename all instances of `Websocket*` to `WebSocket*` for consistency
* [#2094](https://github.com/http4s/http4s/pull/2094): Metrics unification
  * Add a `MetricsOps` algebra to http4s-core to be implemented by any metrics backend.
  * Create new `Metrics` middleware in http4s-client based on `MetricsOps`
  * Replace http4s-dropwizard-client-metrics and http4s-proemtheus-client-metrics modules with http4s-dropwizard-metrics and http4s-prometheus-metrics to implement `MetricsOps`.

## Enhancements
* [#2149](https://github.com/http4s/http4s/pull/2134): Refresh `MimeDB` constants from the public registry
* [#2151](https://github.com/http4s/http4s/pull/2151): Changed default response timeout code from 500 to 503

## Documentation updates
* [#2134](https://github.com/http4s/http4s/pull/2134): Add Cats Friendly badge to readme
* [#2139](https://github.com/http4s/http4s/pull/2139): Reinstate example projects
* [#2145](https://github.com/http4s/http4s/pull/2145): Fix deprecated calls to `Client#streaming`

## Internal
* [#2126](https://github.com/http4s/http4s/pull/2126): Delete obsolete `bin` directory
* [#2127](https://github.com/http4s/http4s/pull/2127): Remove MiMa exceptions for new modules
* [#2128](https://github.com/http4s/http4s/pull/2128): Don't run `dependencyUpdates` on load
* [#2129](https://github.com/http4s/http4s/pull/2129): Build with sbt-1.2.3 and scala-2.12.7
* [#2133](https://github.com/http4s/http4s/pull/2133): Build with kind-projector-0.9.8
* [#2146](https://github.com/http4s/http4s/pull/2146): Remove all use of `OutboundCommand` in blaze integration

## Dependency upgrades
* async-http-client-2.5.4
* blaze-0.14.0-M5
* fs2-1.0.0
* jawn-0.13.0
* scala-xml-1.1.1

# v0.19.0-M3 (2018-09-27)

## Breaking changes
* [#2081](https://github.com/http4s/http4s/pull/2081): Remove `OkHttp` code redundant with `OkHttpBuilder`.
* [#2092](https://github.com/http4s/http4s/pull/2092): Remove `ExecutionContext` and `Timer` implicits from async-http-client. Threads are managed by the `ContextShift`.
* [#2115](https://github.com/http4s/http4s/pull/2115): Refactoring of `Server` and `ServerBuilder`:
  * Removed `Server#shutdown`, `Server#shutdownNow`, `Server#onShutdown`, and `Server#awaitShutdown`.  `Server` lifecycles are managed as a `fs2.Stream` or a `cats.effect.Resource`.
  * `ServerBuilder#start` replaced by `Server#resource`, which shuts down the `Server` after use.
  * Added a `ServerBuilder#stream` to construct a `Stream` from a `Resource`.
* [#2118](https://github.com/http4s/http4s/pull/2118): Finalize various case classes.
* [#2102](https://github.com/http4s/http4s/pull/2102): Refactoring of `Client` and some builders:
  * `Client` is no longer a case class.  Construct a new `Client` backend or middleware with `Client.apply(run: Request[F] => Resource[F, Response[F]])` for any `F` with a `Bracket[Throwable, F]`.
  * Removed `DisposableResponse[F]` in favor of `Resource[F, Response[F]]`.
  * Removed `Client#open` in favor of `Client#run`.
  * Removed `Client#shutdown` in favor of `cats.effect.Resource` or `fs2.Stream`.
  * Removed `AsyncHttpClient.apply`. It was not referentially transparent, and no longer possible. Use `AsyncHttpClient.resource` instead.
  * Removed deprecated `blaze.Http1Client.apply`

## Enhancements
* [#2042](https://github.com/http4s/http4s/pull/2042): New `Throttle` server middleware
* [#2036](https://github.com/http4s/http4s/pull/2036): New `http4s-jetty-client` backend, with HTTP/2 support
* [#2080](https://github.com/http4s/http4s/pull/2080): Make `Http4sMatchers` polymorphic on their effect type
* [#2082](https://github.com/http4s/http4s/pull/2082): Structured parser for the `Origin` header
* [#2061](https://github.com/http4s/http4s/pull/2061): Send `Disconnect` event on EOF in blaze-server for faster cleanup of mid stages
* [#2093](https://github.com/http4s/http4s/pull/2093): Track redirects in the `FollowRedirect` client middleware
* [#2109](https://github.com/http4s/http4s/pull/2109): Add `→` as a synonym for `->` in http4s-dsl
* [#2100](https://github.com/http4s/http4s/pull/2100): Tighten up module dependencies
  * http4s-testing only depends on specs2-matchers instead of specs2-core
  * http4s-prometheus-server-metrics depends on simpleclient_common instead of simpleclient

## Bugfixes
* [#2069](https://github.com/http4s/http4s/pull/2069): Add proper `withMaxTotalConnections` method to `BlazeClientBuilder` in place of misnamed `withIdleTimeout` overload.
* [#2106](https://github.com/http4s/http4s/pull/2106): Add the servlet timeout listener before the response has a chance to complete the `AsyncContext`

## Documentation updates
* [#2076](https://github.com/http4s/http4s/pull/2076): Align coloring of legend and table for milestone on versoins page
* [#2077](https://github.com/http4s/http4s/pull/2077): Replace Typelevel Code of Conduct with Scala Code of Conduct
* [#2083](https://github.com/http4s/http4s/pull/2083): Fix link to 0.19 on the website
* [#2100](https://github.com/http4s/http4s/pull/2100): Correct `re-start` to `reStart` in docs

## Internal
* [#2105](https://github.com/http4s/http4s/pull/2105): Test on OpenJDK 11
* [#2113](https://github.com/http4s/http4s/pull/2113): Check for unused compile dependencies in build
* [#2115](https://github.com/http4s/http4s/pull/2115): Stop testing on Oracle JDK 10
* [#2079](https://github.com/http4s/http4s/pull/2079): Use `readRange`, as contributed to fs2
* [#2123](https://github.com/http4s/http4s/pull/2123): Remove unmaintained `load-test` module

## Dependency upgrades
* cats-1.4.0
* circe-0.10.0
* fs2-1.0.0-RC1
* jawn-fs2-0.13.0-RC1
* play-json-3.6.10 for Scala 2.11.x
* tomcat-9.0.12

# v0.18.19 (2018-09-27)

## Bug fixes
* [#2101](https://github.com/http4s/http4s/pull/2101): `haveHeaders` checks by equality, not reference
* [#2117](https://github.com/http4s/http4s/pull/2117): Handle unsuccessful responses in `JavaNetClient`

## Internal
* [#2116](https://github.com/http4s/http4s/pull/2116): Test against OpenJDK 11. Retire Oracle JDK 10.

# v0.18.18 (2018-09-18)

## Bug fixes
* [#2048](https://github.com/http4s/http4s/pull/2048): Correct misleading logging in `Retry` middleware
* [#2078](https://github.com/http4s/http4s/pull/2078): Replace generic exception on full wait queue with new `WaitQueueFullFailure`

## Enhancements
* [#2078](https://github.com/http4s/http4s/pull/2078): Replace generic exception on full wait queue with new `WaitQueueFullFailure`
* [#2095](https://github.com/http4s/http4s/pull/2095): Add `Monoid[UrlForm]` instance

## Dependency upgrades
* cats-1.4.0
* fs2-0.10.6
* jetty-9.4.12.v20180830
* tomcat-9.0.12

# v0.19.0-M2 (2018-09-07)

## Breaking changes
* [#1802](https://github.com/http4s/http4s/pull/1802): Race servlet requests against the `AsyncContext.timeout`. `JettyBuilder` and `TomcatBuilder` now require a `ConcurrentEffect` instance.
* [#1934](https://github.com/http4s/http4s/pull/1934): Refactoring of `ConnectionManager`.  Now requires a `Concurrent` instance, which ripples to a `ConcurrentEffect` in blaze-client builders
* [#2023](https://github.com/http4s/http4s/pull/2023): Don't overwrite existing `Vary` headers from `CORS`
* [#2030](https://github.com/http4s/http4s/pull/2023): Restrict `MethodNotAllowed` response generator in DSL
* [#2032](https://github.com/http4s/http4s/pull/2032): Eliminate mutable `Status` registry. IANA-registered `Status`es are still cached, but `register` is no longer public.
* [#2026](https://github.com/http4s/http4s/pull/2026): `CSRF` enhancements
  * CSRF tokens represented with a newtype
  * CSRF token signatures are encoded hexadecimal strings, making them URI-safe.
  * Added a `headerCheck: Request[F] => Boolean` parameter
  * Added an `onFailure: Response[F]` parameter, which defaults to a `403`. This was formerly a hardcoded `401`.
* [#1993](https://github.com/http4s/http4s/pull/2026): Massive changes from cats-effect and fs2 upgrades
  * `Timer` added to `AsyncHttpClient`
  * Dropwizard `Metrics` middleware now takes a `Clock` rather than a `Timer`
  * Client builders renamed and refactored for consistency and to support binary compatible evolution after 1.0:
    * `BlazeClientBuilder` replaces `Http1Client`, `BlazeClient`, and `BlazeClientConfig`
    * Removed deprecated `SimpleHttp1Client`
    * `JavaNetClient` renamed to `JavaNetClientBuilder`, which now has a `resource` and `stream`
    * `OkHttp` renamed to `OkHttpBuilder`.  The client now created from an `OkHttpClient` instance instead of an `F[OkHttpClient.Builder]`. A default client can be created as a `Resource` through `OkHttp.default`.
  * Fallout from removal of `fs2.Segment`
    * `EntityDecoder.collectBinary` now decodes a `Chunk`
    * `EntityDecoder.binaryChunk` deprecated
    * `SegmentWriter` is removed
    * Changes to:
      * `ChunkWriter`s in blaze rewritten
      * `Logger` middlewares
      * `MemoryCache`
  * Blocking I/O now requires a blocking `ExecutionContext` and a `ContextShift`:
    * `EntityDecoder`s:
      * `EntityDecoder.binFile`
      * `EntityDecoder.textFile`
      * `MultipartDecoder.mixedMultipart`
    * `EntityEncoder`s (no longer implicit):
      * `File`
      * `Path`
      * `InputStream`
      * `Reader`
    * Multipart:
      * `MultipartParser.parseStreamedFile`
      * `MultipartParser.parseToPartsStreamedFile`
      * `Part.fileData`
    * Static resources:
      * `StaticFile.fromString`
      * `StaticFile.fromResource`
      * `StaticFile.fromURL`
      * `StaticFile.fromFile`
      * `FileService.Config`
      * `ResourceService.Config`
      * `WebjarService.Config`
    * `OkHttpBuilder`
    * Servlets:
      * `BlockingHttp4sServlet`
      * `BlockingServletIo`
  * Servlet backend changes:
    * `Http4sServlet` no longer shift onto an `ExecutionContext` by default.  Accordingly, `ServerBuilder` no longer has a `withExecutionContext`.
    * Jetty and Tomcat builders use their native executor types instead of shifting onto an `ExecutionContext`.  Accordingly, `ServletBuilder#withExecutionContext` is removed.
    * `AsyncHttp4sServlet` and `ServletContextSyntax` now default to non-blocking I/O.  No startup check is made against the servlet version, which failed classloading on an older servlet container.  Neither takes an `ExeuctionContext` parameter anymore.
  * Removed deprecated `StreamApp` aliases. `fs2.StreamApp` is removed and replaced by `cats.effect.IOApp`, `monix.eval.TaskApp`, or similar.
  * Removed deprecated `ServerApp`.
  * `EntityLimiter` middleware now requires an `ApplicativeError`
* [#2054](https://github.com/http4s/http4s/pull/2054): blaze-server builder changes
  * `BlazeBuilder` deprecated for `BlazeServerBuilder`
  * `BlazeServerBuidler` has a single `withHttpApp(HttpApp)` in place of zero-to-many calls `mountService(HttpRoutes)`.
    * This change makes it possible to mount an `HttpApp` wrapped in a `Logger` middleware, which only supports `HttpApp`
    * Call `.orNotFound`, from `org.http4s.implicits._`, to cap an `HttpRoutes` as `HttpApp`
    * Use `Router` to combine multiple `HttpRoutes` into a single `HttpRoutes` by prefix
    * This interface will see more changes before 0.19.0 to promote long-term binary compatibility

## Enhancements
* [#1953](https://github.com/http4s/http4s/pull/1953): Add `UUIDVar` path extractor
* [#1963](https://github.com/http4s/http4s/pull/1963): Throw `ConnectException` rather than `IOException` on blaze-client connection failures
* [#1961](https://github.com/http4s/http4s/pull/1961): New `http4s-prometheus-client-metrics` module
* [#1974](https://github.com/http4s/http4s/pull/1974): New `http4s-client-metrics` module for Dropwizard Metrics
* [#1973](https://github.com/http4s/http4s/pull/1973): Add `onClose` handler to `WebSocketBuilder`
* [#2024](https://github.com/http4s/http4s/pull/2024): Add `HeaderEcho` server middleware
* [#2062](https://github.com/http4s/http4s/pull/2062): Eliminate "unhandled inbund command: Disconnected"` warnings in blaze-server

## Bugfixes
* [#2027](https://github.com/http4s/http4s/pull/2024): Miscellaneous websocket fixes
  * Stop sending frames even after closed
  * Avoid deadlock on small threadpools
  * Send `Close` frame in response to `Close` frame

## Documentation updates
* [#1935](https://github.com/http4s/http4s/pull/1953): Make `http4sVersion` lowercase
* [#1943](https://github.com/http4s/http4s/pull/1943): Make the imports in the Client documentation silent
* [#1944](https://github.com/http4s/http4s/pull/1944): Upgrade to cryptobits-1.2
* [#1971](https://github.com/http4s/http4s/pull/1971): Minor corrections to DSL tut
* [#1972](https://github.com/http4s/http4s/pull/1972): Add `UUIDVar` to DSL tut
* [#2034](https://github.com/http4s/http4s/pull/1958): Add branch to quickstart instructions
* [#2035](https://github.com/http4s/http4s/pull/2035): Add Christopher Davenport to community staff
* [#2060](https://github.com/http4s/http4s/pull/2060): Guide to setting up IntelliJ for contributors

## Internal
* [#1966](https://github.com/http4s/http4s/pull/1966): Use scalafmt directly from IntelliJ
* [#1968](https://github.com/http4s/http4s/pull/1968): Build with sbt-1.2.1
* [#1996](https://github.com/http4s/http4s/pull/1996): Internal refactoring of `JettyBuilder`
* [#2041](https://github.com/http4s/http4s/pull/2041): Simplify implementations of `RetryPolicy`
* [#2050](https://github.com/http4s/http4s/pull/2050): Replace test `ExecutionContext` in `Http4sWSStageSpec`
* [#2052](https://github.com/http4s/http4s/pull/2050): Introduce expiring `TestScheduler` to avoid leaking threads on tests

## Dependency upgrades
* async-http-client-2.5.2
* blaze-0.14.0-M4
* cats-1.3.1
* cats-effect-1.0.0
* circe-0.10.0-M2
* fs2-1.0.0-M5
* jawn-0.13.0
* jawn-fs2-0.13.0-M4
* json4s-3.6.0

# v0.18.17 (2018-09-04)
* Accumulate errors in `OptionalMultiQueryParamDecoderMatcher` [#2000](https://github.com/http4s/pull/2000)
* New http4s-scalatags module [#2002](https://github.com/http4s/pull/2002)
* Resubmit bodies in `Retry` middleware where allowed by policy [#2001](https://github.com/http4s/pull/2001)
* Dependency upgrades:
  * play-json-3.6.10 (for Scala 2.12)
  * tomcat-9.0.11

# v0.18.16 (2018-08-14)
* Fix regression for `AutoSlash` when nested in a `Router` [#1948](https://github.com/http4s/http4s/pull/1948)
* Respect `redactHeadersWhen` in `Logger` middleware [#1952](https://github.com/http4s/http4s/pull/1952)
* Capture `BufferPoolsExports` in prometheus server middleware [#1977](https://github.com/http4s/http4s/pull/1977)
* Make `Referer` header extractable [#1984](https://github.com/http4s/http4s/pull/1984)
* Log server startup banner in a single call to prevent interspersion [#1985](https://github.com/http4s/http4s/pull/1985)
* Add support module for play-json [#1946](https://github.com/http4s/http4s/pull/1946)
* Introduce `TranslateUri` middleware, which checks the prefix of the service it's translating against the request. Deprecated `URITranslation`, which chopped the prefix length without checking for a match. [#1964](https://github.com/http4s/http4s/pull/1964)
* Dependency upgrades:
  * cats-1.2.0
  * metrics-4.0.3
  * okhttp-3.11.0
  * prometheus-client-0.5.0
  * scodec-bits-1.1.6

# v0.18.15 (2018-07-05)
* Bugfix for `AutoSlash` Middleware in Router [#1937](https://github.com/http4s/http4s/pull/1937)
* Add `StaticHeaders` middleware that appends static headers to a service [#1939](https://github.com/http4s/http4s/pull/1939)

# v0.19.0-M1 (2018-07-04)
* Add accumulating version of circe `EntityDecoder` [#1647](https://github.com/http4/http4s/1647)
* Add ETag support to `StaticFile` [#1652](https://github.com/http4s/http4s/pull/1652)
* Reintroduce the option for fallthrough for authenticated services [#1670]((https://github.com/http4s/http4s/pull/1670)
* Separate `Cookie` into `RequestCookie` and `ResponseCookie` [#1676](https://github.com/http4s/http4s/pull/1676)
* Add `Eq[Uri]` instance [#1688](https://github.com/http4s/http4s/pull/1688)
* Deprecate `Message#withBody` in favor of `Message#withEntity`.  The latter returns a `Message[F]` rather than an `F[Message[F]]`. [#1694](https://github.com/http4s/http4s/pull/1694)
* Myriad new `Arbitrary` and `Cogen` instances [#1677](https://github.com/http4s/http4s/pull/1677)
* Add non-deprecated `LocationResponseGenerator` functions [#1715](https://github.com/http4s/http4s/pull/1715)
* Relax constraint on `Router` from `Sync` to `Monad` [#1723](https://github.com/http4s/http4s/pull/1723)
* Drop scodec-bits dependency [#1732](https://github.com/http4s/http4s/pull/1732)
* Add `Show[ETag]` instance [#1749](https://github.com/http4s/http4s/pull/1749)
* Replace `fs2.Scheduler` with `cats.effect.Timer` in `Retry` [#1754](https://github.com/http4s/http4s/pull/1754)
* Remove `Sync` constraint from `EntityEncoder[Multipart]` [#1762](https://github.com/http4s/http4s/pull/1762)
* Generate `MediaType`s from [MimeDB](https://github.com/jshttp/mime-db) [#1770](https://github.com/http4s/http4s/pull/1770)
  * Continue phasing out `Renderable` with `MediaRange` and `MediaType`.
  * Media types are now namespaced by main type.  This reduces backticks.  For example, `` MediaType.`text/plain` `` is replaced by `MediaType.text.plain`.
* Remove `Registry`. [#1770](https://github.com/http4s/http4s/pull/1770)
* Deprecate `HttpService`: [#1693](https://github.com/http4s/http4s/pull/1693)
  * Introduces an `Http[F[_], G[_]]` type alias
  * `HttpService` is replaced by `HttpRoutes`, which is an `Http[OptionT[F, ?], ?]`.  `HttpRoutes.of` replaces `HttpService` constructor from `PartialFunction`s.
  * `HttpApp` is an `Http[F, F]`, representing a total HTTP function.
* Add `BlockingHttp4sServlet` for use in Google App Engine and Servlet 2.5 containers.  Rename `Http4sServlet` to `AsyncHttp4sServlet`. [#1830](https://github.com/http4s/http4s/pull/1830)
* Generalize `Logger` middleware to log with `String => Unit` instead of `logger.info(_)` [#1839](https://github.com/http4s/http4s/pull/1839)
* Generalize `AutoSlash` middleware to work on `Kleisli[F, Request[G], B]` given `MonoidK[F]` and `Functor[G]`. [#1885](https://github.com/http4s/http4s/pull/1885)
* Generalize `CORS` middleware to work on `Http[F, G]` given `Applicative[F]` and `Functor[G]`. [#1889](https://github.com/http4s/http4s/pull/1889)
* Generalize `ChunkAggegator` middleware to work on `Kleisli[F, A, Response[G]]` given `G ~> F`, `FlatMap[F]`, and `Sync[G]`. [#1886](https://github.com/http4s/http4s/pull/1886)
* Generalize `EntityLimiter` middleware to work on `Kleisli[F, Request[G], B]`. [#1892](https://github.com/http4s/http4s/pull/1892)
* Generalize `HSTS` middleware to work on `Kleisli[F, A, Response[G]]` given `Functor[F]` and `Functor[G]`. [#1893](https://github.com/http4s/http4s/pull/1893)
* Generalize `UrlFormLifter` middleware to work on `Kleisli[F, Request[G], Response[G]]` given `G ~> F`, `Sync[F]` and `Sync[G]`.  [#1894](https://github.com/http4s/http4s/pull/1894)
* Generalize `Timeout` middleware to work on `Kleisli[F, A, Response[G]]` given `Concurrent[F]` and `Timer[F]`. [#1899](https://github.com/http4s/http4s/pull/1899)
* Generalize `VirtualHost` middleware to work on `Kleisli[F, Request[G], Response[G]]` given `Applicative[F]`.  [#1902](https://github.com/http4s/http4s/pull/1902)
* Generalize `URITranslate` middleware to work on `Kleisli[F, Request[G], B]` given `Functor[G]`.  [#1895](https://github.com/http4s/http4s/pull/1895)
* Generalize `CSRF` middleware to work on `Kleisli[F, Request[G], Response[G]]` given `Sync[F]` and `Applicative[G]`.  [#1909](https://github.com/http4s/http4s/pull/1909)
* Generalize `ResponseLogger` middleware to work on `Kleisli[F, A, Response[F]]` given `Effect[F]`.  [#1916](https://github.com/http4s/http4s/pull/1916)
* Make `Logger`, `RequestLogger`, and `ResponseLogger` work on `HttpApp[F]` so a `Response` is guaranteed unless the service raises an error [#1916](https://github.com/http4s/http4s/pull/1916)
* Rename `RequestLogger.apply0` and `ResponseLogger.apply0` to `RequestLogger.apply` and `ResponseLogger.apply`.  [#1837](https://github.com/http4s/http4s/pull/1837)
* Move `org.http4s.server.ServerSoftware` to `org.http4s.ServerSoftware` [#1884](https://github.com/http4s/http4s/pull/1884)
* Fix `Uncompressible` and `NotBinary` flags in `MimeDB` generator. [#1900](https://github.com/http4s/http4s/pull/1884)
* Generalize `DefaultHead` middleware to work on `Http[F, G]` given `Functor[F]` and `MonoidK[F]` [#1903](https://github.com/http4s/http4s/pull/1903)
* Generalize `GZip` middleware to work on `Http[F, G]` given `Functor[F]` and `Functor[G]` [#1903](https://github.com/http4s/http4s/pull/1903)
* `jawnDecoder` takes a `RawFacade` instead of a `Facade`
* Change `BasicCredentials` extractor to return `(String, String)` [#1924](https://github.com/http4s/http4s/1925)
* `Effect` constraint relaxed to `Sync`:
  * `Logger.logMessage`
* `Effect` constraint relaxed to `Async`:
  * `JavaNetClient`
* `Effect` constraint changed to `Concurrent`:
  * `Logger` (client and server)
  * `RequestLogger` (client and server)
  * `ResponseLogger` (client and server)
  * `ServerBuilder#serve` (moved to abstract member of `ServerBuilder`)
* `Effect` constraint strengthened to `ConcurrentEffect`:
  * `AsyncHttpClient`
  * `BlazeBuilder`
  * `JettyBuilder`
  * `TomcatBuilder`
* Implicit `ExecutionContext` removed from:
  * `RequestLogger` (client and server)
  * `ResponseLogger` (client and server)
  * `ServerBuilder#serve`
  * `ArbitraryInstances.arbitraryEntityDecoder`
  * `ArbitraryInstances.cogenEntity`
  * `ArbitraryInstances.cogenEntityBody`
  * `ArbitraryInstances.cogenMessage`
  * `JavaNetClient`
* Implicit `Timer` added to:
  * `AsyncHttpClient`
  * `JavaNetClient.create`
* `Http4sWsStage` removed from public API
* Removed charset for argonaut instances [#1914](https://github.com/http4s/http4s/pull/1914)
* Dependency upgrades:
  * async-http-client-2.4.9
  * blaze-0.14.0-M3
  * cats-effect-1.0.0-RC2
  * circe-0.10.0-M1
  * fs2-1.0.0-M1
  * fs2-reactive-streams-0.6.0
  * jawn-0.12.1
  * jawn-fs2-0.13.0-M1
  * prometheus-0.4.0
  * scala-xml-1.1.0

# v0.18.14 (2018-07-03)
* Add `CirceEntityCodec` to provide an implicit `EntityEncoder` or `EntityDecoder` from an `Encoder` or `Decoder`, respectively. [#1917](https://github.com/http4s/http4s/pull/1917)
* Add a client backend based on `java.net.HttpURLConnection`.  Note that this client blocks and is primarily intended for use in a REPL. [#1882](https://github.com/http4s/http4s/pull/1882)
* Dependency upgrades:
  * jetty-9.4.11
  * tomcat-9.0.10
	
# v0.18.13 (2018-06-22)
* Downcase type in `MediaRange` generator [#1907](https://github.com/http4s/http4s/pull/1907)
* Fixed bug where `PoolManager` would try to dequeue from an empty queue [#1922](https://github.com/http4s/http4s/pull/1922)
* Dependency upgrades:
  * argonaut-6.2.2
  * fs2-0.10.5

# v0.18.12 (2018-05-28)
* Deprecated `Part.empty` [#1858](https://github.com/http4s/http4s/pull/1858)
* Log requests with an unconsumed body [#1861](https://github.com/http4s/http4s/pull/1861)
* Log requests when the service returns `None` or raises an error [#1875](https://github.com/http4s/http4s/pull/1875)
* Support streaming parsing of multipart and storing large parts as temp files [#1865](https://github.com/http4s/http4s/pull/1865)
* Add an OkHttp client, with HTTP/2 support [#1864](https://github.com/http4s/http4s/pull/1864)
* Add `Host` header to requests to `Client.fromHttpService` if the request URI is absolute [#1874](https://github.com/http4s/http4s/pull/1874)
* Log `"service returned None"` or `"service raised error"` in service `ResponseLogger` when the service does not produce a successful response [#1879](https://github.com/http4s/http4s/pull/1879)
* Dependency upgrades:
  * jetty-9.4.10.v20180503
  * json4s-3.5.4
  * tomcat-9.0.8

# v0.18.11 (2018-05-10)
* Prevent zero-padding of servlet input chunks [#1835](https://github.com/http4s/http4s/pull/1835)
* Fix deadlock in client loggers.  `RequestLogger.apply` and `ResponseLogger.apply` are each replaced by `apply0` to maintain binary compatibility. [#1837](https://github.com/http4s/http4s/pull/1837)
* New `http4s-boopickle` module supports entity codecs through `boopickle.Pickler` [#1826](https://github.com/http4s/http4s/pull/1826)
* Log as much of the response as is consumed in the client. Previously, failure to consume the entire body prevented any part of the body from being logged. [#1846](https://github.com/http4s/http4s/pull/1846)
* Dependency upgrades:
  * prometheus-client-java-0.4.0

# v0.18.10 (2018-05-03)
* Eliminate dependency on Macro Paradise and macro-compat [#1816](https://github.com/http4s/http4s/pull/1816)
* Add `Logging` middleware for client [#1820](https://github.com/http4s/http4s/pull/1820)
* Make blaze-client tick wheel executor lazy [#1822](https://github.com/http4s/http4s/pull/1822)
* Dependency upgrades:
  * cats-effect-0.10.1
  * fs2-0.10.4
  * specs2-4.1.0

# v0.18.9 (2018-04-17)
* Log any exceptions when writing the header in blaze-server for HTTP/1 [#1781](https://github.com/http4s/http4s/pull/1781)
* Drain the response body (thus running its finalizer) when there is an error writing a servlet header or body [#1782](https://github.com/http4s/http4s/pull/1782)
* Clean up logging of errors thrown by services. Prevents the possible swallowing of errors thrown during `renderResponse` in blaze-server and `Http4sServlet` [#1783](https://github.com/http4s/http4s/pull/1783)
* Fix `Uri.Scheme` parser for schemes beginning with `http` other than `https` [#1790](https://github.com/http4s/http4s/pull/1790)
* Fix blaze-client to reset the connection start time on each invocation of the `F[DisposableResponse]`. This fixes the "timeout after 0 milliseconds" error. [#1792](https://github.com/http4s/http4s/pull/1792)
* Depdency upgrades:
  * blaze-0.12.13
  * http4s-websocket-0.2.1
  * specs2-4.0.4
  * tomcat-9.0.7

# v0.18.8 (2018-04-11)
* Improved ScalaDoc for BlazeBuilder [#1775](https://github.com/http4s/http4s/pull/1775)
* Added a stream constructor for async-http-client [#1776](https://github.com/http4s/http4s/pull/1776)
* http4s-prometheus-server-metrics project created. Prometheus Metrics middleware implemented for metrics on http4s server. Exposes an HttpService ready to be scraped by Prometheus, as well pairing to a CollectorRegistry for custom metric registration. [#1778](https://github.com/http4s/http4s/pull/1778)

# v0.18.7 (2018-04-04)
* Multipart parser defaults to fields interpreted as utf-8. [#1767](https://github.com/http4s/http4s/pull/1767)

# v0.18.6 (2018-04-03)
* Fix parsing of multipart bodies across chunk boundaries. [#1764](https://github.com/http4s/http4s/pull/1764)

# v0.18.5 (2018-03-28)
* Add `&` extractor to http4s-dsl. [#1758](https://github.com/http4s/http4s/pull/1758)
* Deprecate `EntityEncoder[F, Future[A]]`.  The `EntityEncoder` is strict in its argument, which causes any side effect of the `Future` to execute immediately.  Wrap your `future` in `IO.fromFuture(IO(future))` instead. [#1759](https://github.com/http4s/http4s/pull/1759)
* Dependency upgrades:
  * circe-0.9.3

# v0.18.4 (2018-03-23)
* Deprecate old `Timeout` middleware methods in favor of new ones that use `FiniteDuration` and cancel timed out effects [#1725](https://github.com/http4s/http4s/pull/1725)
* Add `expectOr` methods to client for custom error handling on failed expects [#1726](https://github.com/http4s/http4s/pull/1726)
* Replace buffered multipart parser with a streaming version. Deprecate all uses of fs2-scodec. [#1727](https://github.com/http4s/http4s/pull/1727)
* Dependency upgrades:
  * blaze-0.12.2
  * fs2-0.10.3
  * log4s-1.6.1
  * jetty-9.4.9.v20180320

# v0.18.3 (2018-03-17)
* Remove duplicate logging in pool manager [#1683]((https://github.com/http4s/http4s/pull/1683)
* Add request/response specific properties to logging [#1709](https://github.com/http4s/http4s/pull/1709)
* Dependency upgrades:
  * async-http-client-2.0.39
  * cats-1.1.0
  * cats-effect-0.10
  * circe-0.9.2
  * discipline-0.9.0
  * jawn-fs2-0.12.2
  * log4s-1.5.0
  * twirl-1.3.15

# v0.18.2 (2018-03-09)
* Qualify reference to `identity` in `uriLiteral` macro [#1697](https://github.com/http4s/http4s/pull/1697)
* Make `Retry` use the correct duration units [#1698](https://github.com/http4s/http4s/pull/1698)
* Dependency upgrades:
  * tomcat-9.0.6

# v0.18.1 (2018-02-27)
* Fix the rendering of trailer headers in blaze [#1629](https://github.com/http4s/http4s/pull/1629)
* Fix race condition between shutdown and parsing in Http1SeverStage [#1675](https://github.com/http4s/http4s/pull/1675)
* Don't use filter in `Arbitrary[``Content-Length``]` [#1678](https://github.com/http4s/http4s/pull/1678)
* Opt-in fallthrough for authenticated services [#1681](https://github.com/http4s/http4s/pull/1681)
* Dependency upgrades:
  * cats-effect-0.9
  * fs2-0.10.2
  * fs2-reactive-streams-0.5.1
  * jawn-fs2-0.12.1
  * specs2-4.0.3
  * tomcat-9.0.5
  * twirl-1.3.4

# v0.18.0 (2018-02-01)
* Add `filename` method to `Part`
* Dependency upgrades:
  * fs2-0.10.0
  * fs2-reactive-streams-0.5.0
  * jawn-fs2-0.12.0

# v0.18.0-M9 (2018-01-26)
* Emit Exit Codes On Server Shutdown [#1638](https://github.com/http4s/http4s/pull/1638) [#1637](https://github.com/http4s/http4s/pull/1637)
* Register Termination Signal and Frame in Http4sWSStage [#1631](https://github.com/http4s/http4s/pull/1631)
* Trailer Headers Are Now Being Emitted Properly [#1629](https://github.com/http4s/http4s/pull/1629)
* Dependency Upgrades:
   * alpn-boot-8.1.12.v20180117
   * circe-0.9.1
   * fs2-0.10.0-RC2
   * fs2-reactive-streams-0.3.0
   * jawn-fs2-0.12.0-M7
   * metrics-4.0.2
   * tomcat-9.0.4

# v0.18.0-M8 (2018-01-05)
* Dependency Upgrades:
   * argonaut-6.2.1
   * circe-0.9.0
   * fs2-0.10.0-M11
   * fs2-reactive-streams-0.2.8
   * jawn-fs2-0.12.0-M6
   * cats-1.0.1
   * cats-effect-0.8

# v0.18.0-M7 (2017-12-23)
* Relax various typeclass constraints from `Effect` to `Sync` or `Async`. [#1587](https://github.com/http4s/http4s/pull/1587)
* Operate on `Segment` instead of `Chunk` [#1588](https://github.com/http4s/http4s/pull/1588)
   * `EntityDecoder.collectBinary` and `EntityDecoder.binary` now
     return `Segment[Byte, Unit]` instead of `Chunk[Byte]`.
   * Add `EntityDecoder.binaryChunk`.
   * Add `EntityEncoder.segmentEncoder`.
   * `http4sMonoidForChunk` replaced by `http4sMonoidForSegment`.
* Add new generators for core RFC 2616 types. [#1593](https://github.com/http4s/http4s/pull/1593)
* Undo obsolete copying of bytes in `StaticFile.fromURL`. [#1202](https://github.com/http4s/http4s/pull/1202)
* Optimize conversion of `Chunk.Bytes` and `ByteVectorChunk` to `ByteBuffer. [#1602](https://github.com/http4s/http4s/pull/1602)
* Rename `read` to `send` and `write` to `receive` in websocket model. [#1603](https://github.com/http4s/http4s/pull/1603)
* Remove `MediaRange` mutable `Registry` and add `HttpCodec[MediaRange]` instance [#1597](https://github.com/http4s/http4s/pull/1597)
* Remove `Monoid[Segment[A, Unit]]` instance, which is now provided by fs2. [#1609](https://github.com/http4s/http4s/pull/1609)
* Introduce `WebSocketBuilder` to build `WebSocket` responses.  Allows headers (e.g., `Sec-WebSocket-Protocol`) on a successful handshake, as well as customization of the response to failed handshakes. [#1607](https://github.com/http4s/http4s/pull/1607)
* Don't catch exceptions thrown by `EntityDecoder.decodeBy`. Complain loudly in logs about exceptions thrown by `HttpService` rather than raised in `F`. [#1592](https://github.com/http4s/http4s/pull/1592)
* Make `abnormal-terminations` and `service-errors` Metrics names plural. [#1611](https://github.com/http4s/http4s/pull/1611)
* Refactor blaze client creation. [#1523](https://github.com/http4s/http4s/pull/1523)
   * `Http1Client.apply` returns `F[Client[F]]`
   * `Http1Client.stream` returns `Stream[F, Client[F]]`, bracketed to shut down the client.
   * `PooledHttp1Client` constructor is deprecated, replaced by the above.
   * `SimpleHttp1Client` is deprecated with no direct equivalent.  Use `Http1Client`.
* Improve client timeout and wait queue handling
   * `requestTimeout` and `responseHeadersTimeout` begin from the submission of the request.  This includes time spent in the wait queue of the pool. [#1570](https://github.com/http4s/http4s/pull/1570)
   * When a connection is `invalidate`d, try to unblock a waiting request under the same key.  Previously, the wait queue would only be checked on recycled connections.
   * When the connection pool is closed, allow connections in the wait queue to complete.
* Changes to Metrics middleware. [#1612](https://github.com/http4s/http4s/pull/1612)
   * Decrement the active requests gauge when no request matches
   * Don't count non-matching requests as 4xx in case they're composed with other services.
   * Don't count failed requests as 5xx in case they're recovered elsewhere.  They still get recorded as `service-error`s.
* Dependency upgrades:
   * async-http-client-2.0.38
   * cats-1.0.0.RC2
   * circe-0.9.0-M3
   * fs2-0.10.0-M10
   * fs2-jawn-0.12.0-M5
   * fs2-reactive-streams-0.2.7
   * scala-2.10.7 and scala-2.11.12

# v0.18.0-M6 (2017-12-08)
* Tested on Java 9.
* `Message.withContentType` now takes a `Content-Type` instead of an
  ``Option[`Content-Type`]``.  `withContentTypeOption` takes an `Option`,
  and `withoutContentType` clears it.
* `QValue` has an `HttpCodec` instance
* `AuthMiddleware` never falls through.  See
  [#1530](https://github.com/http4s/http4s/pull/1530) for more.
* `ContentCoding` is no longer a `Registry`, but has an `HttpCodec`
  instance.
* Render a banner on server startup.  Customize by calling
  `withBanner(List[String])` or `withoutBanner` on the
  `ServerBuilder`.
* Parameterize `isZippable` as a predicate of the `Response` in `GZip`
  middleware.
* Add constant for `application/vnd.api+json` MediaType.
* Limit memory consumption in `GZip` middleware
* Add `handleError`, `handleErrorWith`, `bimap`, `biflatMap`,
  `transform`, and `transformWith` to `EntityDecoder`.
* `org.http4s.util.StreamApp` and `org.http4s.util.ExitCode` are
  deprecated in favor of `fs2.StreamApp` and `fs2.StreamApp.ExitCode`,
  based on what was in http4s.
* Dependency upgrades:
  * fs2-0.10.0-M9
  * fs2-reactive-streams-0.2.6
  * jawn-fs2-0.12.0-M4
  * specs2-4.0.2

# v0.17.6 (2017-12-05)
* Fix `StaticFile` to serve files larger than `Int.MaxValue` bytes
* Dependency upgrades:
  * tomcat-8.5.24

# v0.16.6 (2017-12-04)
* Add a CSRF server middleware
* Fix `NullPointerException` when starting a Tomcat server related to `docBase`
* Log version info and server address on server startup
* Dependency upgrades:
  * jetty-9.4.8.v20171121
  * log4s-1.4.0
  * scalaz-7.2.17
  * twirl-1.3.13

# v0.18.0-M5 (2017-11-02)
* Introduced an `HttpCodec` type class that represents a type that can round
  trip to and from a `String`.  `Uri.Scheme` and `TransferCoding` are the first
  implementors, with more to follow.  Added an `HttpCodecLaws` to http4s-testing.
* `Uri.Scheme` is now its own type instead of a type alias.
* `TransferCoding` is no longer a case class. Its `coding` member is now a
  `String`, not a `CIString`. Its companion is no longer a
  `Registry`.
* Introduced `org.http4s.syntax.literals`, which contains a `StringContext` forAll
  safely constructing a `Uri.Scheme`.  More will follow.
* `org.http4s.util.StreamApp.ExitCode` moved to `org.http4s.util.ExitCode`
* Changed `AuthService[F[_], T]` to `AuthService[T, F[_]]` to support
  partial unification when combining services as a `SemigroupK`.
* Unseal the `MessageFailure` hierarchy. Previous versions of http4s had a
  `GenericParsingFailure`, `GenericDecodeFailure`, and
  `GenericMessageBodyFailure`. This was not compatible with the parameterized
  effect introduced in v0.18. Now, `MessageFailure` is unsealed, so users
  wanting precise control over the default `toHttpResponse` can implement their
  own failure conditions.
* `MessageFailure` now has an `Option[Throwable]` cause.
* Removed `KleisliInstances`. The `SemigroupK[Kleisli[F, A, ?]]` is now provided
  by cats.  Users should no longer need to import `org.http4s.implicits._` to
  get `<+>` composition of `HttpService`s
* `NonEmptyList` extensions moved from `org.http4s.util.nonEmptyList` to
  `org.http4s.syntax.nonEmptyList`.
* There is a classpath difference in log4s version between blaze and http4s in this
  milestone that will be remedied in M6. We believe these warnings are safe.
* Dependency upgrades:
  * cats-1.0.0-RC1
  * fs2-0.10.0-M8
  * fs2-reactive-streams-0.2.5

# v0.18.0-M4 (2017-10-12)
* Syntax for building requests moved from `org.http4s.client._` to
  `org.http4s.client.dsl.Http4sClientDsl[F]`, with concrete type `IO`
  available as `org.http4s.client.dsl.io._`.  This is consistent with
  http4s-dsl for servers.
* Change `StreamApp` to return a `Stream[F, ExitCode]`. The first exit code
  returned by the stream is the exit code of the JVM. This allows custom exit
  codes, and eases dead code warnings in certain constructions that involved
  mapping over `Nothing`.
* `AuthMiddleware.apply` now takes an `Kleisli[OptionT[F, ?], Request[F], T]`
  instead of a `Kleisli[F, Request[F], T]`.
* Set `Content-Type` header on default `NotFound` response.
* Merges from v0.16.5 and v0.17.5.
* Remove mutable map that backs `Method` registry. All methods in the IANA
  registry are available through `Method.all`. Custom methods should be memoized
  by other means.
* Adds an `EntityDecoder[F, Array[Byte]]` and `EntityDecoder[F, Array[Char]]`
  for symmetry with provided `EntityEncoder` instances.
* Adds `Arbitrary` instances for `Headers`, `EntityBody[F]` (currently just
  single chunk), `Entity[F]`, and `EntityEncoder[F, A]`.
* Adds `EntityEncoderLaws` for `EntityEncoder`.
* Adds `EntityCodecLaws`.  "EntityCodec" is not a type in http4s, but these
  laws relate an `EntityEncoder[F, A]` to an `EntityDecoder[F, A]`.
* There is a classpath difference in log4s version between blaze and http4s in this
  milestone that will be remedied in M6. We believe these warnings are safe.

# v0.17.5 (2017-10-12)
* Merges only.

# v0.16.5 (2017-10-11)
* Correctly implement sanitization of dot segments in static file paths
  according to RFC 3986 5.2.4. Most importantly, this fixes an issue where `...`
  is reinterpreted as `..` and can escape the root of the static file service.

# v0.18.0-M3 (2017-10-04)
* Merges only.
* There is a classpath difference in log4s version between blaze and http4s in this
  milestone that will be remedied in M6. We believe these warnings are safe.

# v0.17.4 (2017-10-04)
* Fix reading of request body in non-blocking servlet backend. It was previously
  only reading the first byte of each chunk.
* Dependency upgrades:
  * fs2-reactive-streams-0.1.1

# v0.16.4 (2017-10-04)
* Backport removal `java.xml.bind` dependency from `GZip` middleware,
  to play more nicely with Java 9.
* Dependency upgrades:
  * metrics-core-3.2.5
  * tomcat-8.0.23
  * twirl-1.3.12

# v0.18.0-M2 (2017-10-03)
* Use http4s-dsl with any effect type by either:
    * extend `Http4sDsl[F]`
    * create an object that extends `Http4sDsl[F]`, and extend that.
    * `import org.http4s.dsl.io._` is still available for those who
      wish to specialize on `cats.effect.IO`
* Remove `Semigroup[F[MaybeResponse[F]]]` constraint from
  `BlazeBuilder`.
* Fix `AutoSlash` middleware when a service is mounted with a prefix.
* Publish internal http4s-parboiled2 as a separate module.  This does
  not add any new third-party dependencies, but unbreaks `sbt
  publishLocal`.
* Add `Request.from`, which respects `X-Fowarded-For` header.
* Make `F` in `EffectMessageSyntax` invariant
* Add `message.decodeJson[A]` syntax to replace awkward `message.as(implicitly,
  jsonOf[A])`. Brought into scope by importing one of the following, based on
  your JSON library of choice.
  * `import org.http4s.argonaut._`
  * `import org.http4s.circe._`
  * `import org.http4s.json4s.jackson._`
  * `import org.http4s.json4s.native._`
* `AsyncHttpClient.apply` no longer takes a `bufferSize`.  It is made
  irrelevant by fs2-reactive-streams.
* `MultipartParser.parse` no longer takes a `headerLimit`, which was unused.
* Add `maxWaitQueueLimit` (default 256) and `maxConnectionsPerRequestKey`
  (default 10) to `PooledHttp1Client`.
* Remove private implicit `ExecutionContext` from `StreamApp`. This had been
  known to cause diverging implicit resolution that was hard to debug.
* Shift execution of the routing of the `HttpService` to the `ExecutionContext`
  provided by the `JettyBuilder` or `TomcatBuilder`. Previously, it only shifted
  the response task and stream. This was a regression from v0.16.
* Add two utility execution contexts. These may be used to increase throughput
  as the server builder's `ExecutionContext`. Blocking calls on routing may
  decrease fairness or even deadlock your service, so use at your own risk:
  * `org.http4s.util.execution.direct`
  * `org.http4s.util.execution.trampoline`
* Deprecate `EffectRequestSyntax` and `EffectResponseSyntax`. These were
  previously used to provide methods such as `.putHeaders` and `.withBody`
  on types `F[Request]` and `F[Response]`.  As an alternative:
  * Call `.map` or `.flatMap` on `F[Request]` and `F[Response]` to get access
    to all the same methods.
  * Variadic headers have been added to all the status code generators in
    `Http4sDsl[F]` and method generators in `import org.http4s.client._`.
    For example:
    * `POST(uri, urlForm, Header("Authorization", "Bearer s3cr3t"))`
    * ``Ok("This will have an html content type!", `Content-Type`(`text/html`))``
* Restate `HttpService[F]` as a `Kleisli[OptionT[F, ?], Request[F], Response[F]]`.
* Similarly, `AuthedService[F]` as a `Kleisli[OptionT[F, ?], AuthedRequest[F], Response[F]]`.
* `MaybeResponse` is removed, because the optionality is now expressed through
  the `OptionT` in `HttpService`. Instead of composing `HttpService` via a
  `Semigroup`, compose via a `SemigroupK`. Import `org.http4s.implicits._` to
  get a `SemigroupK[HttpService]`, and chain services as `s1 <+> s2`. We hope to
  remove the need for `org.http4s.implicits._` in a future version of cats with
  [issue 1428](https://github.com/typelevel/cats/issues/1428).
* The `Service` type alias is deprecated in favor of `Kleisli`.  It used to represent
  a partial application of the first type parameter, but since version 0.18, it is
  identical to `Kleisli.
* `HttpService.lift`, `AuthedService.lift` are deprecated in favor of `Kleisli.apply`.
* Remove `java.xml.bind` dependency from `GZip` middleware to avoid an
  extra module dependency in Java 9.
* Upgraded dependencies:
    * jawn-fs2-0.12.0-M2
    * log4s-1.4.0
* There is a classpath difference in log4s version between blaze and http4s in this
  milestone that will be remedied in M6. We believe these warnings are safe.

# v0.17.3 (2017-10-02)
* Shift execution of HttpService to the `ExecutionContext` provided by the
  `BlazeBuilder` when using HTTP/2. Previously, it only shifted the response
  task and body stream.

# v0.16.3 (2017-09-29)
* Fix `java.io.IOException: An invalid argument was supplied` on blaze-client
  for Windows when writing an empty sequence of `ByteBuffer`s.
* Set encoding of `captureWriter` to UTF-8 instead of the platform default.
* Dependency upgrades:
  * blaze-0.12.9

# v0.17.2 (2017-09-25)
* Remove private implicit strategy from `StreamApp`. This had been known to
  cause diverging implicit resolution that was hard to debug.
* Shift execution of HttpService to the `ExecutionContext` provided by the
  `BlazeBuilder`. Previously, it only shifted the response stream. This was a
  regression from 0.16.
* Split off http4s-parboiled2 module as `"org.http4s" %% "parboiled"`. There are
  no externally visible changes, but this simplifies and speeds the http4s
  build.

# v0.16.2 (2017-09-25)
* Dependency patch upgrades:
  * async-http-client-2.0.37
  * blaze-0.12.8: changes default number of selector threads to
    from `2 * cores + 1` to `max(4, cores + 1)`.
  * jetty-9.4.7.v20170914
  * tomcat-8.5.21
  * twirl-1.3.7

# v0.17.1 (2017-09-17)
* Fix bug where metrics were not captured in `Metrics` middleware.
* Pass `redactHeadersWhen` argument from `Logger` to `RequestLogger`
  and `ResponseLogger`.

# v0.16.1 (2017-09-17)
* Publish our fork of parboiled2 as http4s-parboiled2 module.  It's
  the exact same internal code as was in http4s-core, with no external
  dependencies. By publishing an extra module, we enable a
  `publishLocal` workflow.
* Charset fixes:
  * Deprecate `CharsetRange.isSatisfiedBy` in favor of
    and ```Accept-Charset`.isSatisfiedBy`` in favor of
    ```Accept-Charset`.satisfiedBy``.
  * Fix definition of `satisfiedBy` to respect priority of
    ```Charset`.*``.
  * Add `CharsetRange.matches`.
* ContentCoding fixes:
  * Deprecate `ContentCoding.satisfiedBy` and
    `ContentCoding.satisfies` in favor of ```Accept-Encoding`.satisfiedBy``.
  * Deprecate ```Accept-Encoding`.preferred``, which has no reasonable
    interpretation in the presence of splats.
  * Add ```Accept-Language`.qValue``.
  * Fix definition of `satisfiedBy` to respect priority of
    `ContentCoding.*`.
  * Add `ContentCoding.matches` and `ContentCoding.registered`.
  * Add `Arbitrary[ContentCoding]` and ```Arbitrary[`Accept-Encoding`]``
    instances.
* LanguageTag fixes:
  * Deprecate `LanguageTag.satisfiedBy` and
    `LanguageTag.satisfies` in favor of ```Accept-Language`.satisfiedBy``.
  * Fix definition of `satisfiedBy` to respect priority of
    `LanguageTag.*` and matches of a partial set of subtags.
  * Add `LanguageTag.matches`.
  * Deprecate `LanguageTag.withQuality` in favor of new
    `LanguageTag.withQValue`.
  * Deprecate ```Accept-Language`.preferred``, which has no reasonable
    interpretation in the presence of splats.
  * Add ```Accept-Language`.qValue``.
  * Add `Arbitrary[LanguageTag]` and ```Arbitrary[`Accept-Language`]``
    instances.

# v0.17.0 (2017-09-01)
* Honor `Retry-After` header in `Retry` middleware.  The response will
  not be retried until the maximum of the backoff strategy and any
  time specified by the `Retry-After` header of the response.
* The `RetryPolicy.defaultRetriable` only works for methods guaranteed
  to not have a body.  In fs2, we can't introspect the stream to
  guarantee that it can be rerun.  To retry requests for idempotent
  request methods, use `RetryPolicy.unsafeRetriable`.  To retry
  requests regardless of method, use
  `RetryPolicy.recklesslyRetriable`.
* Fix `Logger` middleware to render JSON bodies as text, not as a hex
  dump.
* `MultipartParser.parse` returns a stream of `ByteVector` instead of
  a stream of `Byte`. This perserves chunking when parsing into the
  high-level `EntityDecoder[Multipart]`, and substantially improves
  performance on large files.  The high-level API is not affected.

# v0.16.0 (2017-09-01)
* `Retry` middleware takes a `RetryPolicy` instead of a backoff
  strategy.  A `RetryPolicy` is a function of the request, the
  response, and the number of attempts.  Wrap the previous `backoff`
  in `RetryPolicy {}` for compatible behavior.
* Expose a `Part.fileData` constructor that accepts an `EntityBody`.

# v0.17.0-RC3 (2017-08-29)
* In blaze-server, when doing chunked transfer encoding, flush the
  header as soon as it is available.  It previously buffered until the
  first chunk was available.

# v0.16.0-RC3 (2017-08-29)
* Add a `responseHeaderTimeout` property to `BlazeClientConfig`.  This
  measures the time between the completion of writing the request body
  to the reception of a complete response header.
* Upgraded dependencies:
    * async-http-client-2.0.35

# v0.18.0-M1 (2017-08-24)

This release is the product of a long period of parallel development
across different foundation libraries, making a detailed changelog
difficult.  This is a living document, so if any important points are
missed here, please send a PR.

The most important change in http4s-0.18 is that the effect type is
parameterized.  Where previous versions were specialized on
`scalaz.concurrent.Task` or `fs2.Task`, this version supports anything
with a `cats.effect.Effect` instance.  The easiest way to port an
existing service is to replace your `Task` with `cats.effect.IO`,
which has a similar API and is already available on your classpath.
If you prefer to bring your own effect, such as `monix.eval.Task` or
stick to `scalaz.concurrent.Task` or put a transformer on `IO`, that's
fine, too!

The parameterization chanages many core signatures throughout http4s:
- `Request` and `Response` become `Request[F[_]]` and
  `Response[F[_]]`.  The `F` is the effect type of the body (i.e.,
  `Stream[F, Byte]`), or what the body `.run`s to.
- `HttpService` becomes `HttpService[F[_]]`, so that the service
  returns an `F[Response[F]]`.  Instead of constructing with
  `HttpService { ... }`, we now declare the effect type of the
  service, like `HttpService[IO] { ... }`.  This determines the type
  of request and response handled by the service.
- `EntityEncoder[A]` and `EntityDecoder[A]` are now
  `EntityEncoder[F[_], A]` and `EntityDecoder[F[_], A]`, respectively.
  These act as a codec for `Request[F]` and `Response[F]`.  In practice,
  this change tends to be transparent in the DSL.
- The server builders now take an `F` parameter, which needs to match
  the services mounted to them.
- The client now takes an `F` parameter, which determines the requests
  and responses it handles.

Several dependencies are upgraded:
- cats-1.0.0.MF
- circe-0.9.0-M1
- fs2-0.10.0-M6
- fs2-reactive-streams-0.2.2
- jawn-fs2-0.12.0-M1

# v0.17.0-RC2 (2017-08-24)
* Remove `ServiceSyntax.orNotFound(a: A): Task[Response]` in favor of
  `ServiceSyntax.orNotFound: Service[Request, Response]`

# v0.16.0-RC2 (2017-08-24)
* Move http4s-blaze-core from `org.http4s.blaze` to
  `org.http4s.blazecore` to avoid a conflict with the non-http4s
  blaze-core module.
* Change `ServiceOps` to operate on a `Service[?, MaybeResponse]`.
  Give it an `orNotFound` that returns a `Service`.  The
  `orNotFound(a: A)` overload is left for compatibility with Scala
  2.10.
* Build with Lightbend compiler instead of Typelevel compiler so we
  don't expose `org.typelevel` dependencies that are incompatible with
  ntheir counterparts in `org.scala-lang`.
* Upgraded dependencies:
    * blaze-0.12.7 (fixes eviction notice in http4s-websocket)
    * twirl-1.3.4

# v0.17.0-RC1 (2017-08-16)
* Port `ChunkAggregator` to fs2
* Add logging middleware
* Standardize on `ExecutionContext` over `Strategy` and `ExecutorService`
* Implement `Age` header
* Fix `Client#toHttpService` to not dispose until the body is consumed
* Add a buffered implementation of `EntityDecoder[Multipart]`
* In async-http-client, don't use `ReactiveStreamsBodyGenerator` unless there is
  a body to transmit. This fixes an `IllegalStateException: unexpected message
  type`
* Add `HSTS` middleware
* Add option to serve pre-gzipped resources
* Add RequestLogging and ResponseLogging middlewares
* `StaticFile` options return `OptionT[Task, ?]`
* Set `Content-Length` or `Transfer-Encoding: chunked` header when serving
  from a URL
* Explicitly close `URLConnection``s if we are not reading the contents
* Upgrade to:
    * async-http-client-2.0.34
    * fs2-0.9.7
    * metrics-core-3.2.4
    * scodec-bits-1.1.5

# v0.16.0-RC1 (2017-08-16)
* Remove laziness from `ArbitraryInstances`
* Support an arbitrary predicate for CORS allowed origins
* Support `Access-Control-Expose-Headers` header for CORS
* Fix thread safety issue in `EntityDecoder[XML]`
* Support IPV6 headers in `X-Forwarded-For`
* Add `status` and `successful` methods to client
* Overload `client.fetchAs` and `client.streaming` to accept a `Task[Request]`
* Replace `Instant` with `HttpDate` to avoid silent truncation and constrain
  to dates that are legally renderable in HTTP.
* Fix bug in hash code of `CIString`
* Update `request.pathInfo` when changing `request.withUri`. To keep these
  values in sync, `request.copy` has been deprecated, but copy constructors
  based on `with` have been added.
* Remove `name` from `AttributeKey`.
* Add `withFragment` and `withoutFragment` to `Uri`
* Construct `Content-Length` with `fromLong` to ensure validity, and
  `unsafeFromLong` when you can assert that it's positive.
* Add missing instances to `QueryParamDecoder` and `QueryParamEncoder`.
* Add `response.cookies` method to get a list of cookies from `Set-Cookie`
  header.  `Set-Cookie` is no longer a `Header.Extractable`, as it does
  not adhere to the HTTP spec of being concatenable by commas without
  changing semantics.
* Make servlet `HttpSession` available as a request attribute in servlet
  backends
* Fix `Part.name` to return the name from the `Content-Disposition` header
  instead of the name _of_ the `Content-Disposition` header. Accordingly, it is
  no longer a `CIString`
* `Request.toString` and `Response.toString` now redact sensitive headers. A
  method to redact arbitrary headers is added to `Headers`.
* `Retry-After` is now modeled as a `Either[HttpDate, Long]` to reflect either
  an http-date or delta-seconds value.
* Look for index.html in `StaticFile` when rendering a directory instead of
  returning `401 Unauthorized`.
* Limit dates to a minimum of January 1, 1900, per RFC.
* Add `serviceErrorHandler` to `ServerBuilder` to allow pluggable error handlers
  when a server backend receives a failed task or a thrown Exception when
  invoking a service. The default calls `toHttpResponse` on `MessageFailure` and
  closes the connection with a `500 InternalServerError` on other non-fatal
  errors.  Fatal errors are left to the server.
* `FollowRedirect` does not propagate sensitive headers when redirecting to a
  different authority.
* Add Content-Length header to empty response generators
* Upgraded dependencies:
    * async-http-client-2.0.34
    * http4s-websocket-0.2.0
    * jetty-9.4.6.v20170531
    * json4s-3.5.3
    * log4s-1.3.6
    * metrics-core-3.2.3
    * scala-2.12.3-bin-typelevel-4
    * scalaz-7.2.15
    * tomcat-8.5.20

# v0.15.16 (2017-07-20)
* Backport rendering of details in `ParseFailure.getMessage`

# ~~v0.15.15 (2017-07-20)~~
* Oops. Same as v0.15.14.

# v0.15.14 (2017-07-10)
* Close parens in `Request.toString`
* Use "message" instead of "request" in message body failure messages
* Add `problem+json` media type
* Tolerate `[` and `]` in queries parsing URIs. These characters are parsed, but
  percent-encoded.

# v0.17.0-M3 (2017-05-27)
* Fix file corruption issue when serving static files from the classpath

# v0.16.0-M3 (2017-05-25)
* Fix `WebjarService` so it matches assets.
* `ServerApp` overrides `process` to leave a single abstract method
* Add gzip trailer in `GZip` middleware
* Upgraded dependencies:
    * circe-0.8.0
    * jetty-9.4.5.v20170502
    * scalaz-7.2.13
    * tomcat-8.5.15
* `ProcessApp` uses a `Process[Task, Nothing]` rather than a
  `Process[Task, Unit]`
* `Credentials` is split into `Credentials.AuthParams` for key-value pairs and
  `Credentials.Token` for legacy token-based schemes.  `OAuthBearerToken` is
  subsumed by `Credentials.Token`.  `BasicCredentials` no longer extends
  `Credentials`, but is extractable from one.  This model permits the
  definition of other arbitrary credential schemes.
* Add `fromSeq` constructor to `UrlForm`
* Allow `WebjarService` to pass on methods other than `GET`.  It previously
  threw a `MatchError`.

# v0.15.13 (2017-05-25)
* Patch-level upgrades to dependencies:
    * async-http-client-2.0.32
    * blaze-0.12.6 (fixes infinite loop in some SSL handshakes)
    * jetty-9.3.19.v20170502
    * json4s-3.5.2
    * tomcat-8.0.44

# v0.15.12 (2017-05-11)
* Fix GZip middleware to render a correct stream

# v0.17.0-M2 (2017-04-30)
* `Timeout` middleware takes an implicit `Scheduler` and
  `ExecutionContext`
* Bring back `http4s-async-client`, based on `fs2-reactive-stream`
* Restore support for WebSockets

# v0.16.0-M2 (2017-04-30)
* Upgraded dependencies:
    * argonaut-6.2
    * jetty-9.4.4.v20170414
    * tomcat-8.5.14
* Fix `ProcessApp` to terminate on process errors
* Set `secure` request attribute correctly in blaze server
* Exit with code `-1` when `ProcessApp` fails
* Make `ResourceService` respect `If-Modified-Since`
* Rename `ProcessApp.main` to `ProcessApp.process` to avoid overload confusio
* Avoid intermediate String allocation in Circe's `jsonEncoder`
* Adaptive EntityDecoder[Json] for circe: works directly from a ByteBuffer for
  small bodies, and incrementally through jawn for larger.
* Capture more context in detail message of parse errors

# v0.15.11 (2017-04-29)
* Upgrade to blaze-0.12.5 to pick up fix for `StackOverflowError` in
  SSL handshake

# v0.15.10 (2017-04-28)
* Patch-level upgrades to dependencies
* argonaut-6.2
* scalaz-7.2.12
* Allow preambles and epilogues in multipart bodies
* Limit multipart headers to 40 kilobytes to avoid unbounded buffering
  of long lines in a header
* Remove `' '` and `'?'` from alphabet for generated multipart
  boundaries, as these are not token characters and are known to cause
  trouble for some multipart implementations
* Fix multipart parsing for unlucky input chunk sizes

# v0.15.9 (2017-04-19)
* Terminate `ServerApp` even if the server fails to start
* Make `ResourceService` respect `If-Modified-Since`
* Patch-level upgrades to dependencies:
* async-http-client-2.0.31
* jetty-9.3.18.v20170406
* json4s-3.5.1
* log4s-1.3.4
* metrics-core-3.1.4
* scalacheck-1.13.5
* scalaz-7.1.13 or scalaz-7.2.11
* tomcat-8.0.43

# v0.17.0-M1 (2017-04-08)
* First release on cats and fs2
    * All scalaz types and typeclasses replaced by cats equivalengts
	* `scalaz.concurrent.Task` replaced by `fs2.Task`
	* `scalaz.stream.Process` replaced by `fs2.Stream`
* Roughly at feature parity with v0.16.0-M1. Notable exceptions:
	* Multipart not yet supported
	* Web sockets not yet supported
	* Client retry middleware can't check idempotence of requests
	* Utilties in `org.http4s.util.io` not yet ported

# v0.16.0-M1 (2017-04-08)
* Fix type of `AuthedService.empty`
* Eliminate `Fallthrough` typeclass.  An `HttpService` now returns
  `MaybeResponse`, which can be a `Response` or `Pass`.  There is a
  `Semigroup[MaybeResponse]` instance that allows `HttpService`s to be
  chained as a semigroup.  `service orElse anotherService` is
  deprecated in favor of `service |+| anotherService`.
* Support configuring blaze and Jetty servers with a custom
  `SSLContext`.
* Upgraded dependencies for various modules:
    * async-http-client-2.0.31
    * circe-0.7.1
    * jetty-9.4.3.v20170317
    * json4s-3.5.1
    * logback-1.2.1
    * log4s-1.3.4
    * metrics-3.2.0
    * scalacheck-1.13.5
    * tomcat-8.0.43
* Deprecate `EntityEncoder[ByteBuffer]` and
  `EntityEncoder[CharBuffer]`.
* Add `EntityDecoder[Unit]`.
* Move `ResponseClass`es into `Status`.
* Use `SSLContext.getDefault` by default in blaze-client.  Use
  `BlazeServerConfig.insecure` to ignore certificate validity.  But
  please don't.
* Move `CIString` syntax to `org.http4s.syntax`.
* Bundle an internal version of parboiled2.  This decouples core from
  shapeless, allowing applications to use their preferred version of
  shapeless.
* Rename `endpointAuthentication` to `checkEndpointAuthentication`.
* Add a `WebjarService` for serving files out of web jars.
* Implement `Retry-After` header.
* Stop building with `delambdafy` on Scala 2.11.
* Eliminate finalizer on `BlazeConnection`.
* Respond OK to CORS pre-flight requests even if the wrapped service
  does not return a successful response.  This is to allow `CORS`
  pre-flight checks of authenticated services.
* Deprecate `ServerApp` in favor of `org.http4s.util.ProcessApp`.  A
  `ProcessApp` is easier to compose all the resources a server needs via
  `Process.bracket`.
* Implement a `Referer` header.

# v0.15.8 (2017-04-06)
* Cache charset lookups to avoid synchronization.  Resolution of
  charsets is synchronized, with a cache size of two.  This avoids
  the synchronized call on the HTTP pool.
* Strip fragment from request target in blaze-client.  An HTTP request
  target should not include the fragment, and certain servers respond
  with a `400 Bad Request` in their presence.

# v0.15.7 (2017-03-09)
* Change default server and client executors to a minimum of four
  threads.
* Bring scofflaw async-http-client to justice for its brazen
  violations of Reactive Streams Rule 3.16, requesting of a null
  subscription.
* Destroy Tomcat instances after stopping, so they don't hold the port
* Deprecate `ArbitraryInstances.genCharsetRangeNoQuality`, which can
  cause deadlocks
* Patch-level upgrades to dependencies:
    * async-http-client-2.0.30
    * jetty-9.3.16.v20170120
    * logback-1.1.11
    * metrics-3.1.3
    * scala-xml-1.0.6
    * scalaz-7.2.9
    * tomcat-8.0.41
    * twirl-1.2.1

# v0.15.6 (2017-03-03)
* Log unhandled MessageFailures to `org.http4s.server.message-failures`

# v0.15.5 (2017-02-20)
* Allow services wrapped in CORS middleware to fall through
* Don't log message about invalid CORS headers when no `Origin` header present
* Soften log about invalid CORS headers from info to debug

# v0.15.4 (2017-02-12)
* Call `toHttpResponse` on tasks failed with `MessageFailure`s from
  `HttpService`, to get proper 4xx handling instead of an internal
  server error.

# v0.15.3 (2017-01-17)
* Dispose of redirect responses in `FollowRedirect`. Fixes client deadlock under heavy load
* Refrain from logging headers with potentially sensitive info in blaze-client
* Add `hashCode` and `equals` to `Headers`
* Make `challenge` in auth middlewares public to facilitate composing multiple auth mechanisms
* Fix blaze-client detection of stale connections

# v0.15.2 (2016-12-29)
* Add helpers to add cookies to requests

# v0.12.6 (2016-12-29)
* Backport rendering of details in `ParseFailure.getMessage`

# ~~v0.12.5 (2016-12-29)~~
* ~~Backport rendering of details in `ParseFailure.getMessage`~~ Oops.

# v0.15.1 (2016-12-20)
* Fix GZip middleware to fallthrough non-matching responses
* Fix UnsupportedOperationException in Arbitrary[Uri]
* Upgrade to Scala 2.12.1 and Scalaz 7.2.8

# v0.15.0 (2016-11-30)
* Add support for Scala 2.12
* Added `Client.fromHttpService` to assist with testing.
* Make all case classes final where possible, sealed where not.
* Codec for Server Sent Events (SSE)
* Added JSONP middleware
* Improve Expires header to more easily build the header and support parsing of the header
* Replce lazy `Raw.parsed` field with a simple null check
* Added support for Zipkin headers
* Eliminate response attribute for detecting fallthrough response.
  The fallthrough response must be `Response.fallthrough`.
* Encode URI path segments created with `/`
* Introduce `AuthedRequest` and `AuthedService` types.
* Replace `CharSequenceEncoder` with `CharBufferEncoder`, assuming
  that `CharBuffer` and `String` are the only `CharSequence`s one
  would want to encode.
* Remove `EnittyEncoder[Char]` and `EntityEncoder[Byte]`.  Send an
  array, buffer, or String if you want this.
* Add `DefaultHead` middleware for `HEAD` implementation.
* Decouple `http4s-server` from Dropwizard Metrics.  Metrics code is
  in the new `http4s-metrics` module.
* Allow custom scheduler for timeout middleware.
* Add parametric empty `EntityEncoder` and `EntityEncoder[Unit]`.
* Replace unlawful `Order[CharsetRange]` with `Equal[CharsetRange]`.
* Auth middlewares renamed `BasicAuth` and `DigestAuth`.
* `BasicAuth` passes client password to store instead of requesting
  password from store.
* Remove realm as an argument to the basic and digest auth stores.
* Basic and digest auth stores return a parameterized type instead of
  just a String username.
* Upgrade to argonaut-6.2-RC2, circe-0.6.1, json4s-3.5.0

# v0.14.11 (2016-10-25)
* Fix expansion of `uri` and `q` macros by qualifying with `_root_`

# v0.14.10 (2016-10-12)
* Include timeout type and duration in blaze client timeouts

# v0.14.9 (2016-10-09)
* Don't use `"null"` as query string in servlet backends for requests without a query string

# v0.14.8 (2016-10-04)
* Allow param names in UriTemplate to have encoded, reserved parameters
* Upgrade to blaze-0.12.1, to fix OutOfMemoryError with direct buffers
* Upgrade to Scalaz 7.1.10/7.2.6
* Upgrade to Jetty 9.3.12
* Upgrade to Tomcat 8.0.37

# v0.14.7 (2016-09-25)
* Retry middleware now only retries requests with idempotent methods
  and pure bodies and appropriate status codes
* Fix bug where redirects followed when an effectful chunk (i.e., `Await`) follows pure ones.
* Don't uppercase two hex digits after "%25" when percent encoding.
* Tolerate invalid percent-encodings when decoding.
* Omit scoverage dependencies from POM

# v0.14.6 (2016-09-11)
* Don't treat `Kill`ed responses (i.e., HEAD requests) as abnormal
  termination in metrics

# v0.14.5 (2016-09-02)
* Fix blaze-client handling of HEAD requests

# v0.14.4 (2016-08-29)
* Don't render trailing "/" for URIs with empty paths
* Avoid calling tail of empty list in `/:` extractor

# v0.14.3 (2016-08-24)
* Follow 301 and 302 responses to POST with a GET request.
* Follow all redirect responses to HEAD with a HEAD request.
* Fix bug where redirect response is disposed prematurely even if not followed.
* Fix bug where payload headers are sent from original request when
  following a redirect with a GET or HEAD.
* Return a failed task instead of throwing when a client callback
  throws an exception. Fixes a resource leak.
* Always render `Date` header in GMT.
* Fully support the three date formats specified by RFC 7231.
* Always specify peer information in blaze-client SSL engines
* Patch upgrades to latest async-http-client, jetty, scalaz, and scalaz-stream

# v0.14.2 (2016-08-10)
* Override `getMessage` in `UnexpectedStatus`

# v0.14.1 (2016-06-15)
* Added the possibility to specify custom responses to MessageFailures
* Address issue with Retry middleware leaking connections
* Fixed the status code for a semantically invalid request to `422 UnprocessableEntity`
* Rename `json` to `jsonDecoder` to reduce possibility of implicit shadowing
* Introduce the `ServerApp` trait
* Deprectate `onShutdown` and `awaitShutdown` in `Server`
* Support for multipart messages
* The Path extractor for Long now supports negative numbers
* Upgrade to scalaz-stream-0.8.2(a) for compatibility with scodec-bits-1.1
* Downgrade to argonaut-6.1 (latest stable release) now that it cross builds for scalaz-7.2
* Upgrade parboiled2 for compatibility with shapeless-2.3.x

# ~~v0.14.0 (2016-06-15)~~
* Recalled. Use v0.14.1 instead.

# v0.13.3 (2016-06-15)
* Address issue with Retry middleware leaking connections.
* Pass the reason string when setting the `Status` for a successful `ParseResult`.

# v0.13.2 (2016-04-13)
* Fixes the CanBuildFrom for RequestCookieJar to avoid duplicates.
* Update version of jawn-parser which contains a fix for Json decoding.

# v0.13.1 (2016-04-07)
* Remove implicit resolution of `DefaultExecutor` in blaze-client.

# v0.13.0 (2016-03-29)
* Add support for scalaz-7.2.x (use version 0.13.0a).
* Add a client backed based on async-http-client.
* Encode keys when rendering a query string.
* New entity decoder based on json4s' extract.
* Content-Length now accepts a Long.
* Upgrade to circe-0.3, json4s-3.3, and other patch releases.
* Fix deadlocks in blaze resulting from default executor on single-CPU machines.
* Refactor `DecodeFailure` into a new `RequestFailure` hierarchy.
* New methods for manipulating `UrlForm`.
* All parsed headers get a `parse` method to construct them from their value.
* Improve error message for unsupported media type decoding error.
* Introduce `BlazeClientConfig` class to simplify client construction.
* Unify client executor service semantics between blaze-client and async-http-client.
* Update default response message for UnsupportedMediaType failures.
* Add a `lenient` flag to blazee configuration to accept illegal characters in headers.
* Remove q-value from `MediaRange` and `MediaType`, replaced by `MediaRangeAndQValue`.
* Add `address` to `Server` trait.
* Lazily construct request body in Servlet NIO to support HTTP 100.
* Common operations pushed down to `MessageOps`.
* Fix loop in blaze-client when no connection can be established.
* Privatize most of the blaze internal types.
* Enable configuration of blaze server parser lengths.
* Add trailer support in blaze client.
* Provide an optional external executor to blaze clients.
* Fix Argonaut string interpolation

# v0.12.4 (2016-03-10)
* Fix bug on rejection of invalid URIs.
* Do not send `Transfer-Encoding` or `Content-Length` headers for 304 and others.
* Don't quote cookie values.

# v0.12.3 (2016-02-24)
* Upgrade to jawn-0.8.4 to fix decoding escaped characters in JSON.

# v0.12.2 (2016-02-22)
* ~~Upgrade to jawn-0.8.4 to fix decoding escaped characters in JSON.~~ Oops.

# v0.12.1 (2016-01-30)
* Encode keys as well as values when rendering a query.
* Don't encode '?' or '/' when encoding a query.

# v0.12.0 (2016-01-15)
* Refactor the client API for resource safety when not reading the entire body.
* Rewrite client connection pool to support maximum concurrent
  connections instead of maximum idle connections.
* Optimize body collection for better connection keep-alive rate.
* Move `Service` and `HttpService`, because a `Client` can be viewed as a `Service`.
* Remove custom `DateTime` in favor of `java.time.Instant`.
* Support status 451 Unavailable For Legal Reasons.
* Various blaze-client optimizations.
* Don't let Blaze `IdentityWriter` write more than Content-Length bytes.
* Remove `identity` `Transfer-Encoding`, which was removed in HTTP RFC errata.
* In blaze, `requireClose` is now the return value of `writeEnd`.
* Remove body from `Request.toString` and `Response.toString`.
* Move blaze parser into its own class.
* Trigger a disconnect if an ignored body is too long.
* Configurable thread factories for happier profiling.
* Fix possible deadlock in default client execution context.

# v0.11.3 (2015-12-28)
* Blaze upgrade to fix parsing HTTP responses without a reason phrase.
* Don't write more than Content-Length bytes in blaze.
* Fix infinite loop in non-blocking Servlet I/O.
* Never write a response body on HEAD requests to blaze.
* Add missing `'&'` between multivalued k/v pairs in `UrlFormCodec.encode`

# v0.11.2 (2015-12-04)
* Fix stack safety issue in async servlet I/O.
* Reduce noise from timeout exceptions in `ClientTimeoutStage`.
* Address file descriptor leaks in blaze-client.
* Fix `FollowRedirect` middleware for 303 responses.
* Support keep-alives for client requests with bodies.

# v0.11.1 (2015-11-29)
* Honor `connectorPoolSize` and `bufferSize` parameters in `BlazeBuilder`.
* Add convenient `ETag` header constructor.
* Wait for final chunk to be written before closing the async context in non-blocking servlet I/O.
* Upgrade to jawn-streamz-0.7.0 to use scalaz-stream-0.8 across the board.

# v0.11.0 (2015-11-20)
* Upgrade to scalaz-stream 0.8
* Add Circe JSON support module.
* Add ability to require content-type matching with EntityDecoders.
* Cleanup blaze-client internals.
* Handle empty static files.
* Add ability to disable endpoint authentication for the blaze client.
* Add charset encoding for Argonaut JSON EntityEncoder.

# v0.10.1 (2015-10-07)
* Processes render data in chunked encoding by default.
* Incorporate type name into error message of QueryParam.
* Comma separate Access-Control-Allow-Methods header values.
* Default FallThrough behavior inspects for the FallThrough.fallthroughKey.

# v0.10.0 (2015-09-03)
* Replace `PartialService` with the `Fallthrough` typeclass and `orElse` syntax.
* Rename `withHeaders` to `replaceAllHeaders`
* Set https endpoint identification algorithm when possible.
* Stack-safe `ProcessWriter` in blaze.
* Configureable number of connector threads and buffer size in blaze-server.

# v0.9.3 (2015-08-27)
* Trampoline recursive calls in blaze ProcessWriter.
* Handle server hangup and body termination correctly in blaze client.

# v0.9.2 (2015-08-26)
* Bump http4s-websockets to 1.0.3 to properly decode continuation opcode.
* Fix metrics incompatibility when using Jetty 9.3 backend.
* Preserve original headers when appending as opposed to quoting.

# v0.8.5 (2015-08-26)
* Preserve original headers when appending as opposed to quoting.
* Upgrade to jawn-0.8.3 to avoid transitive dependency on GPL2 jmh

# v0.9.1 (2015-08-19)
* Fix bug in servlet nio handler.

# v0.9.0 (2015-08-15)
* Require Java8.
* `StaticFile` uses the filename extension exclusively to determine media-type.
* Add `/` method to `Uri`.
* Add `UrlFormLifter` middleware to aggregate url-form parameters with the query parameters.
* Add local address information to the `Request` type.
* Add a Http method 'or' (`|`) extractor.
* Add `VirtualHost` middleware for serving multiple sites from one server.
* Add websocket configuration to the blaze server builder.
* Redefine default timeout status code to 500.
* Redefine the `Service` arrow result from `Task[Option[_]]` to `Task[_]`.
* Don't extend `AllInstances` with `Http4s` omnibus import object.
* Use UTF-8 as the default encoding for text bodies.
* Numerous bug fixes by numerous contributors!

# v0.8.4 (2015-07-13)
* Honor the buffer size parameter in gzip middleware.
* Handle service exceptions in servlet backends.
* Respect asyncTimeout in servlet backends.
* Fix prefix mounting bug in blaze-server.
* Do not apply CORS headers to unsuccessful OPTIONS requests.

# v0.8.3 (2015-07-02)
* Fix bug parsing IPv4 addresses found in URI construction.

# v0.8.2 (2015-06-22)
* Patch instrumented handler for Jetty to time async contexts correctly.
* Fix race condition with timeout registration and route execution in blaze client
* Replace `ConcurrentHashMap` with synchronized `HashMap` in `staticcontent` package.
* Fix static content from jars by avoiding `"//"` in path uris when serving static content.
* Quote MediaRange extensions.
* Upgrade to jawn-streamz-0.5.0 and blaze-0.8.2.
* Improve error handling in blaze-client.
* Respect the explicit default encoding passed to `decodeString`.

# v0.8.1 (2015-06-16)
* Authentication middleware integrated into the server package.
* Static content tools integrated into the server package.
* Rename HttpParser to HttpHeaderParser and allow registration and removal of header parsers.
* Make UrlForm EntityDecoder implicitly resolvable.
* Relax UrlForm parser strictness.
* Add 'follow redirect' support as a client middleware.
* Add server middleware for auto retrying uris of form '/foo/' as '/foo'.
* Numerous bug fixes.
* Numerous version bumps.

# ~~v0.8.0 (2015-06-16)~~
* Mistake.  Go straight to v0.8.1.

# v0.7.0 (2015-05-05)
* Add QueryParamMatcher to the dsl which returns a ValidationNel.
* Dsl can differentiate between '/foo/' and '/foo'.
* Added http2 support for blaze backend.
* Added a metrics middleware usable on all server backends.
* Websockets are now modeled by an scalaz.stream.Exchange.
* Add `User-Agent` and `Allow` header types and parsers.
* Allow providing a Host header to the blaze client.
* Upgrade to scalaz-stream-7.0a.
* Added a CORS middleware.
* Numerous bug fixes.
* Numerous version bumps.

# v0.6.5 (2015-03-29)
* Fix bug in Request URI on servlet backend with non-empty context or servlet paths.
* Allow provided Host header for Blaze requests.

# v0.6.4 (2015-03-15)
* Avoid loading javax.servlet.WriteListener when deploying to a servlet 3.0 container.

# ~~v0.6.3 (2015-03-15)~~
* Forgot to pull origin before releasing.  Use v0.6.4 instead.

# v0.6.2 (2015-02-27)
* Use the thread pool provided to the Jetty servlet builder.
* Avoid throwing exceptions when parsing headers.
* Make trailing slash insignificant in service prefixes on servlet containers.
* Fix mapping of servlet query and mount prefix.

# v0.6.1 (2015-02-04)
* Update to blaze-0.5.1
* Remove unneeded error message (90b2f76097215)
* GZip middleware will not throw an exception if the AcceptEncoding header is not gzip (ed1b2a0d68a8)

# v0.6.0 (2015-01-27)

## http4s-core
* Remove ResponseBuilder in favor of Response companion.
* Allow '';'' separators for query pairs.
* Make charset on Message an Option.
* Add a `flatMapR` method to EntityDecoder.
* Various enhancements to QueryParamEncoder and QueryParamDecoder.
* Make Query an IndexedSeq.
* Add parsers for Location and Proxy-Authenticate headers.
* Move EntityDecoder.apply to `Request.decode` and `Request.decodeWith`
* Move headers into `org.http4s.headers` package.
* Make UriTranslation respect scriptName/pathInfo split.
* New method to resolve relative Uris.
* Encode query and fragment of Uri.
* Codec and wrapper type for URL-form-encoded bodies.

## http4s-server
* Add SSL support to all server builders.

## http4s-blaze-server
* Add Date header to blaze-server responses.
* Close connection when error happens during body write in blaze-server.

## http4s-servlet
* Use asynchronous servlet I/O on Servlet 3.1 containers.
* ServletContext syntax for easy mounting in a WAR deployment.
* Support Dropwizard Metrics collection for servlet containers.

## http4s-jawn
* Empty strings are a JSON decoding error.

## http4s-argonaut
* Add codec instances for Argonaut's CodecJson.

## http4s-json4s
* Add codec instances for Json4s' Reader/Writer.

## http4s-twirl
* New module to support Twirl templates

## http4s-scala-xml
* Split scala-xml support into http4s-scala-xml module.
* Change inferred type of `scala.xml.Elem` to `application/xml`.

## http4s-client
* Support for signing oauth-1 requests in client.

## http4s-blaze-client
* Fix blaze-client when receiving HTTP1 response without Content-Length header.
* Change default blaze-client executor to variable size.
* Fix problem with blaze-client timeouts.

# v0.5.4 (2015-01-08)
* Upgrade to blaze 0.4.1 to fix header parsing issue in blaze http/1.x client and server.

# v0.5.3 (2015-01-05)
* Upgrade to argonaut-6.1-M5 to match jawn. [#157](https://github.com/http4s/http4s/issues/157)

# v0.5.2 (2015-01-02)
* Upgrade to jawn-0.7.2.  Old version of jawn was incompatible with argonaut. [#157]](https://github.com/http4s/http4s/issues/157)

# v0.5.1 (2014-12-23)
* Include context path in calculation of scriptName/pathInfo. [#140](https://github.com/http4s/http4s/issues/140)
* Fix bug in UriTemplate for query params with multiple keys.
* Fix StackOverflowError in query parser. [#147](https://github.com/http4s/http4s/issues/147)
* Allow ';' separators for query pairs.

# v0.5.0 (2014-12-11)
* Client syntax has evloved and now will include Accept headers when used with EntityDecoder
* Parse JSON with jawn-streamz.
* EntityDecoder now returns an EitherT to make decoding failure explicit.
* Renamed Writable to EntityEncoder
* New query param typeclasses for encoding and decoding query strings.
* Status equality now discards the reason phrase.
* Match AttributeKeys as singletons.
* Added async timeout listener to servlet backends.
* Start blaze server asynchronously.
* Support specifying timeout and executor in blaze-client.
* Use NIO for encoding files.

# v0.4.2 (2014-12-01)
* Fix whitespace parsing in Authorization header [#87](https://github.com/http4s/http4s/issues/87)

# v0.4.1 (2014-11-20)
* `Uri.query` and `Uri.fragment` are no longer decoded. [#75](https://github.com/http4s/http4s/issues/75)

# v0.4.0 (2014-11-18)

* Change HttpService form a `PartialFunction[Request,Task[Response]]`
  to `Service[Request, Response]`, a type that encapsulates a `Request => Task[Option[Response]]`
* Upgrade to scalaz-stream-0.6a
* Upgrade to blaze-0.3.0
* Drop scala-logging for log4s
* Refactor ServerBuilders into an immutable builder pattern.
* Add a way to control the thread pool used for execution of a Service
* Modernize the Renderable/Renderer framework
* Change Renderable append operator from ~ to <<
* Split out the websocket codec and types into a seperate package
* Added ReplyException, an experimental way to allow an Exception to encode
  a default Response on for EntityDecoder etc.
* Many bug fixes and slight enhancements

# v0.3.0 (2014-08-29)

* New client API with Blaze implementation
* Upgrade to scalaz-7.1.0 and scalaz-stream-0.5a
* JSON Writable support through Argonaut and json4s.
* Add EntityDecoders for parsing bodies.
* Moved request and response generators to http4s-dsl to be more flexible to
  other frameworks'' syntax needs.
* Phased out exception-throwing methods for the construction of various
  model objects in favor of disjunctions and macro-enforced literals.
* Refactored imports to match the structure followed by [scalaz](https://github.com/scalaz/scalaz).

# v0.2.0 (2014-07-15)

* Scala 2.11 support
* Spun off http4s-server module. http4s-core is neutral between server and
the future client.
* New builder for running Blaze, Jetty, and Tomcat servers.
* Configurable timeouts in each server backend.
* Replace Chunk with scodec.bits.ByteVector.
* Many enhancements and bugfixes to URI type.
* Drop joda-time dependency for slimmer date-time class.
* Capitalized method names in http4s-dsl.

# v0.1.0 (2014-04-15)

* Initial public release.<|MERGE_RESOLUTION|>--- conflicted
+++ resolved
@@ -8,7 +8,6 @@
 ordered chronologically, so each release contains all changes described below
 it.
 
-<<<<<<< HEAD
 # v0.22.0-M1 (unreleased)
 
 This is a new series based on v1.0.0-M10, forked off before Cats-Effect 3 support was merged.
@@ -94,7 +93,7 @@
 ## Dependency updates
 
 * argonaut-6.3.3
-=======
+
 # v0.21.16 (unreleased)
 
 ## http4s-blaze-core
@@ -120,7 +119,6 @@
 ### Enhancements
 
 * [#4124](https://github.com/http4s/http4s/pull/4124): Avoid intermediate `ByteBuffer` duplication
->>>>>>> 0716ba29
 
 # v0.21.15 (2020-12-31)
 
