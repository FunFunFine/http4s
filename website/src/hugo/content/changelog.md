---
menu: main
weight: 101
title: Changelog
---

Maintenance branches are merged before each new release. This change log is
ordered chronologically, so each release contains all changes described below
it.

<<<<<<< HEAD
# v0.23.2 (2021-09-01)

This release includes a security patch to  [GHSA-52cf-226f-rhr6](https://github.com/http4s/http4s/security/advisories/GHSA-52cf-226f-rhr6), along with all changes in v0.22.3.

This release is binary compatible with the 0.23 series.

## http4s-core

### Enhancements

* [#5085](https://github.com/http4s/http4s/pull/5085): Make `EntityEncoder`s for `File`, `Path`, and `InputStream` implicit.  Since 0.23, they no longer require an explicit `Blocker` parameter, using Cats-Effect 3's runtime instead.

## http4s-blaze-server

### Bug fixes

* [#5118](https://github.com/http4s/http4s/pull/5118): Don't block the `TickWheelExecutor` on cancellation.  In-flight responses are canceled when a connection shuts down.  If the response cancellation hangs, it blocks the `TickWheelScheduler` thread.  When this thread blocks, subsequent scheduled events are not processed, and memory leaks with each newly scheduled event.

### Enhancements

* [#4782](https://github.com/http4s/http4s/pull/4782): Use `Async[F].executionContext` as a default `ExecutionContext` in `BlazeServerBuilder`.

## http4s-ember-server

* [#5106](https://github.com/http4s/http4s/pull/5106): Demote noisy `WebSocket connection terminated with exception` message to trace-level logging on broken pipes.  This relies on exception message parsing and may not work well in all locales.

## Dependency updates

* cats-effect-3.2.5
* fs2-3.1.1

# v0.22.3 (2021-09-01)
=======
# v0.21.28 (2021-09-02)

This is a bugfix to yesterday's patch.  It is not a security issue, but a correctness issue.

This release is binary compatible with 0.21.x.

## http4s-server

### Bugfixes

* [#5144](https://github.com/http4s/http4s/pull/5144): In the `CORS` middleware, respond to preflight `OPTIONS` requests with a 200 status.  It was previously passing through to the wrapped `Http`, most of which won't respond to `OPTIONS`.

# v0.22.3 (unreleased)
>>>>>>> c43b34d4

This release includes a security patch to  [GHSA-52cf-226f-rhr6](https://github.com/http4s/http4s/security/advisories/GHSA-52cf-226f-rhr6), along with all changes in 0.21.26 and 0.21.27.

Binary compatible with 0.22.2 series, with the exception of static forwarders in `HttpApp.apply`, `HttpApp.local`.  Unless you are calling `HttpApp` from a language other than Scala, you are not affected.

## http4s-core

### Binary breaking changes

* [#5071](https://github.com/http4s/http4s/pull/5071): Weakens constraints on `HttpApp.apply` and `HttpApp.local` from `Sync` to `Defer`.  This change is technically binary breaking, but will only affect static methods called via interop from a language other than Scala.

### Semantic changes

* [#5073](https://github.com/http4s/http4s/pull/5073): `withEntity` now replaces any existing headers with the same name with the headers from the `EntityEncoder`.  In v0.21, known single headers were replaced and recurring headers were appended.  Beginning in 0.22.0, everything was appended, which commonly resulted in duplicate `Content-Type` headers.  There is no longer a global registry of headers to infer singleton vs. recurring semantics, but in practice, `EntityEncoder` headers are single, so this is more correct and more similar to the pre-0.22 behavior.

### Bugfixes

* [#5070](https://github.com/http4s/http4s/pull/5070): Fix `Accept-Language` parser on the wildcard (`*`) tag with a quality value
* [#5105](https://github.com/http4s/http4s/pull/5105): Parse `UTF-8` charset tag on `Content-Disposition` filenames case-insensitively. This was a regression from 0.21.

### Enhancements

* [#5042](https://github.com/http4s/http4s/pull/5042): Add a modeled header for `Access-Control-Request-Method`.
* [#5076](https://github.com/http4s/http4s/pull/5076): Create `Uri.Host` from an ip4s `IpAddress`

### Documentation

* [#5061](https://github.com/http4s/http4s/pull/5061): Document that the `Allow` header MUST return the allowed methods.

### Dependency updates

* blaze-0.15.2

## http4s-client

### Enhancements

* [#5023](https://github.com/http4s/http4s/pull/5023): Parameterize the signature algorithm in the OAuth 1 middleware.  HMAC-SHA256 and HMAC-SHA512 are now supported in addition to HMAC-SHA1.

## http4s-server

### Bugfixes

* [#5056](https://github.com/http4s/http4s/pull/5056): In `GZip` middleware, don't add a `Content-Encoding` header if the response type doesn't support an entity.

### Enhancements

* [#5112](https://github.com/http4s/http4s/pull/5112): Make `CORS` middleware configurable via `toHttpRoutes` and `toHttpApp` constructors.

## http4s-blaze-core

### Bugfixes

* [#5126](https://github.com/http4s/http4s/pull/5126): Upgrades to a Blaze version that uses a monotonic timer in the `TickWheelExecutor`.  This will improve scheduling correctness in the presence of an erratic clock.

## http4s-blaze-server

### Bugfixes

* [#5075](https://github.com/http4s/http4s/pull/5075): Render the blaze version correctly in the default startup banner

## http4s-ember-core

### Bugfixes

* [#5043](https://github.com/http4s/http4s/pull/5043): Fix several bugs where a body stream silenty ends if the peer closes its end of the socket without finishing writing. This now raises an error.

## http4s-ember-client

### Bugfixes

* [#5041](https://github.com/http4s/http4s/pull/5041): Don't keep alive HTTP/1.0 connections without a `Connection: keep-alive` header.

## http4s-ember-server

### Deprecations

* [#5040](https://github.com/http4s/http4s/pull/5040): `maxConcurrency` is renamed to `maxConnections`.  The former is now deprecated.

## http4s-dsl

### Enhancements

* [#5063](https://github.com/http4s/http4s/pull/5063): Added `->>` infix extractor for a resource-oriented view of routing. Use this to define resource paths only once, and generate proper `405` responses with a correct `Allow` header when the method is not handled.

## Dependency updates

* blaze-0.15.2
* netty-4.1.67

# v0.21.27 (2021-08-31)

This is a security release.  It is binary compatible with the 0.21.x series.

## http4s-server

### Security patches

* [GHSA-52cf-226f-rhr6](https://github.com/http4s/http4s/security/advisories/GHSA-52cf-226f-rhr6):
* Deprecates `apply` method that takes a `CORSConfig`, and `httpRoutes` anad `httpApp` that take no config.  The default configuration disables most actual CORS protection, and has several deficiences even when properly configured.  See the GHSA for a full discussion.  tl;dr: start from `CORS.policy`.
* The deprecated implementation now ignores the `allowCredentials` setting when `anyOrigin` is true, and logs a warning.  If you insist on using the deprecated version, old behavior can be restored by setting `anyOrigin` to false and `allowOrigins` to `Function.const(true)`.
* No longer renders an `Access-Control-Allow-Credentials: false` headerFor safety, the `allowCredentials` setting is now Please see the GHSA for a full discussion.
* The replacement implementation, created from the new `CORS.policy`, additionally fixes the following defects:
  * No longer returns a `403 Forbidden` response when CORS checks fail.  The enforcement point of CORS is the user agent.  Any failing checks just suppress CORS headers in the http4s response.
  * Add  `Access-Control-Request-Headers` to the `Vary` header on preflight responses when it can affect the response. This is important for caching.
  * Validate the  `Access-Control-Request-Headers`, and return no CORS headers if any of the headers are disallowed.
   * Remote `Vary: Access-Control-Request-Method` and `Access-Control-Max-Age` headers from non-preflight responses.  These are only relevant in preflight checks.

## http4s-blaze-server

### Bugfixes

* [#5125](https://github.com/http4s/http4s/pull/5125): Upgrade to a blaze that uses monotonic time in the `TickWheelExecutor`. This is unrelated to the GHSA, but guards against a theoretical scheduling problem if the system clock is erratic.

## Dependency updates

* blaze-0.14.18

# v0.21.26 (2021-08-12)

The 0.21 series is no longer actively maintained by the team, but we'll continue to entertain binary compatible patches.  All users are still encouraged to upgrade to 0.22 (for Cats-Effect 2) or 0.23 (the latest stable series, on Cats-Effect 3).

## http4s-ember-client

### Enhancements

* [#5064](https://github.com/http4s/http4s/pull/5064): Add a conservative retry policy for dead connections.  Connections can be terminated on the server side while idling in our pool, which does not manifest until we attempt to read the response.  This is now raised as a `java.nio.channels.ClosedChannelException`.   A `retryPolicy` configuration has been added to the `EmberClientBuilder`.  The default policy handles the error and resubmits the request if:
   * The request method is idempotent OR has an `Idempotency-Key` header
   * Less than 2 attempts have been made
   * Ember detects that the connection was closed without reading any bytes

# v0.23.1 (2021-08-06)

Includes all changes through v0.22.2.

### Dependency updates

* cats-effect-3.2.2
* fs2-3.1.0
* vault-3.0.4

# v0.22.2 (2021-08-06)

## http4s-core

### Enhancements

* [#5011](https://github.com/http4s/http4s/pull/5011): Add constant  for status code `418 I'm a teapot`. #save418 🫖
* [#5013](https://github.com/http4s/http4s/pull/5013): Create `RequestPrelude` and `ResponsePrelude` views of `Request` and `Response`, respectively.  These projections omit the body and vault attributes, which permit an `Order` and `Hash` (and therefore `Eq`) instance that `Request` and `Response` do not.  These can be useful in logging, metrics, and caching.

### Deprecations

* [#5015](https://github.com/http4s/http4s/pull/5015): Deprecate the old `Uri.uri`, `MediaType.mediaType`, and `QValue.q` literals.  Intepolators for each are available via `org.http4s.implicits._`

## Dependency updates

* cats-effect-2.5.3
* tomcat-9.0.52

# v0.23.0 (2021-07-30)

This is the first production release with Cats-Effect 3 support.  All subsequent 0.23.x releases will be binary compatible with this.

Includes all changes through v0.22.1.

## http4s-core

### Breaking changes

* [#4997](https://github.com/http4s/http4s/pull/4997): Refresh MimeDB from the IANA registry.  It shuffles some constants in ways that offend MiMa, but you almost certainly won't notice.

### Enhancements

* [#4915](https://github.com/http4s/http4s/pull/4915): Add file-based multipart decoder with better resource handling.  This deprecates the priod `mixedMultipart` decoder in favor of a `mixedMultipartResource`, which cleans up temporary storage on release of the resource.  Please see the scaladoc for a usage example.

## Various modules

### Breaking changes

* [#4998](https://github.com/http4s/http4s/pull/4998): Removes everything deprecated since 0.20.0, over 24 months and three breaking releases ago.  See the pull request for a comprehensive list.

### Refactoring

* [#4986](https://github.com/http4s/http4s/pull/4986): Light refactoring of fs2 pipes in Ember and Blaze backends.  Should not be visible.

## Dependency updates

* cats-effect-3.2.0
* fs2-3.0.6
* jawn-fs2-2.1.0
* keypool-0.4.6

# v0.22.1 (2021-07-30)

## http4s-core

### Bugfixes

* [#4956](https://github.com/http4s/http4s/pull/4956): Catch non-fatal exceptions, notably `DateTimeException`, in `QueryParamDecoder`s.

### Enhancements

* [#4956](https://github.com/http4s/http4s/pull/4956): Add `QueryParamCodec`s for more `java.time` types.

## Documentation

* [#5012](https://github.com/http4s/http4s/pull/5012): Document `MatrixVar` support;

## http4s-client

### Bugfixes

* [#4933](https://github.com/http4s/http4s/pull/4933): Append the `EntityDecoder`'s `Accept` headers to any explicit headers instead of replacing them.  This was a regression from the 0.21 line.

## http4s-boopickle

### Cross builds

* [#4991](https://github.com/http4s/http4s/pull/4991): `http4s-boopickle` is now cross-published for Scala 3

## Dependency updates

* boopickle-1.4.0
* cats-effect-2.5.2
* dropwizard-metrics-4.2.3
* scala-xml-2.0.1
* slf4j-api-1.7.32

# v0.22.0

This is the first production release with Scala 3 support, and continues to support Cats-Effect 2.  All users of the 0.21 series are encouraged to upgrade to at least this version.  Users needing Cats-Effect 3 are invited to upgrade to http4s-0.23.

All subsequent 0.22.x releases will be binary compatible with this.

Includes all changes from v0.21.25.

## http4s-core

### Bugfixes

* [#4933](https://github.com/http4s/http4s/pull/4933): Don't eagerly parse non-matching headers

### Breaking changes

* [#4895](https://github.com/http4s/http4s/pull/4895): Refresh MimeDb.  This is pedantically incompatible, but we don't think you'll notice.

## http4s-dsl

### Bugfixes

* [#4923](https://github.com/http4s/http4s/pull/4923): Define `as` as an infix operator in Scala 3

## http4s-blaze-client

### Documentation

* [#4930](https://github.com/http4s/http4s/pull/4930): Add scaladoc to `BlazeClientBuilder`

## http4s-ember-server

### Enhancements

* [#4803](https://github.com/http4s/http4s/pull/4803): Add web socket support

## http4s-jetty-server

### Bugfixes

* [#4967](https://github.com/http4s/http4s/pull/4967): Fix error parsing IPv6 addresses

## Dependency updates

* jawn-1.2.0
* prometheus-client-0.11.0

# v0.21.25 (2021-07-18)

## http4s-blaze-client

### Bugfixes

* [#4831](https://github.com/http4s/http4s/pull/4831): Fix blaze-client handling of early responses
* [#4958](https://github.com/http4s/http4s/pull/4958): Reuse idle timeout stage.  This also addresses a performance regression identified in v0.21.23.

### Enhancements

* [#4906](https://github.com/http4s/http4s/pull/4906): Recycle more connections than before

## Dependency updates

* dropwizard-metrics-4.2.2
* fs2-2.5.9
* jetty-9.4.43
* log4s-1.10.0
* netty-4.1.66
* slf4j-1.7.31
* tomcat-9.0.50

# v1.0.0-M23 (2021-05-26)

Functionally equivalent to v0.23.0-RC1. Keeps the 1.0 milestones current as we continue our roadmap. Includes the [vulnerability fix](https://github.com/http4s/http4s-ghsa-6h7w-fc84-x7p6) to `StaticFile.fromUrl`.

# v0.23.0-RC1 (2021-05-26)

Includes the changes of v0.22.0-RC1, including the [vulnerability fix](https://github.com/http4s/http4s-ghsa-6h7w-fc84-x7p6) to `StaticFile.fromUrl`.

## http4s-core

### Breaking changes

* [#4884](https://github.com/http4s/http4s/pull/4884): Use `Monad` instead of `Defer` constraints on `HttpApp`, `HttpRoutes`, `AuthedRoutes`, `ContextRoutes`, and related syntax. This avoids diverging implicits when only a `Concurrent` constraint is available in Cats-Effect-3.

### Noteworthy refactoring

* [#4773](https://github.com/http4s/http4s/pull/4787): Refactor the internals of the `Multipart` parser.

## http4s-ember-client

### Noteworthy refactoring

* [#4882](https://github.com/http4s/http4s/pull/4882): Use `Network` instead of `Network.forAsync` to get the socket group.

## http4s-ember-server

### Noteworthy refactoring

* [#4882](https://github.com/http4s/http4s/pull/4882): Use `Network` instead of `Network.forAsync` to get the socket group.

# v0.22.0-RC1 (2021-05-26)

Includes the changes of 0.21.24, including the [vulnerability fix](https://github.com/http4s/http4s-ghsa-6h7w-fc84-x7p6) to `StaticFile.fromUrl`.

## http4s-core

### Breaking changes

* [#4787](https://github.com/http4s/http4s/pull/4787): Various header selection refinements:
  * `Header.Select#toRaw` now takes an `F[A]` and returns a `NonEmptyList[Header.Raw]`. This is necessary because headers without a `Semigroup` (e.g., `Set-Cookie`) can't be combined into a single header value.
  * The old `Header.Select#toRaw` is renamed to `toRaw1`.  This version still accepts a single value and returns a single raw header.
  * `Header.Select#from` now returns an `Option[Ior[NonEmptyList[ParseFailure], NonEmptyList[A]]]`. The `Ior` lets us return both a value and "warnings" when a repeating header contains both valid and invalid entries.
  * Add `Headers#getWithWarnings` to return the `Ior` result.
* [#4788](https://github.com/http4s/http4s/pull/4788): Extend `ServerSentEvent` with comments.  The `data` field is now optional. `retry` is changed from a `Long` to a `FiniteDuration`.  `data` spanning multiple lines are now rendered as multiple `data:` fields per the spec.

### Bugfixes

* [#4873](https://github.com/http4s/http4s/pull/4873): Catch exceptions in `ParseResult.fromParser`. Don't throw when parsing a media range in the `Content-Type` parser.

## Dependency updates

* blaze-0.15.1
* circe-0.14.1
* play-json-2.9.2 (downgrade)

# v0.21.24 (2021-05-26)

0.21 is EOL.  Bugfixes and community submissions will be considered for discretionary releases, but the development team will now focus on later branches.

Contains a vulnerability fix for `StaticFile.fromUrl`.

## http4s-blaze-core

### Vulnerability fixes

* [GHSA-6h7w-fc84-x7p6](https://github.com/http4s/http4s/security/advisories/GHSA-6h7w-fc84-x7p6): Don't leak the existence of a directory serverside when using `StaticFile.fromUrl` with non-file URLs.

### Enhancements

* [#4880](https://github.com/http4s/http4s/pull/4880): Handle exceptions when the tick wheel executor is shutdown as a warning instead of a stack trace error.

## http4s-ember-client

### Enhancements

* [#4881](https://github.com/http4s/http4s/pull/4881): Add `checkEndpointIdentification` flag to Ember. When true, sets `HTTPS` as the endpoint validation algorithm. Defaults to true.

## Dependency Updates

* blaze-0.14.17

# v1.0.0-M22 (2021-05-21)

Functionally equivalent to v0.23.0-M1.  Keeps the 1.0 milestones current as we continue our roadmap.

# v0.23.0-M1 (2021-05-21)

We are opening an 0.23 series to offer full support for Scala 3 and Cats-Effect 3 while giving ourselves a bit more time to finish our more ambitious goals for 1.0.  We will release v0.23.0 with production support as soon as circe-0.14 is out.

This release picks up from v1.0.0-M21 with its Cats-Effect 3 support, and includes all improvements from v0.22.0-M8.

## Documentation

* [#4845](https://github.com/http4s/http4s/pull/4845): Mention `Client.fromHttpApp`

## Dependency updates

* cats-effect-3.1.0
* fs2-3.0.4
* ip4s-3.0.2
* jawn-fs2-2.0.2
* keypool-0.4.5
* log4cats-2.1.1
* scalacheck-effect-1.0.2
* vault-3.0.3

# v0.22.0-M8 (2021-05-21)

Includes the changes of v0.21.23.  This is the first release with support for Scala 3.0.0.  We will release v0.22.0 with production support as circe-0.14 is out.

There are several package renames in the backends.  To help, we've provided a Scalafix:

1. Add to your `projects/plugins.sbt`:

   ```scala
   addSbtPlugin("ch.epfl.scala" % "sbt-scalafix" % "0.9.28")
   ```

2. Run the following:

   ```sh
   sbt ";scalafixEnable; scalafix github:http4s/http4s/v0_22"
   ```

## Crossbuilds

* Adds Scala 3
* Drops Scala-3.0.0-RC2

## http4s-async-http-client

### Breaking changes

* [#4854](https://github.com/http4s/http4s/pull/485)4: Rename package from `org.http4s.client.asynchttpclient` to `org.http4s.asynchttpclient`

## http4s-client

### Breaking changes

* [#4747](https://github.com/http4s/http4s/pull/4747): Move `ConnectionManager`, `PoolManager`, and `WaitQueueTimeoutException` into blaze-client and make private. It did not prove to be a generally useful connection pool outside blaze.

## http4s-core

### Breaking changes

* [#4757](https://github.com/http4s/http4s/pull/4757): Response is no longer a case class. It is not a proper product type, and no equality should be implied given the streaming bodies.

### Bug fixes

* [#4739](https://github.com/http4s/http4s/pull/4739): Postpone using query model until we need it.  Helps with various corner cases linked in the ticket.
* [#4756](https://github.com/http4s/http4s/pull/4756): Tweak default `responseColor` of `Logger.colored` so it can be called.
* [#4824](https://github.com/http4s/http4s/pull/4824): Fix `Message#removeCookie` to allow removing multiple cookies.

### Enhancements

* [#4797](https://github.com/http4s/http4s/pull/4797): Add `Header.ToRaw[Headers]` instance

## http4s-blaze-client

### Breaking changes

* [#4838](https://github.com/http4s/http4s/pull/4838): Rename package from `org.http4s.client.blaze` to `org.http4s.blaze.client`

## http4s-blaze-server

### Breaking changes

* [#4847](https://github.com/http4s/http4s/pull/4847): Rename package from `org.http4s.server.blaze` to `org.http4s.blaze.server`

## http4s-jetty-client

### Breaking changes

* [#4743](https://github.com/http4s/http4s/pull/4743): Rename package from `org.http4s.client.jetty` to `org.http4s.jetty.client`

## http4s-jetty-server

### Breaking changes

* [#4743](https://github.com/http4s/http4s/pull/4743): Rename package from `org.http4s.server.jetty` to `org.http4s.jetty.server`
* [#4746](https://github.com/http4s/http4s/pull/4746): Module renamed from `http4s-jetty` to `http4s-jetty-server`.

## http4s-server

### Breaking changes

* [#4785](https://github.com/http4s/http4s/pull/4785): Remove unsued `Functor[G]` parameter to `AutoSlash` middleware
* [#4827](https://github.com/http4s/http4s/pull/4827): Convert `CORSConfig` from a case class to an abstract type for future binary compatibility

## Dependency updates

* blaze-0.15.0
* cats-parse-0.3.4
* case-insensitive-1.1.4
* circe-0.14.0-M7
* ip4s-2.0.3
* jawn-1.1.2
* jawn-fs2-1.1.3
* keypool-0.3.5
* literally-1.0.2
* log4cats-1.3.1
* log4s-1.10.0-M7
* scala-xml-2.0.0
* vault-2.1.13

# v0.21.23 (2021-05-16)

This is the final planned release in the 0.21 series.  Bugfixes and community submissions will be considered for discretionary releases, but the development team will now focus on later branches.

## http4s-blaze-client

### Bugfixes

* [#4810](https://github.com/http4s/http4s/pull/4810): Read from idle blaze-client connections to prevent retaining (and trying to use) half-closed connections.
* [#4812](https://github.com/http4s/http4s/pull/4812): Remove request retry on EOF from blaze-client. This could theoretically resubmit non-idempotent requests. The problem the retry attempted to solve is mitigated by #4810.
* [#4815](https://github.com/http4s/http4s/pull/4815): Fix "`IdleTimeoutStage` isn't connected" errors by waiting for the final write to finish before returning the connection to the pool.

## http4s-blaze-core

### Bugfixes

* [#4796](https://github.com/http4s/http4s/pull/4796): Reset the idle timeout after `readRequest` completes, not when it's called.  Affects both blaze-server and blaze-client.

## http4s-blaze-server

### Bugfixes

* [#4753](https://github.com/http4s/http4s/pull/4753): Distinguish between reserved and unknown websocket frame opcodes. Resolves a `MatchError`.
* [#4792](https://github.com/http4s/http4s/pull/4792): Fixes HTTP/2 connections on modern JDKs by replacing legacy ALPN libraries.
* [#4796](https://github.com/http4s/http4s/pull/4796): Reset idle timeout when `readRequest` completes, not when it's called.

### Enhancements

* [#4761](https://github.com/http4s/http4s/pull/4761): Use the `TickWheelExecutor` to schedule timeouts with less locking.  Change how the parser is acquired to reduce lock contention in `Http1ServerStage`.  Significant increases in throughput are observed on small requests with many cores.

## http4s-circe

### Enhancements

* [#4736](https://github.com/http4s/http4s/pull/4736): Add `streamJsonArrayDecoder`

## http4s-ember-core

### Enhancements

* [#4735](https://github.com/http4s/http4s/pull/4735): Simplify message parsing by parsing everything up to the `\r\n` in one pass. The max header size and max prelude size settings should keep memory consumption limited.

## http4s-ember-server

### Bugfixes

* [#4750](https://github.com/http4s/http4s/pull/4750): Drain the socket's read buffer only after the response is written to the socket. Resolves several flavors of network error.
* [#4823](https://github.com/http4s/http4s/pull/4823): Implement persistent connection logic for HTTP/1.0 requests.

## http4s-jetty

### Bugfixes

* [#4783](https://github.com/http4s/http4s/pull/4783): Fix bug with shared `ThreadPool` being destroyed. Prefer a `Resource[F, ThreadPool]` whose lifecycle shares Jetty's.  For compatibility, prevent the default from being destroyed.

## http4s-server

### Enhancements

* [#4793](https://github.com/http4s/http4s/pull/4793): Make use of IPv4 vs. IPv6 as default address explicit. Applies to all backends.

## Dependency updates

* blaze-0.14.16
* cats-2.6.1
* cats-effect-2.5.1
* dropwizard-metrics-4.2.0
* discipline-core-1.1.5
* jackson-databind-2.12.3
* fs2-2.5.6
* scalacheck-1.15.4
* scodec-bits-1.1.27
* tomcat-9.0.46

# v1.0.0-M21 (2021-04-10)

Contains all the changes of v0.22.0-M7.

## Dependency updates

* cats-effect-3.0.1
* jawn-fs2-2.0.1
* keypool-0.4.1
* log4cats-2.0.1
* vault-3.0.1

# v0.22.0-M7 (2021-04-10)

Contains all the changes of v0.21.22.

## Cross builds

* Add Scala-3.0.0-RC2
* Drop Scala-3.0.0-RC1

## http4s-play-json

* There is not yet an http4s-play-json build for Scala 3.0.0-RC2 because play-json doesn't yet support it.  A PR is open upstream, and we will revive it in the next release.

## Dependency updates

* blaze-0.15.0-M3
* case-insensitive-1.1.2
* cats-parse-0.3.2
* circe-0.14.0-M5
* ip4s-2.0.1
* jawn-1.1.1
* jawn-fs2-1.1.1
* keypool-0.3.3
* log4cats-1.2.2
* log4s-1.10.0-M6
* literally-1.0.0
* scala-xml-2.0.0-RC1
* vault-2.1.9

# v0.21.22 (2021-04-06)

## http4s-blaze-client

### Enhancements

* [#4699](https://github.com/http4s/http4s/pull/4699): Add custom DNS resolver support to `BlazeClientBuilder`

## http4s-ember-server

* [#4715](https://github.com/http4s/http4s/pull/4715): Fix regression in SSL handshake resulting in Connection Refused errors

## Dependency upgrades

* cats-2.5.0
* cats-effect-2.4.1
* fs2-2.5.4
* netty-4.1.63
* scodec-bits-1.1.25
* tomcat-9.0.45
* twirl-1.5.1

# v1.0.0-M20 (2021-03-29)

Includes all the changes of v0.21.21 and v0.22.0-M6.

## Dependency updates

* cats-effect-3.0.0
* fs2-3.0.0
* jawn-fs2-2.0.0
* keypool-0.4.0
* log4cats-2.0.0
* vault-3.0.0

# v0.22.0-M6 (2021-03-29)

Includes all the changes of v0.21.21.

## http4s-core

### Breaking changes

* [#4588](https://github.com/http4s/http4s/pull/4588): Additional consistency in modeled headers around `.value` (removed in favor of the typeclass) and `.parse` (present on the companion)
* [#4580](https://github.com/http4s/http4s/pull/4580): Rename `Uri.Path.fromString` to `Uri.Path.unsafeFromString`.
* [#4581](https://github.com/http4s/http4s/pull/4581): Rename `Query.fromString` to `Query.unsafeFromString`.
* [#4602](https://github.com/http4s/http4s/pull/4602): Remove `ipv4` and `ipv6` macros that clash with ip4s'.
* [#4603](https://github.com/http4s/http4s/pull/4603): Drop deprecated members of `org.http4s.util`.
* [#4604](https://github.com/http4s/http4s/pull/4604): Fix rendering of UTF-8-encoded `Content-Disposition` parameters.  The `parameters` map is now keyed by a `CIString`.
* [#4630](https://github.com/http4s/http4s/pull/4630): Use Typesafe Literally to implement the literal interpolators. This should have zero impact on user code, but does affect binary compatibility.

## http4s-dsl

### Breaking changes

* [#4640](https://github.com/http4s/http4s/pull/4640): Change `apply(Headers.ToRaw*)` syntax to `headers(Headers.Raw)`. The overload from 0.21 was ambiguous with the new header model in 0.22.

## http4s-boopickle

### Breaking changes

* [#4590](https://github.com/http4s/http4s/pull/4590): Move implicits to `org.http4s.booPickle.implicits._`. The thinking is evolving here, and this is likely to be reverted before 0.22.0 final.

## http4s-scala-xml

### Breaking changes

* [#4621](https://github.com/http4s/http4s/pull/4621): Revert the `implicits` decoding back to how it was in 0.21.  Set up safer defaults for the default `SAXParserFactory`, corresponding to what will be in scala-xml-2.0.

### Dependency updates

* async-http-client-2.12.3
* case-insensitive-1.1.0
* jackson-databind-2.12.2
* literally-1.0.0-RC1 (new)
* log4cats-1.2.1
* vault-2.1.8

# v0.21.21 (2021-03-29)

## http4s-client

### Enhancements

* [#4614](https://github.com/http4s/http4s/pull/4614): Support for `Idempotent-Key` header in `Retry` middleware
* [#4636](https://github.com/http4s/http4s/pull/4636): Add `isErrorOrStatus` to `RetryPolicy` to support retrying on different response statuses than the default set

## http4s-server

### Bugfixes

* [#4638](https://github.com/http4s/http4s/pull/4646): In `Caching` middleware, don't send `private` alongside `no-store`. These are contradictory directives.
* [#4654](https://github.com/http4s/http4s/pull/4654): Return a 404 instead of 500 when requesting a path whose parent is a file instead of a directory

## http4s-ember-client

### Enhancements

* [#4637](https://github.com/http4s/http4s/pull/4637): Clarify which timeout is firing in the error message

## http4s-ember-server

### Bugfixes

* [#4637](https://github.com/http4s/http4s/pull/4637): On reused connections, wait for the idle period, not the shorter header timeout, for the next byte.

## http4s-play-json

### Enhancements

* [#4595](https://github.com/http4s/http4s/pull/4595): Streamline `Writes[Uri]` and `Reads[Uri]` instances

## http4s-scala-xml

### Bugfixes

* [#4620](https://github.com/http4s/http4s/pull/4620): Make XML chraset inference compliant with RFC7303

### Enhancements

* [#4622](https://github.com/http4s/http4s/pull/4622): Encode `scala.xml.Elem` with an XML declaration, including the charset.

## Dependency updates

* cats-effect-2.4.0
* jetty-9.4.39
* netty-4.1.60
* scalatags-0.9.4
* tomcat-9.0.44

# v1.0.0-M19 (2021-03-03)

This is the first 1.0 milestone with Scala 3 support.  Scala 3.0.0-RC1 is supported for all modules except http4s-boopickle, http4s-scalatags, and http4s-twirl.

This release contains all the changes of v0.22.0-M5.

# v0.22.0-M5 (2021-03-03)

This is the first release with Scala 3 support.  Scala 3.0.0-RC1 is supported for all modules except http4s-boopickle, http4s-scalatags, and http4s-twirl.

## http4s-core

### Breaking

#### New header model

This release brings a new model for headers.  The model based on subtyping and general type projection used through http4s-0.21 is replaced by a `Header` typeclass.

* There is no longer a `Header.Parsed`.  All headers are stored in `Headers` as `Header.Raw`.
* `Header.Raw` is no longer a subtype of `Header`.  `Header` is now a typeclass.
* New modeled headers can be registered simply by providing an instance of `Header`. The global registry, `HttpHeaderParser`, is gone.
* `Headers` are created and `put` via a `Header.ToRaw` magnet pattern.  Instances of `ToRaw` include `Raw`, case classes with a `Header` instance, `(String, String)` tuples, and `Foldable[Header.ToRaw]`.  This makes it convenient to create headers from types that don't share a subtyping relationship, and preserves a feel mostly compatible with the old `Headers.of`.
* `HeaderKey` is gone. To retrieve headers from the `Headers`, object, pass the type in `[]` instead of `()` (e.g., `headers.get[Location]`).
* `from` no longer exists on the companion object of modeled headers.  Use the `get[X]` syntax.
* `unapply` no longer exists on most companion objects of modeled headers.  This use dto be an alias to `from`.
* "Parsed" headers are no longer memoized, so calling `headers.get[X]` twice will reparse any header with a name matching `Header[X].name` a second time.  It is not believed that headers were parsed multiple times often in practice.  Headers are still not eagerly parsed, so performance is expected to remain about the same.
* The `Header` instance carries a phantom type, `Recurring` or `Single`.  This information replaces the old `HeaderKey.Recurring` and `HeaderKey.Singleton` marker classes, and is used to determine whether we return the first header or search for multiple headers.
* Given `h1: Headers` and `h2.Headers`, `h1.put(h2)` and `h1 ++ h2` now replace all headers in `h1` whose key appears in `h2`.  They previously replaced only singleton headers and appended recurring headers.  This behavior was surprising to users, and required the global registry.
* An `add` operation is added, which requires a value with a `HeaderKey.Recurring` instance.  This operation appends to any existing headers.
* `Headers#toList` is gone, but `Headers#headers` returns a `List[Header.Raw]`. The name was changed to call attention to the fact that the type changed to raw headers.

See [#4415](https://github.com/http4s/http4s/pull/4415), [#4526](https://github.com/http4s/http4s/pull/4526), [#4536](https://github.com/http4s/http4s/pull/4536), [#4538](https://github.com/http4s/http4s/pull/4538), [#4537](https://github.com/http4s/http4s/pull/4537), [#5430](https://github.com/http4s/http4s/pull/5430), [#4540](https://github.com/http4s/http4s/pull/4540), [#4542](https://github.com/http4s/http4s/pull/4542), [#4543](https://github.com/http4s/http4s/pull/4543), [#4546](https://github.com/http4s/http4s/pull/4546), [#4549](https://github.com/http4s/http4s/pull/4549), [#4551](https://github.com/http4s/http4s/pull/4551), [#4545](https://github.com/http4s/http4s/pull/4545), [#4547](https://github.com/http4s/http4s/pull/4547), [#4552](https://github.com/http4s/http4s/pull/4552), [#4555](https://github.com/http4s/http4s/pull/4555), [#4559](https://github.com/http4s/http4s/pull/4559), [#4556](https://github.com/http4s/http4s/pull/4556), [#4562](https://github.com/http4s/http4s/pull/4562), [#4558](https://github.com/http4s/http4s/pull/4558), [#4563](https://github.com/http4s/http4s/pull/4563), [#4564](https://github.com/http4s/http4s/pull/4564), [#4565](https://github.com/http4s/http4s/pull/4565), [#4566](https://github.com/http4s/http4s/pull/4566), [#4569](https://github.com/http4s/http4s/pull/4569), [#4571](https://github.com/http4s/http4s/pull/4571), [#4570](https://github.com/http4s/http4s/pull/4570), [#4568](https://github.com/http4s/http4s/pull/4568), [#4567](https://github.com/http4s/http4s/pull/4567), [#4537](https://github.com/http4s/http4s/pull/4537), [#4575](https://github.com/http4s/http4s/pull/4575), [#4576](https://github.com/http4s/http4s/pull/4576).

#### Other breaking changes

* [#4554](https://github.com/http4s/http4s/pull/4554): Remove deprecated `DecodeResult` methods

#### Enhancements

* [#4579](https://github.com/http4s/http4s/pull/4579): Regenerate MimeDB from the IANA registry

# v1.0.0-M18 (2021-03-02)

Includes changes from v0.22.0-M4.

## http4s-core

### Breaking changes

* [#4516](https://github.com/http4s/http4s/pull/4516): Replace `Defer: Applicative` constraint with `Monad` in `HttpRoutes.of` and `ContextRoutes.of`.  This should be source compatible for nearly all users.  Users who can't abide this constraint can use `.strict`, at the cost of efficiency in combinining routes.

### Enhancements

* [#4351](https://github.com/http4s/http4s/pull/4351): Optimize multipart parser for the fact that pull can't return empty chunks
* [#4485](https://github.com/http4s/http4s/pull/4485): Drop dependency to `cats-effect-std`. There are no hard dependencies on `cats.effect.IO` outside the tests.

## http4s-blaze-core

### Enhancements

* [#4425](https://github.com/http4s/http4s/pull/4425): Optimize entity body writer

## http4s-ember-server

### Breaking changes

* [#4471](https://github.com/http4s/http4s/pull/4471): `EmberServerBuilder` takes an ip4s `Option[Host]` and `Port` in its config instead of `String` and `Int`.
* [#4515](https://github.com/http4s/http4s/pull/4515): Temporarily revert the graceful shutdown until a new version of FS2 suports it.

### Dependency updates

* cats-effect-3.0.0-RC2
* fs2-3.0.0-M9
* jawn-fs2-2.0.0-RC3
* ip4s-3.0.0-RC2
* keypool-0.4.0-RC2
* log4cats-2.0.0-RC1
* vault-3.0.0-RC2

~~# v1.0.0-M17 (2021-03-02)~~

Missed the forward merges from 0.22.0-M4. Proceed directly to 1.0.0-M18.

# v0.22.0-M4 (2021-03-02)

Includes changes from v0.21.19 and v0.21.20.

## http4s-core

### Breaking changes

* [#4242](https://github.com/http4s/http4s/pull/4242): Replace internal models of IPv4, IPv6, `java.net.InetAddress`, and `java.net.SocketAddress` with ip4s.  This affects the URI authority, various headers, and message attributes that refer to IP addresses and hostnames.
* [#4352](https://github.com/http4s/http4s/pull/4352): Remove deprecated `Header.Recurring.GetT` and ``Header.get(`Set-Cookie`)``.
* [#4364](https://github.com/http4s/http4s/pull/4364): Remove deprecated `AsyncSyntax` and `NonEmpyListSyntax`. These were unrelated to HTTP.
* [#4407](https://github.com/http4s/http4s/pull/4407): Relax constraint on `EntityEncoder.fileEncoder` from `Effect` to `Sync`. This is source compatible.
* [#4519](https://github.com/http4s/http4s/pull/4519): Drop unused `Sync` constraints on `MultipartParser`, `Part`, and `KleisliSyntax`. This is source compatible.

## http4s-laws

### Breaking changes

* [#4519](https://github.com/http4s/http4s/pull/4519): Drop unused `Arbitrary` and `Shrink` constraints on `LawAdapter#booleanPropF`. This is source compatible.

## http4s-server

### Breaking changes

* [#4519](https://github.com/http4s/http4s/pull/4519): Drop unused `Functor` constraints in `HSTS`, `Jsonp`, `PushSupport`, `TranslateUri`, and `UriTranslation` middlewares. Drop unused `Sync` and `ContextShift` constraints in `staticcontent` package. These are source compatible.

## http4s-server

### Breaking changes

* [#4519](https://github.com/http4s/http4s/pull/4519): Drop unused `Async` constraint in `ServletContainer`. Drop unused `ContextShift` in `ServletContextSyntax`. These are source compatible.

## http4s-async-http-client

### Breaking changes

* [#4519](https://github.com/http4s/http4s/pull/4519): Drop unused `Sync` constraint on `AsyncHttpClientStats`. This is source compatible.

## http4s-prometheus

### Breaking changes

* [#4519](https://github.com/http4s/http4s/pull/4519): Drop unused `Sync` constraint on `PrometheusExportService`. This is source compatible.

## http4s-argonaut

### Removal

* [#4409](https://github.com/http4s/http4s/pull/4409): http4s-argonaut is no longer published

## http4s-json4s

### Removal

* [#4410](https://github.com/http4s/http4s/pull/4410): http4s-json4s, http4s-json4s-native, and http4s-json4s-jackson are no longer published

## http4s-play-json

### Breaking changes

* [#4371](https://github.com/http4s/http4s/pull/4371): Replace jawn-play with an internal copy of the facade to work around `withDottyCompat` issues.

## http4s-scala-xml

### Breaking changes

* [#4380](https://github.com/http4s/http4s/pull/4380): Move the implicits from the root package to a Cats-like encoding.  Suggest replacing `import org.http4s.scalaxml._` with `import org.http4s.scalaxml.implicits._`.

## Dependencies

* blaze-0.15.0-M2
* case-insensitive-1.0.0
* cats-parse-0.3.1
* circe-0.14.0-M4
* ip4s-2.0.0-RC1
* jawn-1.1.0
* jawn-play (dropped)
* keypool-0.3.0
* log4cats-1.2.0
* log4s-1.0.0-M5
* play-json-2.10.0-RC2
* scala-xml-2.0.0-M5
* vault-2.1.7

# v0.21.20 (2021-03-02)

## http4s-core

### Enhancements

* [#4479](https://github.com/http4s/http4s/pull/4479): Add a `Hash[QValue]` instance
* [#4512](https://github.com/http4s/http4s/pull/4512): Add `DecodeResult.successT` and `DecodeResult.failureT`, consistent with `EitherT`.  Deprecate the overloaded versions they replace.

### Deprecations

* [#4444](https://github.com/http4s/http4s/pull/4444): Deprecate the `RequestCookieJar` in favor of the `CookieJar` middleware 

## http4s-ember-core

### Bugfixes

* [#4429](https://github.com/http4s/http4s/pull/4429), [#4466](https://github.com/http4s/http4s/pull/4466): Fix a few corner cases in the parser with respect to chunk boundaries

## http4s-servlet

### Enhancements

* [#4544](https://github.com/http4s/http4s/pull/4544): Remove redundant calculation and insertion of request attributes into the Vault

## Dependency upgrades

* cats-2.4.1
* cats-effect-2.3.2
* dropwizard-metrics-4.1.18
* fs2-2.5.3
* jetty-9.4.38
* json4s-3.6.11
* scalacheck-1.15.3

# v0.21.19 (2021-02-13)

## http4s-core

### Deprecations

* [#4337](https://github.com/http4s/http4s/pull/4337): Deprecate `Header.Recurring.GetT`, which is unused

## http4s-client

### Bugfixes

* [#4403](https://github.com/http4s/http4s/pull/4403): Remove `Content-Coding` and `Content-Length` headers after decompressing in the `GZip` middleware.

## http4s-ember-core

### Bugfixes

* [#4348](https://github.com/http4s/http4s/pull/4348): Handle partially read bodies in persistent connections when the connection is recycled.

## http4s-ember-server

### Enhancements

* [#4400](https://github.com/http4s/http4s/pull/4400): Implement the `ConnectionInfo` and `SecureSession` request vault attributes, for parity with the Blaze and Servlet backends

## http4s-argonaut

* [#4366](https://github.com/http4s/http4s/pull/4370): Deprecate http4s-argonaut.  It won't be published starting in 0.22.

## http4s-json4s, http4s-json4s-jackson, http4s-json4s-native

### Deprecations

* [#4370](https://github.com/http4s/http4s/pull/4370): Deprecate the http4s-json4s modules.  They won't be published starting in 0.22.

## http4s-scalatags

### Enhancements

* [#3850](https://github.com/http4s/http4s/pull/3850): Relax constraint on encoders from `TypedTag[String]` to `Frag[_, String]`

## Dependency updates

* cats-2.4.1
* netty-4.1.59.Final
* okio-2.9.0
* tomcat-9.0.43

# v1.0.0-M16 (2021-02-02)

Inherits the fixes of v0.21.18

~~# v1.0.0-M15 (2021-02-02)~~

~~Build failure.~~

Accidentally published from the 0.21.x series after a series of unfortunate events. Do not use.

# v0.22.0-M3 (2021-02-02)

Inherits the fixes of v0.21.18

# v0.21.18 (2021-02-02)

## http4s-blaze-server

### Bug fixes

* [#4337](https://github.com/http4s/http4s/pull/4337): Pass the `maxConnections` parameter to the blaze infrastructure correctly. The `maxConnections` value was being passed as the `acceptorThreads`, leaving `maxConnections` set to its Blaze default of 512.

## http4s-ember-core

### Bug fixes

* [#4335](https://github.com/http4s/http4s/pull/4335): Don't render an empty body with chunked transfer encoding on response statuses that don't permit a body (e.g., `204 No Content`).
 
# v1.0.0-M14

* [GHSA-xhv5-w9c5-2r2w](https://github.com/http4s/http4s/security/advisories/GHSA-xhv5-w9c5-2r2w): Additionally to the fix in v0.21.17, drops support for NIO2.

## http4s-okhttp-client

### Breaking changes

* [#4299](https://github.com/http4s/http4s/pull/4299): Manage the `Dispatcher` internally in `OkHttpBuilder`. `create` becomes a private method.

### Documentation

* [#4306](https://github.com/http4s/http4s/pull/4306): Update the copyright notice to 2021.

# v0.22.0-M2 (2021-02-02)

This release fixes a [High Severity vulnerability](https://github.com/http4s/http4s/security/advisories/GHSA-xhv5-w9c5-2r2w) in blaze-server.

## http4s-blaze-server

* [GHSA-xhv5-w9c5-2r2w](https://github.com/http4s/http4s/security/advisories/GHSA-xhv5-w9c5-2r2w): Additionally to the fix in v0.21.17, drops support for NIO2.

## http4s-core

### Enhancements

* [#4286](https://github.com/http4s/http4s/pull/4286): Improve performance by using `oneOf` and caching a URI parser. This was an identified new hotspot in v0.22.0-M1.

### Breaking changes

* [#4259](https://github.com/http4s/http4s/pull/4259): Regenerate `MimeDb` from the IANA database. This shifts around some constants in a binary incompatible way, but almost nobody will notice.
* [#4327](https://github.com/http4s/http4s/pull/4237): Shifted the parsers around in `Uri` to prevent deadlocks that appeared since M1.  This should not be visible, but is binary breaking.

## http4s-prometheus

### Breaking changes

* [#4273](https://github.com/http4s/http4s/pull/4273): Change metric names from `_count` to `_count_total` to match Prometheus' move to the OpenMetrics standard.  Your metrics names will change!  See [prometheus/client_java#615](https://github.com/prometheus/client_java/pull/615) for more details from the Prometheus team.

## Dependency updates

* jawn-fs2-1.0.1
* keypool-0.3.0-RC1 (moved to `org.typelevel`)
* play-json-2.10.0-RC1
* simpleclient-0.10.0 (Prometheus)

# v0.21.17 (2021-02-02)

This release fixes a [High Severity vulnerability](https://github.com/http4s/http4s/security/advisories/GHSA-xhv5-w9c5-2r2w) in blaze-server.

## http4s-blaze-server

### Security patches

* [GHSA-xhv5-w9c5-2r2w](https://github.com/http4s/http4s/security/advisories/GHSA-xhv5-w9c5-2r2w): blaze-core, a library underlying http4s-blaze-server, accepts connections without bound.  Each connection claims a file handle, a scarce resource, leading to a denial of service vector.

  `BlazeServerBuilder` now has a `maxConnections` property, limiting the number of concurrent connections.  The cap is not applied to the NIO2 socket server, which is now deprecated. 

## http4s-ember-core

### Enhancements

* [#4331](https://github.com/http4s/http4s/pull/4331): Don't render an empty chunked payload if a request has neither a `Content-Length` or `Transfer-Encoding` and the method is one of `GET`, `DELETE`, `CONNECT`, or `TRACE`. It is undefined behavior for those methods to send payloads.

## http4s-ember-server

### Bugfixes

* [#4281](https://github.com/http4s/http4s/pull/4281): Add backpressure to ember startup, so the server is up before `use` returns.

### Enhancements

* [#4244](https://github.com/http4s/http4s/pull/4244): Internal refactoring of how the stream of server connections is parallelized and terminated.
* [#4287](https://github.com/http4s/http4s/pull/4287): Replace `onError: Throwable => Response[F]` with `withErrorHandler: PartialFunction[Thrwable, F[Response[F]]`.  Error handling is invoked earlier, allowing custom responses to parsing and timeout failures.

## http4s-ember-client

### Enhancements

* [#4301](https://github.com/http4s/http4s/pull/4301): Add an `idleConnectionTime` to `EmberClientBuilder`. Discard stale connections from the pool and try to acquire a new one.

## http4s-servlet

### Bugfixes

* [#4309](https://github.com/http4s/http4s/pull/4309): Call `GenericServlet.init` when intializing an `Http4sServlet`.  Avoids `NullPointerExceptions` from the `ServletConfig`.

## Documentation

* [#4261](https://github.com/http4s/http4s/pull/4261): Better `@see` links throughout the Scaladoc

## Dependency upgrades

* blaze-0.14.15
* okhttp-4.9.1

# v1.0.0-M13 (2021-01-25)

This is the first milestone built on Cats-Effect 3.  To track Cats-Effect 2 development, please see the new 0.22.x series.  Everything in 0.22.0-M1, including the cats-parse port, is here.

## http4s-core

### Breaking changes

* [#3784](https://github.com/http4s/http4s/pull/3784), [#3865](https://github.com/http4s/http4s/pull/3784): Inexhaustively,
  * Many `EntityDecoder` constraints relaxed from `Sync` to `Concurrent`.
  * File-related operations require a `Files` constraint.
  * `Blocker` arguments are no longer required.
  * `ContextShift` constraints are no longer required.
  * The deprecated, non-HTTP `AsyncSyntax` is removed.
* [#3886](https://github.com/http4s/http4s/pull/3886):
  * Relax `Sync` to `Defer` in `HttpApp` constructor.
  * Relax `Sync` to `Concurrent` in `Logger` constructors.
  * Remove `Sync` constraint from `Part` constructors.
  * Relax `Sync` to `Functor` in various Kleisli syntax.

## http4s-laws

### Breaking changes

* [#3807](https://github.com/http4s/http4s/pull/3807): Several arbitraries and cogens now require a `Dispatcher` and a `TestContext`.
## http4s-client

* [#3857](https://github.com/http4s/http4s/pull/3857): Inexhaustively,
  * `Monad: Clock` constraints changed to `Temporal`
  * `Client.translate` requires an `Async` and `MonadCancel`
  * Removal of `Blocker` from `JavaNetClientBuilder`
  * `PoolManager` changed from `Concurrent` to `Async`
  * Many middlewares changed from `Sync` to `Async`
* [#4081](https://github.com/http4s/http4s/pull/4081): Change `Metrics` constraints from `Temporal` to `Clock: Concurrent`

## http4s-server

* [#3857](https://github.com/http4s/http4s/pull/3857): Inexhaustively,
  * `Monad: Clock` constraints changed to `Temporal`
  * Many middlewares changed from `Sync` to `Async`
* [#4081](https://github.com/http4s/http4s/pull/4081): Change `Metrics` constraints from `Temporal` to `Clock: Concurrent`

## http4s-async-http-client

### Breaking changes

* [#4149](https://github.com/http4s/http4s/pull/4149): `ConcurrentEffect` constraint relaxed to `Async`. `apply` method changed to `fromClient` and returns a `Resource` to account for the `Dispatcher`.

## http4s-blaze-core

### Breaking changes

* [#3894](https://github.com/http4s/http4s/pull/3894): Most `Effect` constraints relaxed to `Async`.

## http4s-blaze-server

### Breaking changes

* [#4097](https://github.com/http4s/http4s/pull/4097), [#4137](https://github.com/http4s/http4s/pull/4137): `ConcurrentEffect` constraint relaxed to `Async`. Remove deprecated `BlazeBuilder`

## http4s-blaze-client

### Breaking changes

* [#4097](https://github.com/http4s/http4s/pull/4097): `ConcurrentEffect` constraint relaxed to `Async`

## http4s-ember-client

### Breaking changes

* [#4256](https://github.com/http4s/http4s/pull/4256): `Concurrent: Timer: ContextShift` constraint turned to `Async`

## http4s-ember-server

### Breaking changes

* [#4256](https://github.com/http4s/http4s/pull/4256): `Concurrent: Timer: ContextShift` constraint turned to `Async`

## http4s-okhttp-client

### Breaking changes

* [#4102](https://github.com/http4s/http4s/pull/4102), [#4136](https://github.com/http4s/http4s/pull/4136):
  * `OkHttpBuilder` takes a `Dispatcher`
  * `ConcurrentEffect` and `ContextShift` constraints replaced by `Async`

## http4s-servlet

### Breaking changes

* [#4175](https://github.com/http4s/http4s/pull/4175): Servlets naow take a `Dispatcher`. The blocker is removed from `BlockingIo`. `ConcurrentEffect` constraint relaxed to `Async`.

## http4s-jetty-client

### Breaking changes

* [#4165](https://github.com/http4s/http4s/pull/4165): `ConcurrentEffect` constraint relaxed to `Async`

## http4s-jetty

### Breaking changes

* [#4191](https://github.com/http4s/http4s/pull/4191): `ConcurrentEffect` constraint relaxed to `Async`

## http4s-tomcat

### Breaking changes

* [#4216](https://github.com/http4s/http4s/pull/4216): `ConcurrentEffect` constraint relaxed to `Async`

## http4s-jawn

### Breaking changes

* [#3871](https://github.com/http4s/http4s/pull/3871): `Sync` constraints relaxed to `Concurrent`

## http4s-argonaut

### Breaking changes

* [#3961](https://github.com/http4s/http4s/pull/3961): `Sync` constraints relaxed to `Concurrent`

## http4s-circe

### Breaking changes

* [#3965](https://github.com/http4s/http4s/pull/3965): `Sync` constraints relaxed to to `Concurrent`.

## http4s-json4s

### Breaking changes

* [#3885](https://github.com/http4s/http4s/pull/3885): `Sync` constraints relaxed to to `Concurrent`.

## http4s-play-json

### Breaking changes

* [#3962](https://github.com/http4s/http4s/pull/3962): `Sync` constraints relaxed to to `Concurrent`.

## http4s-scala-xml

### Breaking changes

* [#4054](https://github.com/http4s/http4s/pull/4054): `Sync` constraints relaxed to to `Concurrent`.

## http4s-boopickle

### Breaking changes

* [#3871](https://github.com/http4s/http4s/pull/3852): `Sync` constraints relaxed to `Concurrent`

## Dependency updates

* cats-effect-3.0.0-M5
* fs2-3.0.0-M7
* jawn-1.0.3
* jawn-fs2-2.0.0-M2
* keypool-0.4.0-M1 (moved to `org.typelevel`)
* log4cats-2.0.0-M1
* vault-3.0.0-M1

~~# v1.0.0-M12 (2021-01-25)~~

Build failure

~~# v1.0.0-M11 (2021-01-25)~~

Partial publish after build failure

# v0.22.0-M1 (2021-01-24)

This is a new series, forked from main before Cats-Effect 3 support was merged.  It is binary incompatible with 0.21, but contains several changes that will be necessary for Scala 3 (Dotty) support. It builds on all the changes from v1.0.0-M1 through v1.0.0-M10, which are not echoed here.

The headline change is that all parboiled2 parsers have been replaced with cats-parse.

## Should I switch?

* Users who had been tracking the 1.0 series, but are not prepared for Cats Effect 3, should switch to this series.
* Users who wish to remain on the bleeding edge, including Cats Effect 3, should continue track the 1.0 series.
* Users who need a stable release should remain on the 0.21 series for now.

## http4s-core

### Breaking changes

* [#3855](https://github.com/http4s/http4s/pull/3855): All parboiled2 parsers are replaced by cats-parse.  parboiled2 was not part of the public API, nor are our cats-parse parsers.  Users may observe a difference in the error messages and subtle semantic changes.  We've attempted to minimize them, but this is a significant underlying change.  See also: [#3897](https://github.com/http4s/http4s/pull/3897), [#3901](https://github.com/http4s/http4s/pull/3901), [#3954](https://github.com/http4s/http4s/pull/3954), [#3958](https://github.com/http4s/http4s/pull/3958), [#3995](https://github.com/http4s/http4s/pull/3995), [#4023](https://github.com/http4s/http4s/pull/4023), [#4001](https://github.com/http4s/http4s/pull/4001), [#4013](https://github.com/http4s/http4s/pull/4013), [#4042](https://github.com/http4s/http4s/pull/4042), [#3982](https://github.com/http4s/http4s/pull/3982), [#4071](https://github.com/http4s/http4s/pull/4071), [#4017](https://github.com/http4s/http4s/pull/4017), [#4132](https://github.com/http4s/http4s/pull/4132), [#4154](https://github.com/http4s/http4s/pull/4154), [#4200](https://github.com/http4s/http4s/pull/4200), [#4202](https://github.com/http4s/http4s/pull/4202), [#4206](https://github.com/http4s/http4s/pull/4206), [#4201](https://github.com/http4s/http4s/pull/4201), [#4208](https://github.com/http4s/http4s/pull/4208), [#4235](https://github.com/http4s/http4s/pull/4235), [#4147](https://github.com/http4s/http4s/pull/4147), [#4238](https://github.com/http4s/http4s/pull/4238) [#4238](https://github.com/http4s/http4s/pull/4243)
* [#4070](https://github.com/http4s/http4s/pull/4070): No longer publish a `scala.annotations.nowarn` annotation in the 2.12 build.  This is provided in the standard library in 2.12.13, and isn't necessary at runtime in any version.
* [#4138](https://github.com/http4s/http4s/pull/4138): Replace boolean with `Weakness` sum type in `EntityTag` model
* [#4148](https://github.com/http4s/http4s/pull/4148): Lift `ETag.EntityTag` out of header and into the `org.http4s` package
* [#4164](https://github.com/http4s/http4s/pull/4164): Removal of several deprecated interfaces.  Most were non-public binary compatibility shims, or explicit cats instances that had been superseded by new implicits.  Some exceptions:
* [#4145](https://github.com/http4s/http4s/pull/4145): Port macros in `org.http4s.syntax.literals` to Scala 3.  Deprecated macros that were on various companion objects will not be in the Scala 3 releases.

### Bugfixes

* [#4017](https://github.com/http4s/http4s/pull/4017): Render a final `-` in a byte ranges without an end value

## http4s-laws

### Breaking changes

* [#4144](https://github.com/http4s/http4s/pull/4144): Add `LawsAdapter` to create `PropF` for effectful properties.  Restate various Entity codec laws in terms of it.
* [#4164](https://github.com/http4s/http4s/pull/4164): Removed arbitrary instances for `CIString`. These are provided by case-insensitive.

## http4s-server

### Breaking changes

* [#4164](https://github.com/http4s/http4s/pull/4164): Removed deprecated `SSLConfig`, `KeyStoreBits`, `SSLContextBits`, and `SSLBits`.

## http4s-testing

### Breaking changes

* [#4164](https://github.com/http4s/http4s/pull/4164): No longer a publicly published package. All public API was previously deprecated.

## Dependency upgrades

* async-http-client-2.12.2
* cats-parse-0.3.0
* circe-0.14.0-M3
* jackson-databind-2.12.1
* jawn-1.0.3
* log4cats-1.2.0-RC1 (now under `org.typelevel`)
* log4s-1.0.0-M4
* okio-2.10.0
* vault-2.1.0-M14 (now under `org.typelevel`)

## Dependency removals

* parboiled2

# v1.0.0-M10 (2020-12-31)

## http4s-client

### Enhancements

* [#4051](https://github.com/http4s/http4s/pull/4051): Add `customized` function to `Logger` middleware that takes a function to produce the log string. Add a `colored` implementation on that that adds colors to the logs.

## Dependency updates

* argonaut-6.3.3

# v0.21.16 (2021-01-24)

## http4s-laws

### Bugfixes

* [#4243](https://github.com/http4s/http4s/pull/4243): Don't generate ipv6 addresses with only one section shorted by `::`

## http4s-blaze-core

### Bugfixes

* [#4143](https://github.com/http4s/http4s/pull/4143): Fix race condition that leads to `WritePendingException`. A tradeoff of this change is that some connections that were previously reused must now be closed.

## http4s-blaze-client

### Bugfixes

* [#4152](https://github.com/http4s/http4s/pull/4152): Omit implicit `Content-Length: 0` header when rendering GET, DELETE, CONNECT, and TRACE requests.

## http4s-ember-client

### Bugfixes

* [#4179](https://github.com/http4s/http4s/pull/4179): Render requests in "origin form", so the request line contains only the path of the request, and host information is only in the Host header.  We were previously rendering the fulll URI on the request line, which the spec mandates all servers to handle, but clients should not send when not speaking to a proxy.

## http4s-ember-server

### Enhancements

* [#4179](https://github.com/http4s/http4s/pull/4179): Support a graceful shutdown

## http4s-circe

### Enhancements

* [#4124](https://github.com/http4s/http4s/pull/4124): Avoid intermediate `ByteBuffer` duplication

# v1.0.0-M10 (2020-12-31)

## http4s-client

### Enhancements

* [#4051](https://github.com/http4s/http4s/pull/4051): Add `customized` function to `Logger` middleware that takes a function to produce the log string. Add a `colored` implementation on that that adds colors to the logs.

## Dependency updates

* argonaut-6.3.3

* dropwizard-metrics-4.1.17
* netty-4.1.58.Final
* play-json-29.9.2
* scalatags-0.9.3

# v0.21.15 (2020-12-31)

## http4s-core

### Enhancements

* [#4014](https://github.com/http4s/http4s/pull/4014): Tolerate spaces in cookie headers. These are illegal per RFC6265, but commonly seen in the wild.
* [#4113](https://github.com/http4s/http4s/pull/4113): Expose a mixed multipart decoder that buffers large file parts to a temporary file.

## http4s-server

### Enhancements

* [#4026](https://github.com/http4s/http4s/pull/4026): Add `Resource`-based constructors to the `BracketRequestResponse` middleware.
o* [#4037](https://github.com/http4s/http4s/pull/4037): Normalize some default settings between server backends to standard http4s defaults, to make a more similar experience between backends.  This changes some defaults for Ember and Jetty backends.

## http4s-jetty

### Enhancements

* [#4032](https://github.com/http4s/http4s/pull/4032): Add an `HttpConfiguration` parameter to the Jetty builder to support deeper configuration than what is otherwise available on the builer.  Use it for both HTTP/1 and HTTP/2.

## http4s-jetty-client

### Enhancements

* [#4110](https://github.com/http4s/http4s/pull/4110): Provide an `SslContextFactory` in the default configuration. Before this, secure requests would throw a `NullPointerException` unless a custom Jetty `HttpClient` was used.

## Documentation

* [#4020](https://github.com/http4s/http4s/pull/4020): Improvements to scaladoc. Link to other projects' scaladoc where we can and various cleanups of our own.
* [#4025](https://github.com/http4s/http4s/pull/4025): Publish our own API URL, so other scaladoc can link to us

## http4s-circe

* [#4012](https://github.com/http4s/http4s/pull/4012): Add sensitive EntityDecoders for circe that filter JSON that couldn't be decoded before logging it.

## Dependency bumps

* cats-2.3.1
* cats-effect-2.3.1
* discipline-core-1.1.3
* fs2-2.5.0
* jackson-databind-2.11.4
* netty-4.1.56.Final
* scodec-bits-1.1.23

# v1.0.0-M9 (2020-12-12)

## http4s-core

### Breaking changes

* [#3913](https://github.com/http4s/http4s/pull/3913): Regenerated the `MimeDb` trait from the IANA registry. This shifts a few constants around and is binary breaking, but the vast majority of users won't notice.

## Dependency updates

* jackson-databind-2.12.0

# v0.21.14 (2020-12-11)

## http4s-core

### Bugfixes

* [#3966](https://github.com/http4s/http4s/pull/3966): In `Link` header, retain the first `rel` attribute when multiple are present

### Enhancements

* [#3937](https://github.com/http4s/http4s/pull/3937): Add `Order[Charset]` and `Hash[Charset]` instances
* [#3969](https://github.com/http4s/http4s/pull/3969): Add `Order[Uri]`, `Hash[Uri]`, and `Show[Uri]`. Add the same for its component types.
* [#3966](https://github.com/http4s/http4s/pull/3966): Add `Order[Method]` instance

## http4s-server

### Enhancements

* [#3977](https://github.com/http4s/http4s/pull/3977): Add a `BracketRequestResponse` middleware, to reflect lifecycles between acquiring the `F[Response[F]]` and completion of the response body `Stream[F, Byte]`.  Introduces a new `ConcurrentRequests` middleware, and refactors `MaxActiveRequests` on top of it.

## http4s-okhttp-client

### Bugfixes

* [#4006](https://github.com/http4s/http4s/pull/4006): Set `Content-Length` header on requests where available instead of always chunking

## http4s-metrics

### Bugfixes

* [#3977](https://github.com/http4s/http4s/pull/3977): Changes from `BracketRequestResponse` middleware may address reported leaks in `decreaseActiveRequests`.  Corrects a bug in `recordHeadersTime`.  Also can now record times for abnormal terminations.

## Internals

Should not affect end users, but noted just in case:

* [#3964](https://github.com/http4s/http4s/pull/3964): Replace `cats.implicits._` imports with `cats.syntax.all._`. Should not be user visible.
* [#3963](https://github.com/http4s/http4s/pull/3963), [#3983](https://github.com/http4s/http4s/pull/3983): Port several tests to MUnit. This helps with CI health.
* [#3980](https://github.com/http4s/http4s/pull/3980): Integrate new sbt-http4s-org plugin with sbt-spiewak

## Dependency bumps

* cats-2.3.0
* cats-effect-2.3.0
* dropwizard-metrics-4.1.16
* scodec-bits-1.1.22

# v1.0.0-M8 (2020-11-26)

## Breaking changes

### http4s-client

* [#3903](https://github.com/http4s/http4s/pull/3903): Method apply syntax (e.g., `POST(body, uri)`) returns a `Request[F]` instead of `F[Request[F]]`

# v0.21.13 (2020-11-25)

## Bugfixes

### Most modules

* [#3932](https://github.com/http4s/http4s/pull/3932): Fix `NoClassDefFoundError` regression.  An example:

  ```
  [info]   java.lang.NoClassDefFoundError: cats/effect/ResourceLike
  [info]   at org.http4s.client.Client$.$anonfun$fromHttpApp$2(Client.scala:246)
  ```

  A test dependency upgrade evicted our declared cats-effect-2.2.0 dependency, so we built against a newer version than we advertise in our POM.  Fixed by downgrading the test dependency and inspecting the classpath.  Tooling will be added to avoid repeat failures.

# v0.21.12 (2020-11-25)

## Bugfixes

### http4s-core

* [#3911](https://github.com/http4s/http4s/pull/3911): Support raw query strings. Formerly, all query strings were stored as a vector of key-value pairs, which was lossy in the percent-encoding of sub-delimiter characters (e.g., '+' vs '%2B').  Queries constructed with `.fromString` will be rendered as-is, for APIs that assign special meaning to sub-delimiters.
* [#3921](https://github.com/http4s/http4s/pull/3921): Fix rendering of URIs with colons. This was a regression in v0.21.9.

### http4s-circe

* [#3906](https://github.com/http4s/http4s/pull/3906): Fix streamed encoder for empty stream. It was not rendering the `[F`.

## Enhancements

### http4s-core

* [#3902](https://github.com/http4s/http4s/pull/3902): Add `Hash` and `BoundedEnumerable` instances for `HttpVersion`
* [#3909](https://github.com/http4s/http4s/pull/3909): Add `Order` instance for `Header` and `Headers`

## Dependency upgrades

* fs2-2.4.6
* jetty-9.4.35.v20201120

# v1.0.0-M7 (2020-11-20)

## Breaking changes

### http4s-dsl

* [#3876](https://github.com/http4s/http4s/pull/3876): Replace `dsl.Http4sDsl.Path` with `core.Uri.Path`. The new `Path` in 1.0 is rich enough to support the DSL's routing needs, and this eliminates a conversion between models on every `->` extractor.  This change is source compatible in typical extractions.

## Dependency updates

* argonaut-6.3.2

# v0.21.11 (2020-11-20)

## Enhancements

### http4s-core

* [#3864](https://github.com/http4s/http4s/pull/3864): Cache a `Right` of the common `HttpVersion`s for its `ParseResult`.

### http4s-circe

* [#3891](https://github.com/http4s/http4s/pull/3891): Encode JSON streams in their constituent chunks instead of a chunk-per-`Json`. This can significantly reduce the network flushes on most backends.

### http4s-dsl

* [#3844](https://github.com/http4s/http4s/pull/3844): Add `MatrixVar` extractor for [Matrix URIs](https://www.w3.org/DesignIssues/MatrixURIs.html)

### http4s-async-http-client

* [#3859](https://github.com/http4s/http4s/pull/3859): Add `AsyncHttpClient.apply` method that takes an already constructed async-http-client. This is useful for keeping a handle on bespoke of the client, such as its stats. Adds a functional `AsyncHttpClientStats` wrapper around the native stats class.

## Internals

These changes should be transparent, but are mentioned for completeness.

### Dotty preparations

* [#3798](https://github.com/http4s/http4s/pull/3798): Parenthesize some arguments to lambda functions.

### Build

* [#3868](https://github.com/http4s/http4s/pull/3868), [#3870](https://github.com/http4s/http4s/pull/3870): Start building with sbt-github-actions.

## Dependency updates

* discipline-1.1.2
* dropwizard-metrics-4.1.15
* jackson-databind-2.11.3
* jawn-1.0.1
* netty-4.1.54.Final
* okio-2.9.0
* tomcat-9.0.40

~~# v0.21.10 (2020-11-20)~~

Cursed release, accidentally tagged from main.
Proceed directly to 0.21.11.

# v1.0.0-M6 (2020-11-11)

## Breaking changes

* [#3758](https://github.com/http4s/http4s/pull/3758): Refactor query param infix operators for deprecations in Scala 2.13. Not source breaking.
* [#3366](https://github.com/http4s/http4s/pull/3366): Add `Method` and `Uri` to `UnexpectedStatus` exception to improve client error handling. Not source breaking in most common usages.

# v0.21.9 (2020-11-11)

## Bugfixes

* [#3757](https://github.com/http4s/http4s/pull/3757): Restore mixin forwarders in `Http4sDsl` for binary compatibility back to v0.21.0.  These were removed in v0.21.6 by [#3492](https://github.com/http4s/http4s/pull/3492), but not caught by an older version of MiMa.
* [#3752](https://github.com/http4s/http4s/pull/3752): Fix rendering of absolute `Uri`s with no scheme.  They were missing the `//`.
* [#3810](https://github.com/http4s/http4s/pull/3810): In okhttp-client, render the request body synchronously on an okhttp-managed thread. There was a race condition that could truncate bodies.

## Enhancements

* [#3609](https://github.com/http4s/http4s/pull/3609): Introduce `Forwarded` header
* [#3789](https://github.com/http4s/http4s/pull/3789): In Ember, apply `Transfer-Encoding: chunked` in the absence of contrary information
* [#3815](https://github.com/http4s/http4s/pull/3815): Add `Show`, `Hash`, and `Order` instances to `QueryParamKey` and `QueryParamValue`
* [#3820](https://github.com/http4s/http4s/pull/3820): In jetty-client, eliminate uninformative request logging of failures

## Dotty preparations

Dotty support remains [in progress](https://github.com/http4s/http4s/projects/5), though many http4s features can be used now in compatibility mode.

* [#3767](https://github.com/http4s/http4s/pull/3767): Name "unbound placeholders."
* [#3757](https://github.com/http4s/http4s/pull/3757): Replace `@silent` annotations with `@nowarn`.

## Dependency updates

* blaze-0.14.14
* discipline-specs2-1.1.1
* dropwizard-metrics-4.1.14
* fs2-2.4.5
* jetty-9.4.34.v20201102
* log4s-1.9.0
* scalacheck-1.15.1

# v1.0.0-M5 (2020-10-16)

## Bugfixes

* [#3714](https://github.com/http4s/http4s/pull/3638): Use correct prefix when composing with `Router`
* [#3738](https://github.com/http4s/http4s/pull/3738): In `PrometheusExportService`, correctly match the `/metrics` endpoint

## Breaking changes

* [#3649](https://github.com/http4s/http4s/pull/3649): Make `QueryParam` a subclass of `QueryParamLike`
* [#3440](https://github.com/http4s/http4s/pull/3440): Simplify `Method` model. Drop `PermitsBody`, `NoBody`, and `Semantics` mixins. No longer a case class.

## Enhancements

* [#3638](https://github.com/http4s/http4s/pull/3638): Model `Access-Control-Expose-Headers`
* [#3735](https://github.com/http4s/http4s/pull/3735): Add `preferGzipped` parameter to `WebjarServiceBuilder`

## Dependency updates

* argonaut-6.3.1

# v0.21.8 (2020-10-16)

## Security

* [GHSA-8hxh-r6f7-jf45](https://github.com/http4s/http4s/security/advisories/GHSA-8hxh-r6f7-jf45): The version of Netty used by async-http-client is affected by [CVE-2020-11612](https://app.snyk.io/vuln/SNYK-JAVA-IONETTY-564897).  A server we connect to with http4s-async-http-client could theoretically respond with a large or malicious compressed stream and exhaust memory in the client JVM. This does not affect any release in the 1.x series.

## Bugfixes

* [#3666](https://github.com/http4s/http4s/pull/3666): In CSRF middleware, always use the `onFailure` handler instead of a hardcoded 403 response
* [#3716](https://github.com/http4s/http4s/pull/3716): Fail in `Method.fromString` when a token is succeeded by non-token characters.
* [#3743](https://github.com/http4s/http4s/pull/3743): Fix `ListSep` parser according to RFC.

## Enhancements

* [#3605](https://github.com/http4s/http4s/pull/3605): Improve header parsing in Ember
* [#3634](https://github.com/http4s/http4s/pull/3634): Query parameter codecs for `LocalDate` and `ZonedDate`
* [#3659](https://github.com/http4s/http4s/pull/3659): Make requests to mock client cancelable
* [#3701](https://github.com/http4s/http4s/pull/3701): In `matchHeader`, only parse headers with matching names. This improves parsing laziness.
* [#3641](https://github.com/http4s/http4s/pull/3641): Add `FormDataDecoder` to decode `UrlForm` to case classes via `QueryParamDecoder`

## Documentation

* [#3693](https://github.com/http4s/http4s/pull/3693): Fix some typos
* [#3703](https://github.com/http4s/http4s/pull/3703): Fix non-compiling example in streaming.md
* [#3670](https://github.com/http4s/http4s/pull/3670): Add scaladocs for various headers, including RFC links
* [#3692](https://github.com/http4s/http4s/pull/3692): Mention partial unification is no longer needed in Scala 2.13
* [#3710](https://github.com/http4s/http4s/pull/3710): Add docs for `OptionalValidatingQueryParamDecoderMatcher`
* [#3712](https://github.com/http4s/http4s/pull/3712): Add integrations.md with feature comparison of backends

## Miscellaneous

* [#3742](https://github.com/http4s/http4s/pull/3742): Drop JDK14 tests for JDK15

## Dependency updates

* dropwizard-metrics-4.1.13
* cats-2.2.0
* cats-effect-2.2.0
* fs2-2.4.4
* jetty-9.4.32.v20200930
* json4s-3.6.10
* netty-4.1.53.Final (async-http-client transitive dependency)
* okhttp-4.9.0
* play-json-2.9.1
* scalafix-0.9.21
* scalatags-0.9.2
* tomcat-9.0.39

# v1.0.0-M4 (2020-08-09)

This milestone merges the changes in 0.21.7.
It is not binary compatible with 1.0.0-M3

## Breaking changes

* [#3577](https://github.com/http4s/http4s/pull/3577): Add a model of the `Max-Forwards` header.
* [#3567](https://github.com/http4s/http4s/pull/3577): Add a model of the `Content-Language` header.
* [#3555](https://github.com/http4s/http4s/pull/3555): Support for UTF-8 basic authentication, per [RFC7617](https://tools.ietf.org/html/rfc7617). Attempt to decode Basic auth credentials as UTF-8, falling back to ISO-8859-1. Provide a charset to `BasicCredentials` that allows encoding with an arbitrary charset, defaulting to UTF-8. 
* [#3583](https://github.com/http4s/http4s/pull/3583): Allow configuration of `CirceInstances` to permit duplicate keys
* [#3587](https://github.com/http4s/http4s/pull/3587): Model `Access-Control-Allow-Headers` header

## Documentation

* [#3571](https://github.com/http4s/http4s/pull/3571): Fix comments in deprecated `AgentToken`, `AgentComment`, and `AgentProduct`.

## Dependency updates

* dropwizard-metrics-4.1.12

# v0.21.7 (2020-08-08)

## Bugfixes

* [#3548](https://github.com/http4s/http4s/pull/3548): Fixes `IllegalStateException` when a path matches a directory in `ResourceService`
* [#3546](https://github.com/http4s/http4s/pull/3546): In ember, encode headers as ISO-8859-1. Includes performance improvements
* [#3550](https://github.com/http4s/http4s/pull/3550): Don't attempt to decompress empty response bodies in `GZip` client middleware
* [#3598](https://github.com/http4s/http4s/pull/3598): Fix connection keep-alives in ember-client
* [#3594](https://github.com/http4s/http4s/pull/3594): Handle `FileNotFoundException` in `StaticFile.fromURL` by returning a 404 response
* [#3625](https://github.com/http4s/http4s/pull/3625): Close `URLConnection` in `StaticFile.fromURL` when the resource is not expired
* [#3624](https://github.com/http4s/http4s/pull/3624): Use client with the http4s defaults instead of a the Jetty defaults in `JettyClientBuilder#resource` and `JettyClientBuilder#stream`

## Enhancements

* [#3552](https://github.com/http4s/http4s/pull/3552): Add `liftKleisli` operation to `Client.` This is useful for integration with [natchez](https://github.com/tpolecat/natchez).
* [#3566](https://github.com/http4s/http4s/pull/3566): Expose `RetryPolicy.isErrorOrRetriablestatus`
* [#3558](https://github.com/http4s/http4s/pull/3558): Add `httpRoutes` and `httpApp` convenience constructors to `HSTS` middleware
* [#3559](https://github.com/http4s/http4s/pull/3559): Add `httpRoutes` and `httpApp` convenience constructors to `HttpsRedirect` middleware
* [#3623](https://github.com/http4s/http4s/pull/3623): Add `configure` method to allow more configurations of async-http-client
* [#3607](https://github.com/http4s/http4s/pull/3607): Add request key to the connection manager debug logs in blaze-client
* [#3602](https://github.com/http4s/http4s/pull/3602): Support trailer headers in Ember.
* [#3603](https://github.com/http4s/http4s/pull/3603): Enable connection reuse in ember-server.
* [#3601](https://github.com/http4s/http4s/pull/3601): Improve ember-client by adding `keep-alive`, a `Date` header if not present, and a configurable `User-Agent` header if not present.

## Refactoring

* [#3547](https://github.com/http4s/http4s/pull/3547): Refactor the ember request parser

## Documentation

* [#3545](https://github.com/http4s/http4s/pull/3545): Refresh the getting started guide to match the current template.
* [#3595](https://github.com/http4s/http4s/pull/3595): Show handling of `Year.of` exceptions in DSL tutorial

## Dependency upgrades

* cats-effect-2.1.4
* dropwizard-metrics-4.1.11
* jetty-9.4.31.v20200723
* okhttp-4.8.1
* tomcat-9.0.37

# v1.0.0-M3 (2020-06-27)

This milestone merges the changes in 0.21.6.
It is binary compatible with 1.0.0-M2.

# v0.21.6 (2020-06-27)

## Bugfixes

* [#3538](https://github.com/http4s/http4s/pull/3538): In ember, fix request and response parser to recognize chunked transfer encoding. In chunked messages, bodies were incorrectly empty.

## Enhancements

* [#3492](https://github.com/http4s/http4s/pull/3538): Split the request extractors in the server DSL into `org.http4s.dsl.request`. This leaner DSL does not deal with bodies, and does not require an `F[_]` parameter. Use of the existing `http4s-dsl` is unaffected.

## Dependency updates

* blaze-0.14.13

# v1.0.0-M2 (2020-06-25)

This is the first milestone release in the 1.x series.
It is not binary compatible with prior releases.

## Where is M1?

Unpublished. The release build from the tag failed, and the fix required a new tag.

## Breaking changes

* [#3174](https://github.com/http4s/http4s/pull/3174): Drop http4s-prometheus dependency on http4s-dsl
* [#2615](https://github.com/http4s/http4s/pull/2615): Model the `Server` header
* [#3206](https://github.com/http4s/http4s/pull/2615): Model the `Content-Location` header
* [#3264](https://github.com/http4s/http4s/pull/3264): Remove unused `EntityEncoder` argument in `PlayInstances`.
* [#3257](https://github.com/http4s/http4s/pull/3257): Make `SameSite` cookie attribute optional
* [#3291](https://github.com/http4s/http4s/pull/3291): Remove unused `F[_]` parameter from `Server`
* [#3241](https://github.com/http4s/http4s/pull/3241): Port all macros to blackbox in anticipation of Dotty support
* [#3323](https://github.com/http4s/http4s/pull/3323): Drop deprecated `ArbitraryInstances#charsetRangesNoQuality`
* [#3322](https://github.com/http4s/http4s/pull/3322): Drop deprecated `getAs` and `prepAs` methods from `Client`
* [#3371](https://github.com/http4s/http4s/pull/3271): In http4s-metrics, add `rootCause` field to `TerminationType.Abnormal` and `TerminationType.Error`.  Add `TerminationType.Canceled`
* [#3335](https://github.com/http4s/http4s/pull/3335): Remove unused `Bracket` instance in `Client#translate`
* [#3390](https://github.com/http4s/http4s/pull/3390): Replace `org.http4s.util.CaseInsensitiveString` with `org.typelevel.ci.CIString`
* [#3221](https://github.com/http4s/http4s/pull/3221): Implement a `Uri.Path` type to replace the type alias for `String`
* [#3450](https://github.com/http4s/http4s/pull/3450): Model `Accept-Patch` header as a `NonEmptyList[MediaType]`
* [#3463](https://github.com/http4s/http4s/pull/3450): Model `Access-Control-Allow-Credentials` header as a nullary case class.
* [#3325](https://github.com/http4s/http4s/pull/3325): Add a WebSocket builder with a `Pipe[F, WebSocketFrame, WebSocketFrame]` to unify sending and receiving.
* [#3373](https://github.com/http4s/http4s/pull/3373): Parameterize `ClassLoader` for `ResourceService` and `WebjarService`. Changes the `CacheStrategy`'s `uriPath` argument to `Uri.Path`.
* [#3460](https://github.com/http4s/http4s/pull/3460): Remove deprecated `Service` and related aliases
* [#3529](https://github.com/http4s/http4s/pull/3529): Refresh the `MediaType`s constants from the IANA registry. Not source breaking, but shifts constants in a binary breaking way.

## Enhancements

* [#3320](https://github.com/http4s/http4s/pull/3320): Reimplement `Media#as` with `F.rethrow`

## Deprecations

* [#3359](https://github.com/http4s/http4s/pull/3359): Deprecate the `org.http4s.util.execution` package.
* [#3422](https://github.com/http4s/http4s/pull/3359): Deprecate `BlazeClientBuilder#withSslContextOption`.

# Documentation

* [#3374](https://github.com/http4s/http4s/pull/3374): Add a deployment tutorial, including for GraalVM. See also #[3416](https://github.com/http4s/http4s/pull/3416).
* [#3410](https://github.com/http4s/http4s/pull/3410): Suggest a global execution context for the argument to `BlazeClientBuilder`

## Internal refactoring

* [#3386](https://github.com/http4s/http4s/pull/3386): Drop internal argonaut parser in favor of jawn's
* [#3266](https://github.com/http4s/http4s/pull/3266): Replace `fs2.compress` with `fs2.compression`

## Dependency updates

* argonaut-6.3.0
* async-http-client-2.12.1
* blaze-http-0.14.13
* play-json-2.9.0
* simpleclient-0.9.0 (Prometheus)

~~# v1.0.0-M1 (2020-06-25)~~

Did not publish successfully from tag.

# v0.21.5 (2020-06-24)

This release is fully backward compatible with 0.21.4.

## New modules

* [#3372](https://github.com/http4s/http4s/pull/3372): `http4s-scalafix`: starting with this release, we have integrated Scalafix rules into the build.  All our Scalafix rules will be published as both snapshots and with core releases.  The http4s-scalafix version is equivalent to the output version of the scalafix rules.  The scalafix rules are intended to assist migrations with deprecations (within this series) and breaking changes (in the upcoming push to 1.0).

## Bugfixes

* [#3476](https://github.com/http4s/http4s/pull/3476): Fix crash of `GZip` client middleware on responses to `HEAD` requests
* [#3488](https://github.com/http4s/http4s/pull/3488): Don't call `toString` on input of `ResponseLogger` on cancellation. The input is usually a `Request`. We filter a set of default sensitive headers in `Request#toString`, but custom headers can also be sensitive and could previously be leaked by this middleware.
* [#3521](https://github.com/http4s/http4s/pull/3521): In async-http-client, raise errors into response body stream when thrown after we've begun streaming. Previously, these errors were logged, but the response body was truncated with no value indicating failure.
* [#3520](https://github.com/http4s/http4s/pull/3520): When adding a query parameter to a `Uri` with a blank query string (i.e., the URI ends in '?'), don't prepend it with a `'&'` character. This is important in OAuth1 signing.
* [#3518](https://github.com/http4s/http4s/pull/3518): Fix `Cogen[ContentCoding]` in the testing arbitraries to respect the case-insensitivity of the coding field.
* [#3501](https://github.com/http4s/http4s/pull/3501): Explicitly use `Locale.ENGLISH` when comparing two `ContentCoding`'s coding fields. This only matters if your default locale has different casing semantics than English for HTTP token characters.

## Deprecations

* [#3441](https://github.com/http4s/http4s/pull/3441): Deprecate `org.http4s.util.threads`, which is not related to HTTP
* [#3442](https://github.com/http4s/http4s/pull/3442): Deprecate `org.http4s.util.hashLower`, which is not related to HTTP
* [#3466](https://github.com/http4s/http4s/pull/3466): Deprecate `util.decode`, which may loop infinitely on certain malformed input.  Deprecate `Media#bodyAsText` and `EntityDecoder.decodeString`, which may loop infinitely for charsets other than UTF-8.  The latter two methods are replaced by `Media#bodyText` and `EntityDecoder.decodeText`.
* [#3372](https://github.com/http4s/http4s/pull/3372): Deprecate `Client.fetch(request)(f)` in favor of `Client#run(request).use(f)`. This is to highlight the dangers of using `F.pure` or similar as `f`, which gives access to the body after the client may have recycled the connection.  For training and code reviewing purposes, it's easier to be careful with `Resource#use` than convenience methods like `fetch` that are `use` in disguise. This change can be fixed with our new http4s-scalafix.

## Enhancements

* [#3286](https://github.com/http4s/http4s/pull/3286): Add `httpRoutes` constructor for `Autoslash middleware`
* [#3382](https://github.com/http4s/http4s/pull/3382): Use more efficient String compiler in `EntityDecoder[F, String]`
* [#3439](https://github.com/http4s/http4s/pull/3439): Add `Hash[Method]` instance. See also [#3490](https://github.com/http4s/http4s/pull/3490).
* [#3438](https://github.com/http4s/http4s/pull/3438): Add `PRI` method
* [#3474](https://github.com/http4s/http4s/pull/3474): Add `httpApp` and `httpRoutes` constructors for `HeaderEcho` middleware
* [#3473](https://github.com/http4s/http4s/pull/3473): Add `httpApp` and `httpRoutes` constructors for `ErrorHandling` middleware
* [#3472](https://github.com/http4s/http4s/pull/3472): Add `httpApp` and `httpRoutes` constructors for `EntityLimiter` middleware
* [#3487](https://github.com/http4s/http4s/pull/3487): Add new `RequestID` middleware.
* [#3515](https://github.com/http4s/http4s/pull/3472): Add `httpApp` and `httpRoutes` constructors for `ErrorAction` middleware
* [#3513](https://github.com/http4s/http4s/pull/3513): Add `httpRoutes` constructor for `DefaultHead`. Note that `httpApp` is not relevant.
* [#3497](https://github.com/http4s/http4s/pull/3497): Add `logBodyText` functions to `Logger` middleware to customize the logging of the bodies

## Documentation

* [#3358](https://github.com/http4s/http4s/pull/3358): Replaced tut with mdoc
* [#3421](https://github.com/http4s/http4s/pull/3421): New deployment tutorial, including GraalVM
* [#3404](https://github.com/http4s/http4s/pull/3404): Drop reference to http4s-argonaut61, which is unsupported.
* [#3465](https://github.com/http4s/http4s/pull/3465): Update sbt version used in `sbt new` command
* [#3489](https://github.com/http4s/http4s/pull/3489): Remove obsolete scaladoc about `Canceled` in blaze internals

## Internals

* [#3478](https://github.com/http4s/http4s/pull/3478): Refactor `logMessage` in client and server logging middlewares

## Dependency updates

* scala-2.13.2
* boopickle-1.3.3
* fs2-2.4.2
* metrics-4.1.9 (Dropwizard)
* jetty-9.4.30
* json4s-3.6.9
* log4cats-1.1.1
* okhttp-4.7.2
* scalafix-0.9.17
* scalatags-0.9.1
* tomcat-9.0.36

# v0.21.4 (2020-04-28)

This release is fully backward compatible with 0.21.3.

## Bugfixes

* [#3338](https://github.com/http4s/http4s/pull/3338): Avoid incorrectly responding with an empty body in http4s-async-http-client

## Enhancements

* [#3303](https://github.com/http4s/http4s/pull/3303): In blaze, cache `Date` header value 
* [#3350](https://github.com/http4s/http4s/pull/3350): Use stable host address in `ConnectionFailure` message. Makes code more portable post-JDK11.

## Deprecation

* [#3361](https://github.com/http4s/http4s/pull/3361): Deprecate the `org.http4s.util.execution` package.

## Documentation

* [#3279](https://github.com/http4s/http4s/pull/3279): Improve Prometheus middleware usage example

## Dependency updates

* fs2-2.3.0
* okhttp-4.5.0
* scalafix-0.9.12
* scala-xml-1.3.0
* specs2-4.9.3

# v0.20.23 (2020-04-28)

This release restores backward compatibility with the 0.20 series.
This is the final planned release in the 0.20 series.

## Compatibility

* [#3362](https://github.com/http4s/http4s/pull/3362): Restores binary compatibility in http4s-jetty back to 0.20.21.

# v0.20.22 (2020-04-28)

This release is backward compatible with 0.20, except for http4s-jetty.
This incompatibility will be corrected in 0.20.23.

## Breaking changes

* [#3333](https://github.com/http4s/http4s/pull/3333): Add Http2c support to jetty-server. This accidentally broke binary compatibility, and will be patched in v0.20.23.

## Bugfixes

* [#3326](https://github.com/http4s/http4s/pull/3326): In `WebjarService`, do not use OS-specific directory separators
* [#3331](https://github.com/http4s/http4s/pull/3326): In `FileService`, serve index.html if request points to directory

## Enhancements

* [#3327](https://github.com/http4s/http4s/pull/3327): Add `httpRoutes` and `httpApp` convenience constructors to `Date` middleware
* [#3381](https://github.com/http4s/http4s/pull/3327): Add `httpRoutes` and `httpApp` convenience constructors to `CORS` middleware
* [#3298](https://github.com/http4s/http4s/pull/3298): In `Logger` client and server middlewares, detect any media types ending in `+json` as non-binary

## Deprecations

* [#3330](https://github.com/http4s/http4s/pull/3330): Deprecate `BlazeServerBuilder#apply()` in favor of passing an `ExecutionContext` explicitly.  Formerly, `ExecutionContext.global` was referenced by the default builder, and would spin up its thread pool even if the app never used the global execution context.
* [#3361](https://github.com/http4s/http4s/pull/3361): Deprecate `org.http4s.util.bug`, which is for internal use only.

## Backports

These appeared in previous releases, but have been backported to 0.20.x

* [#2591](https://github.com/http4s/http4s/pull/2591): Change literal interpolator macros to use unsafe methods to avoid triggering Wartremover's EitherProjectionPartial warning
* [#3115](https://github.com/http4s/http4s/pull/3115): Drop UTF-8 BOM when decoding
* [#3148](https://github.com/http4s/http4s/pull/3148): Add `HttpRoutes.strict`
* [#3185](https://github.com/http4s/http4s/pull/3185): In blaze, recover `EOF` on `bodyEncoder.write` to close connection
* [#3196](https://github.com/http4s/http4s/pull/3196): Add convenience functions to `Caching` middleware

## Build improvements

* Start testing on JDK14

## Dependency updates

* blaze-0.14.12
* metrics-4.1.6
* jetty-9.4.28.v20200408
* scala-2.12.11
* tomcat-9.0.34

# v0.21.3 (2020-04-02)

This release is fully backward compatible with 0.21.2.

# Bugfixes

* [#3243](https://github.com/http4s/http4s/pull/3243): Write ember-client request to socket before reading response

## Enhancements

* [#3196](https://github.com/http4s/http4s/pull/3196): Add convenience functions to `Caching` middleware. 
* [#3155](https://github.com/http4s/http4s/pull/3155): Internal `j.u.c.CompletionStage` conversions.

## Dependency updates

* cats-2.1.1
* okhttp-4.4.1

# v0.20.21 (2020-04-02)

This release is fully backward compatible with 0.20.20.

## Dependency updates

* argonaut-6.2.5
* jetty-9.4.27.v20200227
* metrics-4.1.5 (Dropwizard)
* tomcat-9.0.33

# v0.21.2 (2020-03-24)

This release is fully backward compatible with 0.21.1.

## Security fixes
* [GHSA-66q9-f7ff-mmx6](https://github.com/http4s/http4s/security/advisories/GHSA-66q9-f7ff-mmx6): Fixes a local file inclusion vulnerability in `FileService`, `ResourceService`, and `WebjarService`.
  * Request paths with `.`, `..`, or empty segments will now return a 400 in all three services.  Combinations of these could formerly be used to escape the configured roots and expose arbitrary local resources.
  * Request path segments are now percent-decoded to support resources with reserved characters in the name.

## Bug fixes

* [#3261](https://github.com/http4s/http4s/pull/3261): In async-http-client, fixed connection release when body isn't run, as well as thread affinity.

## Enhancements

* [#3253](https://github.com/http4s/http4s/pull/3253): Preparation for Dotty support. Should be invisible to end users, but calling out because it touches a lot.

# v0.20.20 (2020-03-24)

This release is fully backward compatible with 0.20.19.

## Security fixes
* [GHSA-66q9-f7ff-mmx6](https://github.com/http4s/http4s/security/advisories/GHSA-66q9-f7ff-mmx6): Fixes a local file inclusion vulnerability in `FileService`, `ResourceService`, and `WebjarService`.
  * Request paths with `.`, `..`, or empty segments will now return a 400 in all three services.  Combinations of these could formerly be used to escape the configured roots and expose arbitrary local resources.
  * Request path segments are now percent-decoded to support resources with reserved characters in the name.

## Enhancements

* [#3167](https://github.com/http4s/http4s/pull/3167): Add `MetricsOps.classifierFMethodWithOptionallyExcludedPath`.name.

# v0.18.26 (2020-03-24)

This release is fully backward compatible with 0.18.25.

## Security fixes
* [GHSA-66q9-f7ff-mmx6](https://github.com/http4s/http4s/security/advisories/GHSA-66q9-f7ff-mmx6): Fixes a local file inclusion vulnerability in `FileService`, `ResourceService`, and `WebjarService`.
  * Request paths with `.`, `..`, or empty segments will now return a 400 in all three services.  Combinations of these could formerly be used to escape the configured roots and expose arbitrary local resources.
  * Request path segments are now percent-decoded to support resources with reserved characters in the name.

# v0.21.1 (2020-02-13)

This release is fully backward compatible with v0.21.0, and includes all the changes from v0.20.18.

## Bug fixes

* [#3192](https://github.com/http4s/http4s/pull/3192): Parse `SameSite` cookie attribute and values case insensitively.

## Enhancements

* [#3185](https://github.com/http4s/http4s/pull/3185): In blaze-server, recover `EOF` to close the connection instead of catching it. This reduces log noise in Cats Effect implementations that wrap uncaught exceptions.

## Dependency updates

* jawn-fs2-1.0.0: We accidentally released v0.21.0 against an RC of jawn-fs2. This is fully compatible.

# v0.20.19 (2020-02-13)

This release is fully backward compatible with 0.20.18.

## Bugfixes

* [#3199](https://github.com/http4s/http4s/pull/3199): When `Uri#withPath` is called without a slash and an authority is defined, add a slash to separate them.

## Enhancements

* [#3199](https://github.com/http4s/http4s/pull/3199): 
  * New `addSegment` alias for `Uri#/`
  * New `Uri#addPath` function, which splits the path segments and adds each, URL-encoded.

# v0.20.18 (2020-02-13)

This release is fully backward compatible with 0.20.17.

## Bugfixes

* [#3178](https://github.com/http4s/http4s/pull/3178): In `TomcatBuilder`, use the correct values for the `clientAuth` connector attribute.
* [#3184](https://github.com/http4s/http4s/pull/3184): 
  * Parse cookie attribute names case insensitively.
  * Preserve multiple extended cookie attributes, delimited by a `';'`
  * Support cookie domains with a leading `'.'`

## Enhancements

* [#3190](https://github.com/http4s/http4s/pull/3190): Remove reflection from initialization of `HttpHeaderParser`. This allows modeled headers to be parsed when running on Graal. The change is fully transparent on the JVM.

## Dependency updates

* argonaut-6.2.4
* async-http-client-2.10.5
* tomcat-9.0.31

# v0.21.0 (2020-02-09)

This release is fully compatible with 0.21.0-RC4.  Future releases in the 0.21.x series will maintain binary compatibility with this release.  All users on the 0.20.x or earlier are strongly encouraged to upgrade.

## Dependency updates

* argonaut-6.2.4
* circe-0.13.0

# v0.21.0-RC5 (2020-02-08)

This release is binary compatible with 0.21.0-RC4.

We announced this as built on circe-0.13.0.  That was not correct, but is fixed in 0.21.0.

## Enhancements

* [#3148](https://github.com/http4s/http4s/pull/3148): Add `HttpRoutes.strict` and `ContextRoutes.strict` for routes that require only an `Applicative`, at the cost of evaluating `combineK`ed routes strictly.

## Dependency updates

* async-http-client-2.10.5
* cats-effect-2.1.1
* scalatags-0.8.5

# v0.21.0-RC4 (2020-02-04)

This release is binary incompatible with 0.21.0-RC2, but is source compatible.

## Breaking changes

### Binary

* [#3145](https://github.com/http4s/http4s/pull/3145): Relax constraints from `Effect` to `Sync` in `resourceService`, `fileService`, and `webjarService`.

# v0.21.0-RC3 (2020-02-03)

This release is binary incompatible with 0.21.0-RC2, but should be source compatible, with deprecations.

## Breaking changes

### Binary

* [#3126](https://github.com/http4s/http4s/pull/3126): Remove unnecessary `Applicative` constraints from http4s-circe
* [#3124](https://github.com/http4s/http4s/pull/3124): Relax constraints from `Effect` to `Sync` in `FileService`.
* [#3136](https://github.com/http4s/http4s/pull/3136): In `WebSocketBuilder`, add `filterPingPongs` parameter, default true.  When false, `send` and `receive` will see pings and pongs sent by the client.  The server still responds automatically to pings.  This change should be transparent to existing users.
* [#3138](https://github.com/http4s/http4s/pull/3124): Remove unnecessary `Applicative` constraints on `EntityEncoder` instances in several modules.

### Semantic
  
* [#3139](https://github.com/http4s/http4s/pull/3139): Changes `Router` to find the longest matching prefix by path segments rather than character-by-character.  This is arguably a bug fix.  The old behavior could cause unexpected matches, is inconsistent with the servlet mappings that inspired `Router`, and is unlikely to have been intentionally depended on.

### Deprecation

* [#3134](https://github.com/http4s/http4s/pull/3132): Deprecate `JettyBuilder#withSSLContext` in favor of new methods in favor of new `withSslContext*` methods.
* [#3132](https://github.com/http4s/http4s/pull/3132): Deprecate `BlazeServerBuilder#withSSLContext` and `BlazeServerBuilder#withSSL` in favor of new `withSslContext*` methods.
* [#3140](https://github.com/http4s/http4s/pull/3140): Deprecate `JettyBuilder#withSSL`, to match `BlazeServerBuilder`. It's still necessary in Tomcat, which doesn't take a `ServletContext`.  Deprecate `SSLConfig`, `KeyStoreBits`, and `SSLContextBits`, which had already been removed from public API.

## Bugfixes

* [#3140](https://github.com/http4s/http4s/pull/3140): In `TomcatBuilder`, fix mapping of `SSLClientAuthMode` to Tomcat's connector API.

## Enhancements

* [#3134](https://github.com/http4s/http4s/pull/3132): In `JettyBuilder`, add `withSslContext` and `withSslContextAndParameters` to permit full control of `SSLParameters`.  Add `withoutSsl`.
* [#3132](https://github.com/http4s/http4s/pull/3132): In `BlazeBuilder`, add `withSslContext` and `withSslContextAndParameters` to permit full control of `SSLParameters`.  Add `withoutSsl`.

## Dependency updates

* cats-effect-2.1.0
* fs2-2.2.2

# v0.21.0-RC2 (2020-01-27)

## Breaking changes

### Binary and source

* [#3110](https://github.com/http4s/http4s/pull/3110): Change `MessageFailure#toHttpResponse` to return a `Response[F]` instead of an `F[Response[F]]`, and relax constraints accordingly. Drops the `inHttpResponse` method.
* [#3107](https://github.com/http4s/http4s/pull/3107): Add `covary[F[_]]` method to `Media` types.  Should not break your source unless you have your own `Media` subclass, which you shouldn't.

### Binary only

* [#3098](https://github.com/http4s/http4s/pull/3098): Update `MimeDB` from IANA registry. 

### Deprecation

* [#3087](https://github.com/http4s/http4s/pull/3087): Deprecate the public http4s-testing module.  This was mostly Specs2 matchers, the majority of which block threads.  This is not to be confused with http4s-laws, which depends only on Discipline and is still maintained.

## Bugfixes

* [#3105](https://github.com/http4s/http4s/pull/3105): Fix "cannot have more than one pending write request" error in blaze-server web sockets.
* [#3115](https://github.com/http4s/http4s/pull/3115): Handle BOM at the head of a chunk in `decode`.

## Enhancements

* [#3106](https://github.com/http4s/http4s/pull/3106): Interrupt response body in `DefaultHead` middleware. This optimization saves us from draining a potentially large response body that, because `HEAD` is a safe method, should not have side effects.
* [#3095](https://github.com/http4s/http4s/pull/3095): Add `Request#asCurl` method to render a request as a curl command.  Renders the method, URI, and headers, but not yet the body.

# v0.20.17 (2020-01-25)

This release is fully compatible with 0.20.16.

## Bugfixes

* [#3105](https://github.com/http4s/http4s/pull/3105): Fix "cannot have more than one pending write request" error in blaze-server web sockets.

## Dependency updates

* simpleclient-0.8.1 (Prometheus)
  
# v0.18.25 (2020-01-21)

## Bug fixes
* [#3093](https://github.com/http4s/http4s/pull/3093): Backport [#3086](https://github.com/http4s/http4s/pull/3086): Fix connection leak in blaze-client pool manager when the next request in the queue is expired.

# v0.21.0-RC1 (2020-01-21)

## Breaking changes

* [#3012](https://github.com/http4s/http4s/pull/3012): Use `HttpApp` instead of `HttpRoutes` in `Http4sServlet`. The servlet builders themselves retain compatibility.
* [#3078](https://github.com/http4s/http4s/pull/3078): Wrap Java exceptions in `ConnectionFailure` when a blaze-client fails to establish a connection. This preserves information about which host could not be connected to.
* [#3062](https://github.com/http4s/http4s/pull/3062): http4s' JSON support is now built on jawn-1.0.0, which is a binary break from jawn-0.14.x.  This comes with a bump to circe-0.13.  Most circe-0.13 modules are binary compatible with circe-0.12, but note that circe-parser is not.
* [#3055](https://github.com/http4s/http4s/pull/3055): Add fs2-io's TLS support to ember-client.  The `sslContext: Option[(ExecutionContext, SSLContext)]` argument is replaced by a `tlsContext: Option[TLSContext]`.`

## Enhancements

* [#3004](https://github.com/http4s/http4s/pull/3004): Add `classloader` argument to `StaticFile.fromResource` 
* [#3007](https://github.com/http4s/http4s/pull/3007): Add `classloader` argument to `TomcatBuilder`
* [#3008](https://github.com/http4s/http4s/pull/3008): Consistently use `collection.Seq` across Scala versions in DSL
* [#3031](https://github.com/http4s/http4s/pull/3031): Relax `Router.apply` constraint from `Sync` to `Monad`
* [#2821](https://github.com/http4s/http4s/pull/2821): Add `Media` supertype of `Message` and `Part`, so multipart parts can use `EntityDecoder`s
* [#3021](https://github.com/http4s/http4s/pull/3021): Relax `Throttle.apply` constraint from `Sync` to `Monad`. Add a `mapK` operation to `TokenBucket`.
* [#3056](https://github.com/http4s/http4s/pull/3056): Add `streamJsonArrayEncoder*` operations to circe support, to encode a `Stream` of `A` to a JSON array, given an encoder for `A`.
* [#3053](https://github.com/http4s/http4s/pull/3053): Remove unneeded `Functor[G]` constraint on `HeaderEcho.apply`.
* [#3054](https://github.com/http4s/http4s/pull/3054): Add `SameSite` cookie support
* [#2518](https://github.com/http4s/http4s/pull/2518): Add `status` methods to `Client` that take a `String` or `Uri`
* [#3069](https://github.com/http4s/http4s/pull/3069): Add `ContextMiddleware.const` function
* [#3070](https://github.com/http4s/http4s/pull/3070): Add `NonEmptyTraverse` instance to `ContextRequest`
* [#3060](https://github.com/http4s/http4s/pull/3060): Stop mixing context bounds and implicits in `CirceInstances`.
* [#3024](https://github.com/http4s/http4s/pull/3024): Add `withQueryParams` and `withMultiValueQueryParams` to `QueryOps`
* [#3092](https://github.com/http4s/http4s/pull/3092): Add TLS support to ember-server via fs2-io.

## Dependency updates

* cats-2.1.0
* circe-0.13.0-RC1
* fs2-2.2.0
* jawn-1.0.0
* jawn-fs2-1.0.0-RC2
* okhttp-4.3.1
* play-json-2.8.1
* scalacheck-1.14.3
* scalatags-0.8.4
* specs2-4.8.3

# v0.20.16 (2020-01-21)

## Bugfixes

* [#3086](https://github.com/http4s/http4s/pull/3086): Fix connection leak in blaze-client pool manager when the next request in the queue is expired.

## Breaking changes

* [#3053](https://github.com/http4s/http4s/pull/3053): Deprecate `HttpDate.now`, which is not referentially transparent. Prefer `HttpDate.current`.

## Enhancements

* [#3049](https://github.com/http4s/http4s/pull/3049): Add new `Date` server middleware
* [#3051](https://github.com/http4s/http4s/pull/3051): Add `HttpDate.current` convenience constructor, based on `Clock`.
* [#3052](https://github.com/http4s/http4s/pull/3052): Add `Caching` server middleware.
* [#3065](https://github.com/http4s/http4s/pull/3065): Add `ErrorAction` server middleware
* [#3082](https://github.com/http4s/http4s/pull/3082): Wrap `UnresolvedAddressException` in blaze in an `UnresolvedAddressException` subtype that contains the address that could not resolve to aid diagnostics.  This is a conservative change.  See [#3078](https://github.com/http4s/http4s/pull/3078) for the wrapper forthcoming in http4s-0.21.

## Documentation

* [#3017](https://github.com/http4s/http4s/pull/3017): Correct the documentation in `Timeout.apply`
* [#3020](https://github.com/http4s/http4s/pull/3020): Update scaladoc to compiling example code on OptionalMultiQueryParamDecoderMatcher

## Dependency updates

* async-http-client-2.10.4
* jetty-9.4.26.v20200117
* metrics-4.1.2 (Dropwizard)
* log4s-1.8.2
* okhttp-3.14.6
* simpleclient-0.8.0 (Prometheus)
* tomcat-9.0.30

# v0.20.15 (2019-11-27)

## Enhancements

* [#2966](https://github.com/http4s/http4s/pull/2966): Add `HttpsRedirect` middleware
* [#2965](https://github.com/http4s/http4s/pull/2965): Add `Request#addCookies` method
* [#2887](https://github.com/http4s/http4s/pull/2887): Support realm in the `OAuth1` header

## Bug fixes

* [#2916](https://github.com/http4s/http4s/pull/2916): Ensure that `Metrics` only decrements active requests once
* [#2889](https://github.com/http4s/http4s/pull/2889): In `Logger`, log the prelude if `logBody` and `logHeaders` are false

# v0.20.14 (2019-11-26)

## Bug fixes

* [#2909](https://github.com/http4s/http4s/pull/2909): Properly propagate streamed errors in jetty-client
* The blaze upgrade fixes the "SSL Handshake WRAP produced 0 bytes" error on JDK 11.

## Enhancements

* [#2911](https://github.com/http4s/http4s/pull/2911): Add missing bincompat syntax to `org.http4s.implicits`.

## Dependency updates

* blaze-0.14.11
* circe-0.11.2
* jawn-0.14.3
* jetty-9.4.24.v20191120
* tomcat-9.0.29

# v0.20.13 (2019-11-05)

## Bug fixes

* [#2946](https://github.com/http4s/http4s/pull/2946): Restore binary compatibility of private `UrlCodingUtils`. [#2930](https://github.com/http4s/http4s/pull/2930) caused a breakage in rho.
* [#2922](https://github.com/http4s/http4s/pull/2922): Handle Content-Length longer that Int.MaxValue in chunked uploads
* [#2941](https://github.com/http4s/http4s/pull/2941): Fix for `BlockingHttp4sServlet` with shifted IO.
* [#2953](https://github.com/http4s/http4s/pull/2953): Fix connection info in servlet backend.  The local and remote addresses were reversed.
* [#2942](https://github.com/http4s/http4s/pull/2942): Fix `Request.addcookie` to consolidate all `Cookie` headers into one.
* [#2957](https://github.com/http4s/http4s/pull/2957): Shift the write to Blocker in `BlockingServletIo`

## Enhancements

* [#2948](https://github.com/http4s/http4s/pull/2948): Add all missing `ContentCoding`s from the IANA registry.

## Dependency updates

* blaze-0.14.9

# v0.20.12 (2019-10-31)

## Enhancements

* [#2930](https://github.com/http4s/http4s/pull/2830): Move private `UrlCodingUtils` to the `Uri` companion object, make public

## Dependency updates

* jawn-0.14.2
* jetty-9.4.22
* json4s-0.14.2
* metrics-4.1.1
* okhttp-3.14.4
* play-json-2.7.4
* tomcat-9.0.27
* twirl-1.4.2

# v0.21.0-M5 (2019-09-19)

## Breaking changes

* [#2815](https://github.com/http4s/http4s/pull/2815): Allow `Allow` header to specify an empty set of methods.
* [#2832](https://github.com/http4s/http4s/pull/2836): Add natural transformation to `ResponseGenerator` to allow the `F` and `G` to work in unison. Relevant for http4s-directives.

## Enhancements

* [#2836](https://github.com/http4s/http4s/pull/2836): Add `additionalSocketOptions` to ember configs
* [#2869](https://github.com/http4s/http4s/pull/2869): Add JsonDebugErrorHandler middleware
* [#2830](https://github.com/http4s/http4s/pull/2830): Add encoder and decoder helpers to `Uri` companion

## Documentation

* [#2733](https://github.com/http4s/http4s/pull/2733): Add CSRF documentation

## Dependency updates

* async-http-client-2.10.2
* cats-2.0.0
* cats-effect-2.0.0
* circe-0.12.1
* fs2-2.0.0
* keypool-2.0.0
* log4cats-core-1.0.0
* okhttp-4.2.0
* jawn-fs2-0.15.0
* tomcat-9.0.24
* vault-2.0.0

# v0.20.11 (2019-09-19)

## Breaking changes

* [#2792](https://github.com/http4s/http4s/pull/2792): Drop support for Scala 2.13.0-M5. Users of Scala 2.13 should be on a stable release of Scala on the http4s-0.21 release series.
* [#2800](https://github.com/http4s/http4s/pull/2800): Revert [#2785](https://github.com/http4s/http4s/pull/2785), using `F[A]` instead of `G[A]` in `EntityResponseGenerator`, which broke directives.

## Bug fixes

* [#2807](https://github.com/http4s/http4s/pull/2807): In jetty-client, don't follow redirects with the internal client, which throws an exception in the http4s wrapper.

## Enhancements

* [#2817](https://github.com/http4s/http4s/pull/2817): In jetty-client, disable internal client's default `Content-Type` to prevent default `application/octet-stream` for empty bodies.

## Dependency updates

* jetty-9.4.20

# v0.21.0-M4 (2019-08-14)

## Dependency updates

* cats-core-2.0.0-RC1
* cats-effect-2.0.0-RC1
* circe-0.12.0-RC1
* discipline-1.0.0
* keypool-0.2.0-RC1
* log4cats-1.0.0-RC1
* vault-2.0.0-RC1

# v0.20.10 (2019-08-14)

## Breaking changes

* [#2785](https://github.com/http4s/http4s/pull/2785): Use `F[A]` instead of `G[A]` in the DSL's `EntityResponseGenerator`. This change is binary compatible, but not source compatible for users of `Http4sDsl2` where `F` is not `G`. This is uncommon.

## Bug fixes

* [#2778](https://github.com/http4s/http4s/pull/2778): Don't truncate signing keys in CSRF middleware to 20 bytes, which causes a loss of entropy.

## Enhancements

* [#2776](https://github.com/http4s/http4s/pull/2776): Add `MaxActiveRequest` middleware
* [#2724](https://github.com/http4s/http4s/pull/2724): Add `QueryParamEncoder[Instant]` and `QueryParamDecoder[Instant]`. Introduce `QueryParamCodec` for convenience.
* [#2777](https://github.com/http4s/http4s/pull/2777): Handle invalid `Content-Range` requests with a 416 response and `Accept-Range` header.

# v0.20.9 (2019-08-07)

## Bug fixes

* [#2761](https://github.com/http4s/http4s/pull/2761): In blaze-client, don't add `ResponseHeaderTimeoutStage` when `responseHeaderTimeout` is infinite. This prevents an `IllegalArgumentException` when debug logging is turned on.
* [#2762](https://github.com/http4s/http4s/pull/2762): Fix text in warnings when blaze-client timeouts are questionably ordered.

# v0.21.0-M3 (2019-08-02)

## Breaking changes

* [#2572](https://github.com/http4s/http4s/pull/2572): Make `Http1Stage` private to `org.http4s`, which we highly doubt anybody extended directly anyway.

## Bug fixes

* [#2727](https://github.com/http4s/http4s/pull/2727): Fix `UserInfo` with `+` sign

## Enhancements

* [#2623](https://github.com/http4s/http4s/pull/2623): Propagate cookies in `FollowRedirect` client middleware

## Documentation

* [#2717](https://github.com/http4s/http4s/pull/2717): Update quickstart for v0.21
* [#2734](https://github.com/http4s/http4s/pull/2734): Add missing comma in code sample
* [#2740](https://github.com/http4s/http4s/pull/2740): Clarify `Method` imports for client DSL

## Internals

* [#2747](https://github.com/http4s/http4s/pull/2717): Create .mergify.yml

## Dependency upgrades

* better-monadic-for-0.3.1
* cats-effect-2.0.0-M5
* log4cats-0.4.0-M2
* okhttp-4.0.1

# v0.20.8 (2019-08-02)

## Enhancements

* [#2550](https://github.com/http4s/http4s/pull/2550): Adjust default timeouts and add warnings about misconfiguration

## Dependency updates

* blaze-0.14.8
* cats-effect-1.4.0

# v0.20.7 (2019-07-30)

## Bug fixes
* [#2728](https://github.com/http4s/http4s/pull/2728): Preserve division of `request.uri.path` into `scriptName` and `pathInfo` when calling `withPathInfo`.
* [#2737](https://github.com/http4s/http4s/pull/2737): Fix deadlock in blaze-server web socket shutdown.

## Enhancements
* [#2736](https://github.com/http4s/http4s/pull/2736): Implement a `connectTimeout` in blaze-client, defaulted to 10 seconds.  Prevents indefinite hangs on non-responsive hosts.

## Documentation
* [#2741](https://github.com/http4s/http4s/pull/2741): Improve docs surrounding auth middleware and fall through.

## Dependency upgrades
- blaze-0.14.7
- tomcat-9.0.22

# v0.21.0-M2 (2019-07-09)

This release drops support for Scala 2.11 and adds the `http4s-ember-server` and `http4s-ember-client` backends.  Ember is new and experimental, but we intend for it to become the reference implementation.  Notably, it only requires a `Concurrent` constraint.

## Bugfixes
* [#2691](https://github.com/http4s/http4s/pull/2691): Fix deadlock in client by releasing current connection before retrying in `Retry` client middleware.  The constraint is upgraded to `Concurrent`.
* [#2693](https://github.com/http4s/http4s/pull/2693): Fix deadlock in client by releasing current connection before retrying in `FollowRedirect` client middleware.  The constraint is upgraded to `Concurrent`.
* [#2671](https://github.com/http4s/http4s/pull/2671): Upgrade `Uri.UserInfo` to a case class with username and password, fixing encoding issues. This is for RFC 3986 compliance, where it's deprecated for security reasons. Please don't use this.
* [#2704](https://github.com/http4s/http4s/pull/2704): Remove unused `Sync` constraint on `Part.formData`.

## Breaking changes
* [#2654](https://github.com/http4s/http4s/pull/2654): Extract an http4s-laws module from http4s-testing, with no dependency on Specs2.  The arbitraries, laws, and tests are now laid out in a similar structure to cats and cats-effect.
* [#2665](https://github.com/http4s/http4s/pull/2665): Change `withBlock` to `withBlocker` in `OkHttpBuilder`
* [#2661](https://github.com/http4s/http4s/pull/2661): Move string contexts macros for literals from `org.http4s` to `org.http4s.implicits`
* [#2679](https://github.com/http4s/http4s/pull/2679): Replace `Uri.IPv4` with `Uri.Ipv4Address`, including an `ipv4` interpolator and interop with `Inet4Address`.
* [#2694](https://github.com/http4s/http4s/pull/2694): Drop Scala 2.11 support 
* [#2700](https://github.com/http4s/http4s/pull/2700): Replace `Uri.IPv6` with `Uri.Ipv6Address`, including an `ipv6` interpolator and interop with `Inet6Address`.

## Enhancements
* [#2656](https://github.com/http4s/http4s/pull/2656): Add `emap` and `emapValidatedNel` to `QueryParamDecoder`
* [#2696](https://github.com/http4s/http4s/pull/2696): Introduce `http4s-ember-server` and `http4s-ember-client`

## Documentation
* [#2658](https://github.com/http4s/http4s/pull/2658): Link to http4s-jdk-http-client
* [#2668](https://github.com/http4s/http4s/pull/2668): Clarify scaladoc for `Uri.Scheme`

## Internal
* [#2655](https://github.com/http4s/http4s/pull/2655): Tune JVM options for throughput

## Dependency updates
* async-http-client-2.10.1
* circe-0.12.0-M4
* json4s-3.6.7
* okhttp-4.0.0
* specs2-core-4.6.0

# v0.20.6 (2019-07-09)

## Bug fixes
* [#2705](https://github.com/http4s/http4s/pull/2705): Upgrades blaze to close `SSLEngine` when an `SSLStage` shuts down. This is useful in certain `SSLContext` implementations.  See [blaze#305](https://github.com/http4s/blaze/pull/305) for more.

## Dependency upgrades
- blaze-0.14.6

~~# v0.20.5 (2019-07-09)~~

Cursed release.  Sonatype staging repo closed in flight.

# v0.20.4 (2019-07-06)

## Bug fixes
* [#2687](https://github.com/http4s/http4s/pull/2687): Don't throw in `Uri.fromString` on invalid ports
* [#2695](https://github.com/http4s/http4s/pull/2695): Handle EOF in blaze-server web socket by shutting down stage

## Enhancements
* [#2673](https://github.com/http4s/http4s/pull/2673): Add `GZip` middleware for client

## Documentation
* [#2668](https://github.com/http4s/http4s/pull/2668): Clarifications in `Uri.Scheme` scaladoc

## Dependency upgrades
- blaze-0.14.5
- jetty-9.14.19.v20190610 (for client)

# v0.21.0-M1 (2019-06-17)

## Breaking changes
* [#2565](https://github.com/http4s/http4s/pull/2565): Change constraint on server `Metrics` from `Effect` to `Sync`
* [#2551](https://github.com/http4s/http4s/pull/2551): Refactor `AuthMiddleware` to not require `Choice` constraint
* [#2614](https://github.com/http4s/http4s/pull/2614): Relax various `ResponseGenerator` constraints from `Monad` to `Applicative` in http4s-dsl.
* [#2613](https://github.com/http4s/http4s/pull/2613): Rename implicit `http4sKleisliResponseSyntax` and its parameter name.
* [#2624](https://github.com/http4s/http4s/pull/2624): In `BlazeServerBuilder`, don't depend on laziness of `SSLContext`. `None` now disables the secure context. The default argument tries to load `Some(SSLContext.getDefault())`, but falls back to `None` in case of failure.
* [#2493](https://github.com/http4s/http4s/pull/2493): Scala 2.13 support and related upgrades
  * Scala 2.13.0-M5 is dropped.
  * All modules are supported on 2.11, 2.12, and 2.13 again.
  * Use cats-effect-2.0's new `Blocker` in place of `ExecutionContext` where appropriate

## Enhancements
* [#2591](https://github.com/http4s/http4s/pull/2590): Add `MediaType.unsafeParse` and `QValue.unsafeFromString`. 
* [#2548](https://github.com/http4s/http4s/pull/2548): Add `Client#translate`
* [#2622](https://github.com/http4s/http4s/pull/2622): Add `Header#renderedLength`

## Docs
* [#2569](https://github.com/http4s/http4s/pull/2569): Fix typo in CORS scaladoc
* [#2608](https://github.com/http4s/http4s/pull/2608): Replace `Uri.uri` with `uri` in tuts
* [#2626](https://github.com/http4s/http4s/pull/2626): Fix typos in root package and DSL docs
* [#2635](https://github.com/http4s/http4s/pull/2635): Remove obsolete scaladoc from client
* [#2645](https://github.com/http4s/http4s/pull/2645): Fix string literal in router example in static file docs

## Internal
* [#2563](https://github.com/http4s/http4s/pull/2563): Refactor `EntityDecoder#decode`
* [#2553](https://github.com/http4s/http4s/pull/2553): Refactor `Timeout`
* [#2564](https://github.com/http4s/http4s/pull/2564): Refactor boopickle and circe decoders
* [#2580](https://github.com/http4s/http4s/pull/2580): Refactor server `RequestLogger`
* [#2581](https://github.com/http4s/http4s/pull/2581): Remove redundant braces in various types
* [#2539](https://github.com/http4s/http4s/pull/2539): Narrow cats imports
* [#2582](https://github.com/http4s/http4s/pull/2582): Refactor `DefaultHead`
* [#2590](https://github.com/http4s/http4s/pull/2590): Refactor `GZip`
* [#2591](https://github.com/http4s/http4s/pull/2590): Refactor literal macros to not use `.get`
* [#2596](https://github.com/http4s/http4s/pull/2596): Refactor `MimeLoader`
* [#2542](https://github.com/http4s/http4s/pull/2542): Refactor `WebjarService`
* [#2555](https://github.com/http4s/http4s/pull/2555): Refactor `FileService`
* [#2597](https://github.com/http4s/http4s/pull/2597): Optimize internal hex encoding
* [#2599](https://github.com/http4s/http4s/pull/2599): Refactor `ChunkAggregator`
* [#2574](https://github.com/http4s/http4s/pull/2574): Refactor `FollowRedirect`
* [#2648](https://github.com/http4s/http4s/pull/2648): Move `mimedb-generator` from a project to an internal SBT plugin. Run with `core/generateMimeDb`.

## Dependency updates
* cats-2.0.0-M4
* cats-effect-2.0.0-M4
* circe-0.12.0-M3
* discipline-0.12.0-M3
* fs2-1.1.0-M1
* jawn-0.14.2
* jawn-fs2-0.15.0-M1
* json4s-3.6.6
* log4s-1.8.2
* parboiled-2.0.1 (internal fork)
* play-json-2.7.4
* sbt-doctest-0.9.5 (tests only)
* sbt-native-packager-1.3.22 (examples only)
* sbt-site-1.4.0 (docs only)
* sbt-tpolecat-0.1.6 (compile time only)
* scalacheck-1.14.0
* scalatags-0.7.0 (2.12 and 2.13 only)
* scalaxml-1.2.0
* specs2-4.5.1 
* mockito-core-2.28.2 (tests only)
* tut-0.6.12 (docs only)
* twirl-1.4.2
* vault-2.0.0-M2

# v0.20.3 (2019-06-12)

## Bug fixes
* [#2638](https://github.com/http4s/http4s/pull/2638): Fix leaking sensitive headers in server RequestLogger

# v0.18.24 (2019-06-12)

## Bug fixes
* [#2639](https://github.com/http4s/http4s/pull/2639): Fix leaking sensitive headers in server RequestLogger

## Dependency updates
- cats-1.6.1
- jetty-9.4.19.v20190610
- tomcat-9.0.21

# v0.20.2 (2019-06-12)

## Bug fixes
* [#2604](https://github.com/http4s/http4s/pull/2604): Defer creation of `SSLContext.getDefault()` in blaze-client
* [#2611](https://github.com/http4s/http4s/pull/2611): Raise errors with `getResource()` into effect in `StaticFile`

## Enhancements
* [#2567](https://github.com/http4s/http4s/pull/2567): Add `mapK` to `AuthedRequest`.  Deprecate `AuthedService` in favor of `AuthedRoutes`.

## Internals
* [#2579](https://github.com/http4s/http4s/pull/2579): Skip Travis CI on tags

## Dependency updates
* blaze-0.14.4
* cats-core-1.6.1
* cats-effect-1.3.1
* fs2-1.0.5 (except Scala 2.13.0-M5)
* okhttp-3.14.2
* tomcat-9.0.21

# v0.20.1 (2019-05-16)

Users of blaze-client are strongly urged to upgrade.  This patch fixes a bug and passes new tests, but we still lack 100% confidence in it.  The async-http-client backend has proven stable for a large number of users.

## Bug fixes
* [#2562](https://github.com/http4s/http4s/pull/2562): Fix issue in `PoolManager` that causes hung requests in blaze-client.
* [#2571](https://github.com/http4s/http4s/pull/2571): Honor `If-None-Match` request header in `StaticFile`

## Enhancements
* [#2532](https://github.com/http4s/http4s/pull/2532): Add queue limit to log message when client wait queue is full
* [#2535](https://github.com/http4s/http4s/pull/2535): Add `translate` to `HttpRoutes` and `HttpApp`

## Documentation
* [#2533](https://github.com/http4s/http4s/pull/2533): Fix link to Metrics middleware
* [#2538](https://github.com/http4s/http4s/pull/2538): Add @MartinSnyder's presentation, update giter8 instructions
* [#2559](https://github.com/http4s/http4s/pull/2559): Add @gvolpe's presentation and http4s-tracer

## Internals
* [#2525](https://github.com/http4s/http4s/pull/2525): Pointful implementation of `AuthMiddleware.noSpider`
* [#2534](https://github.com/http4s/http4s/pull/2534): Build with xenial and openjdk8 on Travis CI
* [#2530](https://github.com/http4s/http4s/pull/2530): Refactoring of `authentication.challenged`
* [#2531](https://github.com/http4s/http4s/pull/2531): Refactoring of `PushSupport`
* [#2543](https://github.com/http4s/http4s/pull/2543): Rename maintenance branches to `series/x.y`
* [#2549](https://github.com/http4s/http4s/pull/2549): Remove workarounds in `BlazeClient` for [typelevel/cats-effect#487](https://github.com/typelevel/cats-effect/issues/487)
* [#2575](https://github.com/http4s/http4s/pull/2575): Fix the Travis CI release pipeline

## Dependency updates
* blaze-0.14.2
* cats-effect-1.3.0
* jetty-server-9.4.18.v20190429
* metrics-core-4.1.0
* sbt-native-packager-1.3.21 (examples only)
* tomcat-9.0.20

# v0.20.0 (2019-04-22)

## Announcements

### blaze-client stability

We are declaring this a stable release, though we acknowledge a handful of lingering issues with the blaze-client.  Users who have trouble with the blaze backend are invited to try the async-http-client, okhttp, or jetty-client backends instead.

### Scala 2.13 compatibility

When our dependencies are published for Scala 2.13.0-RC1, we will publish for it and drop support for Scala 2.13.0-M5.  We know it's out there, and we're as anxious as you.

### cats-2 and http4s-0.21

Cats 2.0 is expected soon, and a Cats Effect 2.0 is under discussion.  These will be binary compatible with their 1.x versions, with the exception of their laws modules.  We intend to publish http4s-0.21 on these when they are available in order to provide a compatible stack for our own laws.

### EOL of 0.18

This marks the end of active support for the 0.18 series.  Further releases in that series will require a pull request and an accompanying tale of woe.

## Breaking changes
* [#2506](https://github.com/http4s/http4s/pull/2506): Raise `DecodeFailure` with `MonadError` in `Message#as` rather than relying on effect to catch in `fold`. Requires a new `MonadError` constraint.

## Bugfixes
* [#2502](https://github.com/http4s/http4s/pull/2502): Stop relying on undefined behavior of `fold` to catch errors in client.

## Enhancements
* [#2508](https://github.com/http4s/http4s/pull/2508): Add `mediaType` String context macro for validating literals.  Provide the same for `uri` and `qValue`, deprecating `Uri.uri` and `QValue.q`.
* [#2520](https://github.com/http4s/http4s/pull/2520): Parameterize `selectorThreadFactory` for blaze server.  This allows setting the priority for selector threads.

## Documentation
* [#2488](https://github.com/http4s/http4s/pull/2488): Fix bad link in changelog
* [#2494](https://github.com/http4s/http4s/pull/2494): Add note on queue usage to `BlazeWebSocketExample`
* [#2509](https://github.com/http4s/http4s/pull/2509): Add Formation as adopter
* [#2516](https://github.com/http4s/http4s/pull/2516): Drop redundant `enableWebSockets` in blaze example.

## Internals
* [#2521](https://github.com/http4s/http4s/pull/2521): Add utility conversion for `java.util.concurrent.CompletableFuture` to `F[_]: Concurrent`

## Dependency updates
* blaze-0.14.0
* jetty-9.4.16.v20190411
* kind-projector-0.10.0 (build only)
* okhttp-3.14.1
* mockito-core-2.27.0 (test only)
* sbt-jmh-0.3.6 (benchmarks only)
* tomcat-9.0.19
* tut-plugin-0.6.11 (docs only)

# v0.20.0-RC1 (2019-04-03)

## Breaking changes
* [#2471](https://github.com/http4s/http4s/pull/2471): `Headers` is no longer an `Iterable[Header]`
* [#2393](https://github.com/http4s/http4s/pull/2393): Several changes related to 2.13 support:
  * Replace `Seq` with `List` on:
    * `` `Accept-Ranges.`.rangeUnits``
    * ``CacheDirective.`no-cache`.fieldNames``
    * `CacheDirective.private.fieldNames`
    * `LanguageTag.subTags`
    * `MediaType.fileExtensions`
    * `` `User-Agent`.other``
  * Replace `Seq` with `immutable.Seq` on:
    * `Query#multiParams.values`
    * `Query#params.values`
    * `Uri#multipParams.values`
  * `Query` is no longer a `Seq[Query.KeyValue]`
  * `RequestCookieJar` is no longer an `Iterable[RequestCookie]`.

## Enhancements
* [#2466](https://github.com/http4s/http4s/pull/2466): Provide better message for `WaitQueueFullFailure`
* [#2479](https://github.com/http4s/http4s/pull/2479): Refresh `MimeDb` from the IANA registry
* [#2393](https://github.com/http4s/http4s/pull/2393): Scala 2.13.0-M5 support
  * All modules except http4s-boopickle
  * `Monoid[Headers]` instance

## Bugfixes
* [#2470](https://github.com/http4s/http4s/pull/2470): Don't wait indefinitely if a request timeout happens while borrowing a connection in blaze-client.

## Documentation
* [#2469](https://github.com/http4s/http4s/pull/2469): Add scala-steward to adopters
* [#2472](https://github.com/http4s/http4s/pull/2472): Add http4s-chatserver demo
* [#2478](https://github.com/http4s/http4s/pull/2478): Better scaladoc for `HttpApp`
* [#2480](https://github.com/http4s/http4s/pull/2480): Enhance documentation of static rendering

## Other
* [#2474](https://github.com/http4s/http4s/pull/2474): Skip another blaze test that fails only on CI

## Dependency upgrades
* argonaut-6.2.3
* blaze-0.14.0-RC1
* sbt-jmh-0.3.5 (benchmarks only)
* sbt-native-packager (example only)
* scalatags-0.6.8

# v0.20.0-M7 (2019-03-20)

## Bugfixes
* [#2450](https://github.com/http4s/http4s/pull/2450): Fix `CirceInstances.builder` initialization, which referenced unintialized eager vals.

## Enhancements
* [#2435](https://github.com/http4s/http4s/pull/2435): Log information about canceled requests in `ResponseLogger`
* [#2429](https://github.com/http4s/http4s/pull/2429): Add `httpRoutes` and `httpApp` convenience constructors to `ChunkAggregator`
* [#2446](https://github.com/http4s/http4s/pull/2446): Introduce `Http4sDsl2[F[_], G[_]]` trait to support `http4s-directives` library.  `Http4sDsl` extends it as `Http4sDsl[F, F]`.  This change should be invisible to http4s-dsl users.
* [#2444](https://github.com/http4s/http4s/pull/2444): New modeled headers for `If-Match` and `If-Unmodified-Since`
* [#2458](https://github.com/http4s/http4s/pull/2458): Building on bugfix in [#2453](https://github.com/http4s/http4s/pull/2453), don't clean up the stage if it's going to be shut down anyway

## Documentation
* [#2432](https://github.com/http4s/http4s/pull/2432): Fix Github URL in Scaladoc for tagged versions
* [#2440](https://github.com/http4s/http4s/pull/2440): Fix broken links in client documentation
* [#2447](https://github.com/http4s/http4s/pull/2447): Clarification of webjar path on static files
* [#2448](https://github.com/http4s/http4s/pull/2448): Update copyright year
* [#2454](https://github.com/http4s/http4s/pull/2454): Update `mountService` reference to `withHttpApp`
* [#2455](https://github.com/http4s/http4s/pull/2455): Remove dangling reference to `G` parameter in `HttpApp` scaladoc
* [#2460](https://github.com/http4s/http4s/pull/2460): Add `circuit-http4s` to adopters

## Other
* [#2464](https://github.com/http4s/http4s/pull/2464): Temporarily disable blaze tests that fail only on CI while running on CI.

## Dependency upgrades
* async-http-client-2.8.1
* fs2-1.0.4
* json4s-3.6.5
* okhttp-3.14.0
* play-json-2.7.2
* sbt-explicit-depenendencies-0.2.9 (build only)
* sbt-native-packager-1.3.19 (example only)

# v0.18.23 (2019-03-19)

## Bug fixes
* [#2453](https://github.com/http4s/http4s/pull/2453): Fix bug in blaze-client that unnecessarily recycled connections.

## Dependency upgrades
- jetty-9.4.15.v20190215
- log4s-1.7.0
- metrics-4.0.5
- mockito-2.25.1 (test only)
- scodec-bits-1.1.9
- tomcat-9.0.17

# v0.20.0-M6 (2019-02-16)

## Breaking changes
* [#2369](https://github.com/http4s/http4s/pull/2369): Make `log` operation on logging middlewares return an `F[Unit]` to support pure logging.
* [#2370](https://github.com/http4s/http4s/pull/2370): `Prometheus.apply` returns in `F[_]` to represent its effect on the collector registry.
* [#2398](https://github.com/http4s/http4s/pull/2398): Add media ranges to `jsonDecoderAdaptive` to support overriding the media type in an `EntityDecoder`
* [#2396](https://github.com/http4s/http4s/pull/2396): Parameterize `Logger` middlewares to work with any `Http[G, F]` instead of requiring `HttpApp[F]`.
* [#2318](https://github.com/http4s/http4s/pull/2318): Replace `AttributeMap` with `io.christopherdavenport.Vault`
* [#2414](https://github.com/http4s/http4s/pull/2414): Default to a no-op cookie store in async-http-client for more uniform behavior with other clients
* [#2419](https://github.com/http4s/http4s/pull/2419): Relax constraint on `Retry` middleware from `Effect` to `Sync`

## Bugfixes
* [#2421](https://github.com/http4s/http4s/pull/2421): Fix buggy use of `toString` in async-http-client when rendering URIs.

## Enhancements
* [#2364](https://github.com/http4s/http4s/pull/2364): Scalafix `allocate` to `allocated`
* [#2366](https://github.com/http4s/http4s/pull/2366): Add `chunkBufferMaxSize` parameter to `BlazeClientBuilder` and `BlazeServerBuilder`. Change default to 10kB.
* [#2316](https://github.com/http4s/http4s/pull/2316): Support custom error messages in circe, argonaut, and jawn.
* [#2403](https://github.com/http4s/http4s/pull/2403): Add `MemoryAllocationExports` to `PrometheusExportService`
* [#2355](https://github.com/http4s/http4s/pull/2355), [#2407](https://github.com/http4s/http4s/pull/2407): Add new `HttpMethodOverride` middleware
* [#2391](https://github.com/http4s/http4s/pull/2391): Add `Authorization` to `*` as a default allowed header in default CORS config
* [#2424](https://github.com/http4s/http4s/pull/2424): Include Chunked Transfer-Encoding header in Multipart Requests

## Documentation
* [#2378](https://github.com/http4s/http4s/pull/2378): Fix typo in `EntityDecoder` scaladoc
* [#2374](https://github.com/http4s/http4s/pull/2374): Include scheme in CORS examples
* [#2399](https://github.com/http4s/http4s/pull/2399): Link to @kubukoz' presentation
* [#2418](https://github.com/http4s/http4s/pull/2418): Fix typo in CORS documentation
* [#2420](https://github.com/http4s/http4s/pull/2420): Add Raster Foundry to adopters

## Internal
* [#2359](https://github.com/http4s/http4s/pull/2359): Remove code coverage checks
* [#2382](https://github.com/http4s/http4s/pull/2382): Refactor the blaze-server pipeline construction
* [#2401](https://github.com/http4s/http4s/pull/2401), [#2408](https://github.com/http4s/http4s/pull/2408), [#2409](https://github.com/http4s/http4s/pull/2409): Stop building with sbt-rig, deal with fallout
* [#2422](https://github.com/http4s/http4s/pull/2422): Use Scala 2.12.8 and slash-syntax in SBT files

## Dependency upgrades
* async-http-client-2.7.0
* cats-1.6.0
* circe-0.11.1
* fs2-1.0.3
* jawn-fs2-0.14.2
* json4s-3.6.4
* log4s-1.7.0
* mockito-core-2.24.5 (tests only)
* okhttp-3.13.1
* parboiled-1.0.1 (http4s' internal fork)
* play-json-2.7.1
* sbt-build-info-0.9.0 (build only)
* sbt-native-packager-1.3.18 (examples only)
* sbt-updates-0.4.0 (build only)
* tomcat-9.0.6
* twirl-1.4.0

# v0.18.22 (2019-02-13)

## Enhancements
* [#2389](https://github.com/http4s/http4s/pull/2389): Add `RequestKey` to Logging when eviction is necessary

# v0.20.0-M5 (2019-01-12)

Consider the blaze beta and all other modules RC quality. Don't forget
there is a scalafix to assist migration from 0.18!

## Breaking changes
* [#2308](https://github.com/http4s/http4s/pull/2308): Change `allocate` to `allocated` on backend builders for consistency with `cats.effect.Resource#allocated`.
* [#2332](https://github.com/http4s/http4s/pull/2332): Make double slashes behave more reasonably in the DSL.
* [#2351](https://github.com/http4s/http4s/pull/2351): Change `clientAuthMode` on server builders from `Boolean` to sum type `SSLClientAuthMode`

## Enhancements
* [#2309](https://github.com/http4s/http4s/pull/2308): Specialize `TimeoutException` to `WaitQueueTimeoutException` in client pool manager.  Do not retry this by default in `Retry` middleware.
* [#2342](https://github.com/http4s/http4s/pull/2342): Add `expectOption` and `expectOptionOr` which behave like `expect` and `expectOr` respectively, but return `None` on `404` and `410` responses and `Some[A]` on other successful responses.  Other status codes still raise an error.
* [#2328](https://github.com/http4s/http4s/pull/2328): Add a `SecureSession` attribute to server requests to expose the SSL session ID, the cipher suite, the key size, and a list of X509 certificates.

## Documentation
* [#2337](https://github.com/http4s/http4s/pull/2337): Use `tut:silent` on imports in docs
* [#2336](https://github.com/http4s/http4s/pull/2336): Add example of building a server from a `Resource`

## Internal
* [#2310](https://github.com/http4s/http4s/pull/2310): Use max of 16 cores in `-Ybackend-parallelism`
* [#2332](https://github.com/http4s/http4s/pull/2332): Don't make `F` evidence parameter a val in jetty-client `ResponseListener`.

## Dependency upgrades
* blaze-0.14.0-M2
* circe-0.11.0
* jawn-0.14.1
* jawn-fs2-0.14.1
* json4s-3.6.3
* metrics-4.0.5
* okhttp-3.12.1
* play-json-2.6.13
* scalafix-0.9.1 (scalafix only)
* tomcat-9.0.14

# v0.20.0-M4 (2018-12-05)

## Bugfixes
* [#2283](https://github.com/http4s/http4s/pull/2283): Fix client metrics bug that decremented active requests and recorded time before the resource was released.
* [#2288](https://github.com/http4s/http4s/pull/2288): Stop leaking `IdleTimeoutStage`s in the blaze client.  They were not always removed properly, leading to multiple timeout stages remaining in a connection's blaze pipeline.
* [#2281](https://github.com/http4s/http4s/pull/2281): Fix `ClassCastException` on `decode` of an empty `Chunk`
* [#2305](https://github.com/http4s/http4s/pull/2305): Correctly shut down the blaze-client

## Enhancements
* [#2275](https://github.com/http4s/http4s/pull/2275): Set default prefix for Prometheus and Dropwizard metrics backends.
* [#2276](https://github.com/http4s/http4s/pull/2276): Make scalafix Github based instead of binary based
* [#2285](https://github.com/http4s/http4s/pull/2285): Finish deprecating `BlazeServer` in favor of `BlazeServerBuilder`.  The former's internals are now expressed in terms of the latter.
* [#2286](https://github.com/http4s/http4s/pull/2286): Improvements to scalafix
  * Fix `withEntitywithEntity` bug in migration
  * Migration to `BlazeServerBuilder`
  * Fix `MessageSyntax#withBody`
  * Import `ResponseCookie` instead of an alias to the old `Cookie`

# Documentation
* [#2297](https://github.com/http4s/http4s/pull/2297): Remove appveyor badge

## Dependency upgrades
* cats-1.5.0
* cats-effect-1.1.0
* jetty-9.4.14.v20181114
* kind-projector-0.9.9 (internal)
* mockito-2.23.4 (tests only)
* okhttp-3.12.0
* play-json-2.6.11
* simpleclient-0.6.0 (Prometheus)
* sbt-1.2.7 (build only)
* sbt-native-packager-1.3.15 (examples only)
* tut-0.6.10 (docs only)

# v0.20.0-M3 (2018-11-13)

## Breaking changes
* [#2228](https://github.com/http4s/http4s/pull/2228): Support more attributes for the response cookie in `CSRF` middleware. Configuration is now done through a builder, similar to backends.
* [#2269](https://github.com/http4s/http4s/pull/2269): In the client DSL, move the body parameter ahead of the `Uri`. This works around an ambiguous overload that previously made it impossible to call `(Uri, Header)` on methods that take a body.
* [#2262](https://github.com/http4s/http4s/pull/2262): Replace `Seq` with `Chain` in `UrlForm`.
* [#2197](https://github.com/http4s/http4s/pull/2262): Require `Signal` rather than `SignallingRef` in `serveWhile`

## Bugfixes
* [#2260](https://github.com/http4s/http4s/pull/2260): Fix leak in blaze-client on a canceled connection
* [#2258](https://github.com/http4s/http4s/pull/2258): Fix deadlocks in the blaze-client pool manager under cancellation and certain other failures.

## Enhancements
* [#2266](https://github.com/http4s/http4s/pull/2266): Support flag query parameters (i.e., parameters with no value) in the DSL with `FlagQueryParamMatcher`.
* [#2240](https://github.com/http4s/http4s/pull/2240): Add `.resource`, `.stream`. and `.allocate` constructors to all server and client builders.
* [#2242](https://github.com/http4s/http4s/pull/2242): Support setting socket channel options on blaze-server.
* [#2270](https://github.com/http4s/http4s/pull/2270): Refresh `MimeDB` from the IANA registry.

## Internal
* [#2250](https://github.com/http4s/http4s/pull/2250): Ignore http4s updates in scalafix-inputs
* [#2267](https://github.com/http4s/http4s/pull/2267): Drop appveyor continuous integration
* [#2256](https://github.com/http4s/http4s/pull/2256): Bump base version of scalafix to 0.18.21.
* [#2271](https://github.com/http4s/http4s/pull/2271): Fix compilation error introduced between [#2228](https://github.com/http4s/http4s/pull/2228) and [#2262](https://github.com/http4s/http4s/pull/2262).

## Documentation
* [#2255](https://github.com/http4s/http4s/pull/2255): Improve scalafix docs

## Dependency upgrades
* blaze-0.14.0-M11
* tomcat-9.0.13

# v0.20.0-M2 (2018-11-05)

## Bug fixes
* [#2239](https://github.com/http4s/http4s/pull/2239): Fix hang when `.allocate` on a client builder fails

## Breaking changes
* [#2207](https://github.com/http4s/http4s/pull/2207): Remove `PathNormalizer`. The functionality is now on `Uri.removeDotSegments`.
* [#2210](https://github.com/http4s/http4s/pull/2210): Streamline instances:
  * `Http4s`, `Http4sInstances`, and `Http4sFunctions` are deprecated
  * Move instances `F[A]` for cats type classes `F` into companions of `A`
  * `Http4sDsl` no longer mixes in `UriFunctions`
  * `EntityEncoderInstances` and `EntityDecoderInstances` are removed. The instances moved to the companion objects.
* [#2243](https://github.com/http4s/http4s/pull/2243): Cleanup `ServerBuilder` defaults and traits
  * Make `ServerBuilder` private.  The public server builders (e.g., `BlazeServerBuilder`) remain, but they no longer implement a public interface.
  * Remove `IdleTimeoutSupport`, `AsyncTimeout`, `SSLKeyStoreSupport`, `SSLContextSupport`, and `WebSocketSupport` traits. The properties remain on the public server builders.
  * Deprecated defaults on those support companion objects, in favor of `org.http4s.server.defaults`.
* [#2063](https://github.com/http4s/http4s/pull/2063): Cancel request whenever a blaze server connection is shutdown.
* [#2234](https://github.com/http4s/http4s/pull/2234): Clean up `Message` trait
  * Remove deprecated `EffectMessageSyntax`, `EffectRequestSyntax`, `EffectResponseSyntax` traits and associated objects
  * Remove `MessageOps`, `RequestOps`, and `ResponseOps` and put the removed methods, sans unneeded implicit parameters, directly in the classes
  * Deprecate `replaceAllHeaders`, pointing to `withHeaders` instead.
  * Deprecate `withType`, which takes a `MediaType` and just wraps it in a `Content-Type`
  * Add `withoutAttribute` and `withoutTrailerHeaders` to complement the with variants
  * Correct `filterHeaders`' scaladoc comment, which described the opposite of the behavior
  * Fix bug in `withoutContentType`

## Enhancements
* [#2205](https://github.com/http4s/http4s/pull/2205): Add new `ResponseTiming` middleware, which adds a header to the Response as opposed to full `MetricsOps`.
* [#2222](https://github.com/http4s/http4s/pull/2222): Add `shutdownTimeout` property to `JettyBuilder`.  Shutdown of the server waits for existing connections to complete for up to this duration before a hard shutdown with a `TimeoutException`.
* [#2227](https://github.com/http4s/http4s/pull/2227): Add `withMaxHeaderLength` setter to `BlazeClientBuilder`
* [#2230](https://github.com/http4s/http4s/pull/2230): `DefaultServerErrorHandler` only handles `NonFatal` `Throwable`s, instead of all `Throwable`s that aren't `VirtualMachineError`s
* [#2237](https://github.com/http4s/http4s/pull/2237): Support parsing cookies with trailing semi-colons. This is invalid per spec, but seen often in the wild.
* [#1687](https://github.com/http4s/http4s/pull/1687): Add a modeled `Link` header.
* [#2244](https://github.com/http4s/http4s/pull/2244): Refactor blaze-server idle timeout
  * Quiet `Abnormal NIO1HeadStage termination\njava.util.concurrent.TimeoutException: Timeout of 30 seconds triggered. Killing pipeline.` error logging, even on idling persistent connections.  This is reduced to a debug log.
  * Use a `TickWheelExecutor` resource per blaze-server instead of a global that does not shut down when the server does.

## Bug fixes
* [#2239](https://github.com/http4s/http4s/pull/2239): Fix hang when `.allocate` on a client builder fails
* [#2214](https://github.com/http4s/http4s/pull/2214): Add a scalafix from http4s-0.18.20 to 0.20.0-M2.  See [upgrading](https://http4s.org/v0.20/upgrading/) for instructions.
* [#2241](https://github.com/http4s/http4s/pull/2241): Restrict internal `IdleTimeoutStage` to a `FiniteDuration`.  Fixes an exception when converting to milliseconds when debug logging.

## Documentation
* [#2223](https://github.com/http4s/http4s/pull/2223): Fix color of EOL label on v0.19
* [#2226](https://github.com/http4s/http4s/pull/2226): Correct erroneous `Resource` in 0.19.0-M3 changelog

## Internal
* [#2219](https://github.com/http4s/http4s/pull/2219): Allow test failures on openjdk11 until we can fix the SSL issue
* [#2221](https://github.com/http4s/http4s/pull/2194): Don't grant MiMa exceptions for 0.19.1, which will never be

## Dependency upgrades
* async-http-client-2.6.0
* blaze-0.14.0-M10
* circe-0.10.1
* json4s-3.6.2
* sbt-native-packager-1.3.12 (examples only)
* tut-0.6.9 (docs only)

# v0.20.0-M1 (2018-10-27)

Due to the inadvertent release of 0.19.0, we have opened a new minor version.  The stable release with MiMa enforcement will be v0.20.0.

## Breaking changes
* [#2159](https://github.com/http4s/http4s/pull/2159): Add a `responseHeaderTimeout` property to `BlazeServerBuilder`. Responses that timeout are completed with `Response.timeout`, which defaults to 503 Service Unavailable.  `BlazeServerBuilder` now requires a `Timer[F]`.
* [#2177](https://github.com/http4s/http4s/pull/2177): Deprecate `org.http4s.syntax.async`, which was not directly relevant to HTTP.
* [#2131](https://github.com/http4s/http4s/pull/2131): Refactor server metrics
  * `http4s-server-metrics` module merged into `http4s-dropwizard-metrics`
  * `http4s-prometheus-server-metrics` module merged into `http4s-prometheus-metrics`
  * The `org.http4s.server.middleware.metrics.Metrics` middleware now takes a `MetricsOps`, implemented by Dropwizard, Prometheus, or your custom interpreter.
* [#2180](https://github.com/http4s/http4s/pull/2180): Change default response on `Timeout` middlware to `503 Service Unavailable`

## Enhancements
* [#2159](https://github.com/http4s/http4s/pull/2159): Set default client request timeout to 1 minute
* [#2163](https://github.com/http4s/http4s/pull/2163): Add `mapK` to `Request` and `Response`
* [#2168](https://github.com/http4s/http4s/pull/2168): Add `allocate` to client builders
* [#2174](https://github.com/http4s/http4s/pull/2159): Refactor the blaze-client timeout architecture.
  * A `TickWheelExecutor` is now allocated per client, instead of globally.
  * Request rendering and response parsing is now canceled more aggressively on timeout.
* [#2184](https://github.com/http4s/http4s/pull/2184): Receive response concurrently with sending request in blaze client. This reduces waste when the server is not interested in the entire request body.
* [#2190](https://github.com/http4s/http4s/pull/2190): Add `channelOptions` to blaze-client to customize socket options.

## Bug fixes
* [#2166](https://github.com/http4s/http4s/pull/2166): Fix request timeout calculation in blaze-client to resolve "Client response header timeout after 0 millseconds" error.
* [#2189](https://github.com/http4s/http4s/pull/2189): Manage the `TickWheelTimer` as a resource instead of an `F[A, F[Unit]]`. This prevents a leak in (extremely unlikely) cases of cancellation.

## Internal
* [#2179](https://github.com/http4s/http4s/pull/2179): Method to silence expected exceptions in tests
* [#2194](https://github.com/http4s/http4s/pull/2194): Remove ill-conceived, zero-timeout unit tests
* [#2199](https://github.com/http4s/http4s/pull/2199): Make client test sizes proportional to the number of processors for greater Travis stability

## Dependency upgrades
* alpn-boot-8.1.13.v20181017 (examples only)
* blaze-0.14.0-M9
* sbt-native-packager-1.3.11 (examples only)

# v0.18.21 (2018-11-05)

## Bug fixes
* [#2231](https://github.com/http4s/http4s/pull/2231): Fix off-by-one error that lets blaze-client wait queue grow one past its limit

# v0.18.20 (2018-10-18)

## Bug fixes
* [#2181](https://github.com/http4s/http4s/pull/2181): Honor `redactHeadersWhen` in client `RequestLogger` middleware

## Enhancements
* [#2178](https://github.com/http4s/http4s/pull/2178): Redact sensitive headers by default in `Retry` middleware. Add `retryWithRedactedHeaders` function that parameterizes the headers predicate.

## Documentation
* [#2147](https://github.com/http4s/http4s/pull/2147): Fix link to v0.19 docs

## Internal
* [#2130](https://github.com/http4s/http4s/pull/2130): Build with scala-2.12.7 and sbt-1.2.3

# ~~v0.19.0 (2018-10-05)~~

This release is identical to v0.19.0-M4.  We mistagged it.  Please proceed to the 0.20 series.

# v0.19.0-M4 (2018-10-05)

## Breaking changes
* [#2137](https://github.com/http4s/http4s/pull/2137): Remove `ExecutionContext` argument to jetty-client in favor of the `ContextShift[F]`.
* [#2070](https://github.com/http4s/http4s/pull/2070): Give `AbitraryInstances` unique names with `http4sTesting` prefix.
* [#2136](https://github.com/http4s/http4s/pull/2136): Add `stream` method to `Client` interface. Deprecate `streaming`, which is just a `flatMap` of `Stream`.
* [#2143](https://github.com/http4s/http4s/pull/2143): WebSocket model improvements:
  * The `org.http4s.websocket` package in unified in http4s-core
  * Drop http4s-websocket module dependency
  * All frames use an immutable `scodec.bits.ByteVector` instead of an `Array[Byte]`.
  * Frames moved from `WebSocketBits` to the `WebSocketFrame` companion
  * Rename all instances of `Websocket*` to `WebSocket*` for consistency
* [#2094](https://github.com/http4s/http4s/pull/2094): Metrics unification
  * Add a `MetricsOps` algebra to http4s-core to be implemented by any metrics backend.
  * Create new `Metrics` middleware in http4s-client based on `MetricsOps`
  * Replace http4s-dropwizard-client-metrics and http4s-proemtheus-client-metrics modules with http4s-dropwizard-metrics and http4s-prometheus-metrics to implement `MetricsOps`.

## Enhancements
* [#2149](https://github.com/http4s/http4s/pull/2134): Refresh `MimeDB` constants from the public registry
* [#2151](https://github.com/http4s/http4s/pull/2151): Changed default response timeout code from 500 to 503

## Documentation updates
* [#2134](https://github.com/http4s/http4s/pull/2134): Add Cats Friendly badge to readme
* [#2139](https://github.com/http4s/http4s/pull/2139): Reinstate example projects
* [#2145](https://github.com/http4s/http4s/pull/2145): Fix deprecated calls to `Client#streaming`

## Internal
* [#2126](https://github.com/http4s/http4s/pull/2126): Delete obsolete `bin` directory
* [#2127](https://github.com/http4s/http4s/pull/2127): Remove MiMa exceptions for new modules
* [#2128](https://github.com/http4s/http4s/pull/2128): Don't run `dependencyUpdates` on load
* [#2129](https://github.com/http4s/http4s/pull/2129): Build with sbt-1.2.3 and scala-2.12.7
* [#2133](https://github.com/http4s/http4s/pull/2133): Build with kind-projector-0.9.8
* [#2146](https://github.com/http4s/http4s/pull/2146): Remove all use of `OutboundCommand` in blaze integration

## Dependency upgrades
* async-http-client-2.5.4
* blaze-0.14.0-M5
* fs2-1.0.0
* jawn-0.13.0
* scala-xml-1.1.1

# v0.19.0-M3 (2018-09-27)

## Breaking changes
* [#2081](https://github.com/http4s/http4s/pull/2081): Remove `OkHttp` code redundant with `OkHttpBuilder`.
* [#2092](https://github.com/http4s/http4s/pull/2092): Remove `ExecutionContext` and `Timer` implicits from async-http-client. Threads are managed by the `ContextShift`.
* [#2115](https://github.com/http4s/http4s/pull/2115): Refactoring of `Server` and `ServerBuilder`:
  * Removed `Server#shutdown`, `Server#shutdownNow`, `Server#onShutdown`, and `Server#awaitShutdown`.  `Server` lifecycles are managed as a `fs2.Stream` or a `cats.effect.Resource`.
  * `ServerBuilder#start` replaced by `Server#resource`, which shuts down the `Server` after use.
  * Added a `ServerBuilder#stream` to construct a `Stream` from a `Resource`.
* [#2118](https://github.com/http4s/http4s/pull/2118): Finalize various case classes.
* [#2102](https://github.com/http4s/http4s/pull/2102): Refactoring of `Client` and some builders:
  * `Client` is no longer a case class.  Construct a new `Client` backend or middleware with `Client.apply(run: Request[F] => Resource[F, Response[F]])` for any `F` with a `Bracket[Throwable, F]`.
  * Removed `DisposableResponse[F]` in favor of `Resource[F, Response[F]]`.
  * Removed `Client#open` in favor of `Client#run`.
  * Removed `Client#shutdown` in favor of `cats.effect.Resource` or `fs2.Stream`.
  * Removed `AsyncHttpClient.apply`. It was not referentially transparent, and no longer possible. Use `AsyncHttpClient.resource` instead.
  * Removed deprecated `blaze.Http1Client.apply`

## Enhancements
* [#2042](https://github.com/http4s/http4s/pull/2042): New `Throttle` server middleware
* [#2036](https://github.com/http4s/http4s/pull/2036): New `http4s-jetty-client` backend, with HTTP/2 support
* [#2080](https://github.com/http4s/http4s/pull/2080): Make `Http4sMatchers` polymorphic on their effect type
* [#2082](https://github.com/http4s/http4s/pull/2082): Structured parser for the `Origin` header
* [#2061](https://github.com/http4s/http4s/pull/2061): Send `Disconnect` event on EOF in blaze-server for faster cleanup of mid stages
* [#2093](https://github.com/http4s/http4s/pull/2093): Track redirects in the `FollowRedirect` client middleware
* [#2109](https://github.com/http4s/http4s/pull/2109): Add `→` as a synonym for `->` in http4s-dsl
* [#2100](https://github.com/http4s/http4s/pull/2100): Tighten up module dependencies
  * http4s-testing only depends on specs2-matchers instead of specs2-core
  * http4s-prometheus-server-metrics depends on simpleclient_common instead of simpleclient

## Bugfixes
* [#2069](https://github.com/http4s/http4s/pull/2069): Add proper `withMaxTotalConnections` method to `BlazeClientBuilder` in place of misnamed `withIdleTimeout` overload.
* [#2106](https://github.com/http4s/http4s/pull/2106): Add the servlet timeout listener before the response has a chance to complete the `AsyncContext`

## Documentation updates
* [#2076](https://github.com/http4s/http4s/pull/2076): Align coloring of legend and table for milestone on versoins page
* [#2077](https://github.com/http4s/http4s/pull/2077): Replace Typelevel Code of Conduct with Scala Code of Conduct
* [#2083](https://github.com/http4s/http4s/pull/2083): Fix link to 0.19 on the website
* [#2100](https://github.com/http4s/http4s/pull/2100): Correct `re-start` to `reStart` in docs

## Internal
* [#2105](https://github.com/http4s/http4s/pull/2105): Test on OpenJDK 11
* [#2113](https://github.com/http4s/http4s/pull/2113): Check for unused compile dependencies in build
* [#2115](https://github.com/http4s/http4s/pull/2115): Stop testing on Oracle JDK 10
* [#2079](https://github.com/http4s/http4s/pull/2079): Use `readRange`, as contributed to fs2
* [#2123](https://github.com/http4s/http4s/pull/2123): Remove unmaintained `load-test` module

## Dependency upgrades
* cats-1.4.0
* circe-0.10.0
* fs2-1.0.0-RC1
* jawn-fs2-0.13.0-RC1
* play-json-3.6.10 for Scala 2.11.x
* tomcat-9.0.12

# v0.18.19 (2018-09-27)

## Bug fixes
* [#2101](https://github.com/http4s/http4s/pull/2101): `haveHeaders` checks by equality, not reference
* [#2117](https://github.com/http4s/http4s/pull/2117): Handle unsuccessful responses in `JavaNetClient`

## Internal
* [#2116](https://github.com/http4s/http4s/pull/2116): Test against OpenJDK 11. Retire Oracle JDK 10.

# v0.18.18 (2018-09-18)

## Bug fixes
* [#2048](https://github.com/http4s/http4s/pull/2048): Correct misleading logging in `Retry` middleware
* [#2078](https://github.com/http4s/http4s/pull/2078): Replace generic exception on full wait queue with new `WaitQueueFullFailure`

## Enhancements
* [#2078](https://github.com/http4s/http4s/pull/2078): Replace generic exception on full wait queue with new `WaitQueueFullFailure`
* [#2095](https://github.com/http4s/http4s/pull/2095): Add `Monoid[UrlForm]` instance

## Dependency upgrades
* cats-1.4.0
* fs2-0.10.6
* jetty-9.4.12.v20180830
* tomcat-9.0.12

# v0.19.0-M2 (2018-09-07)

## Breaking changes
* [#1802](https://github.com/http4s/http4s/pull/1802): Race servlet requests against the `AsyncContext.timeout`. `JettyBuilder` and `TomcatBuilder` now require a `ConcurrentEffect` instance.
* [#1934](https://github.com/http4s/http4s/pull/1934): Refactoring of `ConnectionManager`.  Now requires a `Concurrent` instance, which ripples to a `ConcurrentEffect` in blaze-client builders
* [#2023](https://github.com/http4s/http4s/pull/2023): Don't overwrite existing `Vary` headers from `CORS`
* [#2030](https://github.com/http4s/http4s/pull/2023): Restrict `MethodNotAllowed` response generator in DSL
* [#2032](https://github.com/http4s/http4s/pull/2032): Eliminate mutable `Status` registry. IANA-registered `Status`es are still cached, but `register` is no longer public.
* [#2026](https://github.com/http4s/http4s/pull/2026): `CSRF` enhancements
  * CSRF tokens represented with a newtype
  * CSRF token signatures are encoded hexadecimal strings, making them URI-safe.
  * Added a `headerCheck: Request[F] => Boolean` parameter
  * Added an `onFailure: Response[F]` parameter, which defaults to a `403`. This was formerly a hardcoded `401`.
* [#1993](https://github.com/http4s/http4s/pull/2026): Massive changes from cats-effect and fs2 upgrades
  * `Timer` added to `AsyncHttpClient`
  * Dropwizard `Metrics` middleware now takes a `Clock` rather than a `Timer`
  * Client builders renamed and refactored for consistency and to support binary compatible evolution after 1.0:
    * `BlazeClientBuilder` replaces `Http1Client`, `BlazeClient`, and `BlazeClientConfig`
    * Removed deprecated `SimpleHttp1Client`
    * `JavaNetClient` renamed to `JavaNetClientBuilder`, which now has a `resource` and `stream`
    * `OkHttp` renamed to `OkHttpBuilder`.  The client now created from an `OkHttpClient` instance instead of an `F[OkHttpClient.Builder]`. A default client can be created as a `Resource` through `OkHttp.default`.
  * Fallout from removal of `fs2.Segment`
    * `EntityDecoder.collectBinary` now decodes a `Chunk`
    * `EntityDecoder.binaryChunk` deprecated
    * `SegmentWriter` is removed
    * Changes to:
      * `ChunkWriter`s in blaze rewritten
      * `Logger` middlewares
      * `MemoryCache`
  * Blocking I/O now requires a blocking `ExecutionContext` and a `ContextShift`:
    * `EntityDecoder`s:
      * `EntityDecoder.binFile`
      * `EntityDecoder.textFile`
      * `MultipartDecoder.mixedMultipart`
    * `EntityEncoder`s (no longer implicit):
      * `File`
      * `Path`
      * `InputStream`
      * `Reader`
    * Multipart:
      * `MultipartParser.parseStreamedFile`
      * `MultipartParser.parseToPartsStreamedFile`
      * `Part.fileData`
    * Static resources:
      * `StaticFile.fromString`
      * `StaticFile.fromResource`
      * `StaticFile.fromURL`
      * `StaticFile.fromFile`
      * `FileService.Config`
      * `ResourceService.Config`
      * `WebjarService.Config`
    * `OkHttpBuilder`
    * Servlets:
      * `BlockingHttp4sServlet`
      * `BlockingServletIo`
  * Servlet backend changes:
    * `Http4sServlet` no longer shift onto an `ExecutionContext` by default.  Accordingly, `ServerBuilder` no longer has a `withExecutionContext`.
    * Jetty and Tomcat builders use their native executor types instead of shifting onto an `ExecutionContext`.  Accordingly, `ServletBuilder#withExecutionContext` is removed.
    * `AsyncHttp4sServlet` and `ServletContextSyntax` now default to non-blocking I/O.  No startup check is made against the servlet version, which failed classloading on an older servlet container.  Neither takes an `ExeuctionContext` parameter anymore.
  * Removed deprecated `StreamApp` aliases. `fs2.StreamApp` is removed and replaced by `cats.effect.IOApp`, `monix.eval.TaskApp`, or similar.
  * Removed deprecated `ServerApp`.
  * `EntityLimiter` middleware now requires an `ApplicativeError`
* [#2054](https://github.com/http4s/http4s/pull/2054): blaze-server builder changes
  * `BlazeBuilder` deprecated for `BlazeServerBuilder`
  * `BlazeServerBuidler` has a single `withHttpApp(HttpApp)` in place of zero-to-many calls `mountService(HttpRoutes)`.
    * This change makes it possible to mount an `HttpApp` wrapped in a `Logger` middleware, which only supports `HttpApp`
    * Call `.orNotFound`, from `org.http4s.implicits._`, to cap an `HttpRoutes` as `HttpApp`
    * Use `Router` to combine multiple `HttpRoutes` into a single `HttpRoutes` by prefix
    * This interface will see more changes before 0.19.0 to promote long-term binary compatibility

## Enhancements
* [#1953](https://github.com/http4s/http4s/pull/1953): Add `UUIDVar` path extractor
* [#1963](https://github.com/http4s/http4s/pull/1963): Throw `ConnectException` rather than `IOException` on blaze-client connection failures
* [#1961](https://github.com/http4s/http4s/pull/1961): New `http4s-prometheus-client-metrics` module
* [#1974](https://github.com/http4s/http4s/pull/1974): New `http4s-client-metrics` module for Dropwizard Metrics
* [#1973](https://github.com/http4s/http4s/pull/1973): Add `onClose` handler to `WebSocketBuilder`
* [#2024](https://github.com/http4s/http4s/pull/2024): Add `HeaderEcho` server middleware
* [#2062](https://github.com/http4s/http4s/pull/2062): Eliminate "unhandled inbund command: Disconnected"` warnings in blaze-server

## Bugfixes
* [#2027](https://github.com/http4s/http4s/pull/2024): Miscellaneous websocket fixes
  * Stop sending frames even after closed
  * Avoid deadlock on small threadpools
  * Send `Close` frame in response to `Close` frame

## Documentation updates
* [#1935](https://github.com/http4s/http4s/pull/1953): Make `http4sVersion` lowercase
* [#1943](https://github.com/http4s/http4s/pull/1943): Make the imports in the Client documentation silent
* [#1944](https://github.com/http4s/http4s/pull/1944): Upgrade to cryptobits-1.2
* [#1971](https://github.com/http4s/http4s/pull/1971): Minor corrections to DSL tut
* [#1972](https://github.com/http4s/http4s/pull/1972): Add `UUIDVar` to DSL tut
* [#2034](https://github.com/http4s/http4s/pull/1958): Add branch to quickstart instructions
* [#2035](https://github.com/http4s/http4s/pull/2035): Add Christopher Davenport to community staff
* [#2060](https://github.com/http4s/http4s/pull/2060): Guide to setting up IntelliJ for contributors

## Internal
* [#1966](https://github.com/http4s/http4s/pull/1966): Use scalafmt directly from IntelliJ
* [#1968](https://github.com/http4s/http4s/pull/1968): Build with sbt-1.2.1
* [#1996](https://github.com/http4s/http4s/pull/1996): Internal refactoring of `JettyBuilder`
* [#2041](https://github.com/http4s/http4s/pull/2041): Simplify implementations of `RetryPolicy`
* [#2050](https://github.com/http4s/http4s/pull/2050): Replace test `ExecutionContext` in `Http4sWSStageSpec`
* [#2052](https://github.com/http4s/http4s/pull/2050): Introduce expiring `TestScheduler` to avoid leaking threads on tests

## Dependency upgrades
* async-http-client-2.5.2
* blaze-0.14.0-M4
* cats-1.3.1
* cats-effect-1.0.0
* circe-0.10.0-M2
* fs2-1.0.0-M5
* jawn-0.13.0
* jawn-fs2-0.13.0-M4
* json4s-3.6.0

# v0.18.17 (2018-09-04)
* Accumulate errors in `OptionalMultiQueryParamDecoderMatcher` [#2000](https://github.com/http4s/pull/2000)
* New http4s-scalatags module [#2002](https://github.com/http4s/pull/2002)
* Resubmit bodies in `Retry` middleware where allowed by policy [#2001](https://github.com/http4s/pull/2001)
* Dependency upgrades:
  * play-json-3.6.10 (for Scala 2.12)
  * tomcat-9.0.11

# v0.18.16 (2018-08-14)
* Fix regression for `AutoSlash` when nested in a `Router` [#1948](https://github.com/http4s/http4s/pull/1948)
* Respect `redactHeadersWhen` in `Logger` middleware [#1952](https://github.com/http4s/http4s/pull/1952)
* Capture `BufferPoolsExports` in prometheus server middleware [#1977](https://github.com/http4s/http4s/pull/1977)
* Make `Referer` header extractable [#1984](https://github.com/http4s/http4s/pull/1984)
* Log server startup banner in a single call to prevent interspersion [#1985](https://github.com/http4s/http4s/pull/1985)
* Add support module for play-json [#1946](https://github.com/http4s/http4s/pull/1946)
* Introduce `TranslateUri` middleware, which checks the prefix of the service it's translating against the request. Deprecated `URITranslation`, which chopped the prefix length without checking for a match. [#1964](https://github.com/http4s/http4s/pull/1964)
* Dependency upgrades:
  * cats-1.2.0
  * metrics-4.0.3
  * okhttp-3.11.0
  * prometheus-client-0.5.0
  * scodec-bits-1.1.6

# v0.18.15 (2018-07-05)
* Bugfix for `AutoSlash` Middleware in Router [#1937](https://github.com/http4s/http4s/pull/1937)
* Add `StaticHeaders` middleware that appends static headers to a service [#1939](https://github.com/http4s/http4s/pull/1939)

# v0.19.0-M1 (2018-07-04)
* Add accumulating version of circe `EntityDecoder` [#1647](https://github.com/http4/http4s/1647)
* Add ETag support to `StaticFile` [#1652](https://github.com/http4s/http4s/pull/1652)
* Reintroduce the option for fallthrough for authenticated services [#1670]((https://github.com/http4s/http4s/pull/1670)
* Separate `Cookie` into `RequestCookie` and `ResponseCookie` [#1676](https://github.com/http4s/http4s/pull/1676)
* Add `Eq[Uri]` instance [#1688](https://github.com/http4s/http4s/pull/1688)
* Deprecate `Message#withBody` in favor of `Message#withEntity`.  The latter returns a `Message[F]` rather than an `F[Message[F]]`. [#1694](https://github.com/http4s/http4s/pull/1694)
* Myriad new `Arbitrary` and `Cogen` instances [#1677](https://github.com/http4s/http4s/pull/1677)
* Add non-deprecated `LocationResponseGenerator` functions [#1715](https://github.com/http4s/http4s/pull/1715)
* Relax constraint on `Router` from `Sync` to `Monad` [#1723](https://github.com/http4s/http4s/pull/1723)
* Drop scodec-bits dependency [#1732](https://github.com/http4s/http4s/pull/1732)
* Add `Show[ETag]` instance [#1749](https://github.com/http4s/http4s/pull/1749)
* Replace `fs2.Scheduler` with `cats.effect.Timer` in `Retry` [#1754](https://github.com/http4s/http4s/pull/1754)
* Remove `Sync` constraint from `EntityEncoder[Multipart]` [#1762](https://github.com/http4s/http4s/pull/1762)
* Generate `MediaType`s from [MimeDB](https://github.com/jshttp/mime-db) [#1770](https://github.com/http4s/http4s/pull/1770)
  * Continue phasing out `Renderable` with `MediaRange` and `MediaType`.
  * Media types are now namespaced by main type.  This reduces backticks.  For example, `` MediaType.`text/plain` `` is replaced by `MediaType.text.plain`.
* Remove `Registry`. [#1770](https://github.com/http4s/http4s/pull/1770)
* Deprecate `HttpService`: [#1693](https://github.com/http4s/http4s/pull/1693)
  * Introduces an `Http[F[_], G[_]]` type alias
  * `HttpService` is replaced by `HttpRoutes`, which is an `Http[OptionT[F, ?], ?]`.  `HttpRoutes.of` replaces `HttpService` constructor from `PartialFunction`s.
  * `HttpApp` is an `Http[F, F]`, representing a total HTTP function.
* Add `BlockingHttp4sServlet` for use in Google App Engine and Servlet 2.5 containers.  Rename `Http4sServlet` to `AsyncHttp4sServlet`. [#1830](https://github.com/http4s/http4s/pull/1830)
* Generalize `Logger` middleware to log with `String => Unit` instead of `logger.info(_)` [#1839](https://github.com/http4s/http4s/pull/1839)
* Generalize `AutoSlash` middleware to work on `Kleisli[F, Request[G], B]` given `MonoidK[F]` and `Functor[G]`. [#1885](https://github.com/http4s/http4s/pull/1885)
* Generalize `CORS` middleware to work on `Http[F, G]` given `Applicative[F]` and `Functor[G]`. [#1889](https://github.com/http4s/http4s/pull/1889)
* Generalize `ChunkAggegator` middleware to work on `Kleisli[F, A, Response[G]]` given `G ~> F`, `FlatMap[F]`, and `Sync[G]`. [#1886](https://github.com/http4s/http4s/pull/1886)
* Generalize `EntityLimiter` middleware to work on `Kleisli[F, Request[G], B]`. [#1892](https://github.com/http4s/http4s/pull/1892)
* Generalize `HSTS` middleware to work on `Kleisli[F, A, Response[G]]` given `Functor[F]` and `Functor[G]`. [#1893](https://github.com/http4s/http4s/pull/1893)
* Generalize `UrlFormLifter` middleware to work on `Kleisli[F, Request[G], Response[G]]` given `G ~> F`, `Sync[F]` and `Sync[G]`.  [#1894](https://github.com/http4s/http4s/pull/1894)
* Generalize `Timeout` middleware to work on `Kleisli[F, A, Response[G]]` given `Concurrent[F]` and `Timer[F]`. [#1899](https://github.com/http4s/http4s/pull/1899)
* Generalize `VirtualHost` middleware to work on `Kleisli[F, Request[G], Response[G]]` given `Applicative[F]`.  [#1902](https://github.com/http4s/http4s/pull/1902)
* Generalize `URITranslate` middleware to work on `Kleisli[F, Request[G], B]` given `Functor[G]`.  [#1895](https://github.com/http4s/http4s/pull/1895)
* Generalize `CSRF` middleware to work on `Kleisli[F, Request[G], Response[G]]` given `Sync[F]` and `Applicative[G]`.  [#1909](https://github.com/http4s/http4s/pull/1909)
* Generalize `ResponseLogger` middleware to work on `Kleisli[F, A, Response[F]]` given `Effect[F]`.  [#1916](https://github.com/http4s/http4s/pull/1916)
* Make `Logger`, `RequestLogger`, and `ResponseLogger` work on `HttpApp[F]` so a `Response` is guaranteed unless the service raises an error [#1916](https://github.com/http4s/http4s/pull/1916)
* Rename `RequestLogger.apply0` and `ResponseLogger.apply0` to `RequestLogger.apply` and `ResponseLogger.apply`.  [#1837](https://github.com/http4s/http4s/pull/1837)
* Move `org.http4s.server.ServerSoftware` to `org.http4s.ServerSoftware` [#1884](https://github.com/http4s/http4s/pull/1884)
* Fix `Uncompressible` and `NotBinary` flags in `MimeDB` generator. [#1900](https://github.com/http4s/http4s/pull/1884)
* Generalize `DefaultHead` middleware to work on `Http[F, G]` given `Functor[F]` and `MonoidK[F]` [#1903](https://github.com/http4s/http4s/pull/1903)
* Generalize `GZip` middleware to work on `Http[F, G]` given `Functor[F]` and `Functor[G]` [#1903](https://github.com/http4s/http4s/pull/1903)
* `jawnDecoder` takes a `RawFacade` instead of a `Facade`
* Change `BasicCredentials` extractor to return `(String, String)` [#1924](https://github.com/http4s/http4s/1925)
* `Effect` constraint relaxed to `Sync`:
  * `Logger.logMessage`
* `Effect` constraint relaxed to `Async`:
  * `JavaNetClient`
* `Effect` constraint changed to `Concurrent`:
  * `Logger` (client and server)
  * `RequestLogger` (client and server)
  * `ResponseLogger` (client and server)
  * `ServerBuilder#serve` (moved to abstract member of `ServerBuilder`)
* `Effect` constraint strengthened to `ConcurrentEffect`:
  * `AsyncHttpClient`
  * `BlazeBuilder`
  * `JettyBuilder`
  * `TomcatBuilder`
* Implicit `ExecutionContext` removed from:
  * `RequestLogger` (client and server)
  * `ResponseLogger` (client and server)
  * `ServerBuilder#serve`
  * `ArbitraryInstances.arbitraryEntityDecoder`
  * `ArbitraryInstances.cogenEntity`
  * `ArbitraryInstances.cogenEntityBody`
  * `ArbitraryInstances.cogenMessage`
  * `JavaNetClient`
* Implicit `Timer` added to:
  * `AsyncHttpClient`
  * `JavaNetClient.create`
* `Http4sWsStage` removed from public API
* Removed charset for argonaut instances [#1914](https://github.com/http4s/http4s/pull/1914)
* Dependency upgrades:
  * async-http-client-2.4.9
  * blaze-0.14.0-M3
  * cats-effect-1.0.0-RC2
  * circe-0.10.0-M1
  * fs2-1.0.0-M1
  * fs2-reactive-streams-0.6.0
  * jawn-0.12.1
  * jawn-fs2-0.13.0-M1
  * prometheus-0.4.0
  * scala-xml-1.1.0

# v0.18.14 (2018-07-03)
* Add `CirceEntityCodec` to provide an implicit `EntityEncoder` or `EntityDecoder` from an `Encoder` or `Decoder`, respectively. [#1917](https://github.com/http4s/http4s/pull/1917)
* Add a client backend based on `java.net.HttpURLConnection`.  Note that this client blocks and is primarily intended for use in a REPL. [#1882](https://github.com/http4s/http4s/pull/1882)
* Dependency upgrades:
  * jetty-9.4.11
  * tomcat-9.0.10
	
# v0.18.13 (2018-06-22)
* Downcase type in `MediaRange` generator [#1907](https://github.com/http4s/http4s/pull/1907)
* Fixed bug where `PoolManager` would try to dequeue from an empty queue [#1922](https://github.com/http4s/http4s/pull/1922)
* Dependency upgrades:
  * argonaut-6.2.2
  * fs2-0.10.5

# v0.18.12 (2018-05-28)
* Deprecated `Part.empty` [#1858](https://github.com/http4s/http4s/pull/1858)
* Log requests with an unconsumed body [#1861](https://github.com/http4s/http4s/pull/1861)
* Log requests when the service returns `None` or raises an error [#1875](https://github.com/http4s/http4s/pull/1875)
* Support streaming parsing of multipart and storing large parts as temp files [#1865](https://github.com/http4s/http4s/pull/1865)
* Add an OkHttp client, with HTTP/2 support [#1864](https://github.com/http4s/http4s/pull/1864)
* Add `Host` header to requests to `Client.fromHttpService` if the request URI is absolute [#1874](https://github.com/http4s/http4s/pull/1874)
* Log `"service returned None"` or `"service raised error"` in service `ResponseLogger` when the service does not produce a successful response [#1879](https://github.com/http4s/http4s/pull/1879)
* Dependency upgrades:
  * jetty-9.4.10.v20180503
  * json4s-3.5.4
  * tomcat-9.0.8

# v0.18.11 (2018-05-10)
* Prevent zero-padding of servlet input chunks [#1835](https://github.com/http4s/http4s/pull/1835)
* Fix deadlock in client loggers.  `RequestLogger.apply` and `ResponseLogger.apply` are each replaced by `apply0` to maintain binary compatibility. [#1837](https://github.com/http4s/http4s/pull/1837)
* New `http4s-boopickle` module supports entity codecs through `boopickle.Pickler` [#1826](https://github.com/http4s/http4s/pull/1826)
* Log as much of the response as is consumed in the client. Previously, failure to consume the entire body prevented any part of the body from being logged. [#1846](https://github.com/http4s/http4s/pull/1846)
* Dependency upgrades:
  * prometheus-client-java-0.4.0

# v0.18.10 (2018-05-03)
* Eliminate dependency on Macro Paradise and macro-compat [#1816](https://github.com/http4s/http4s/pull/1816)
* Add `Logging` middleware for client [#1820](https://github.com/http4s/http4s/pull/1820)
* Make blaze-client tick wheel executor lazy [#1822](https://github.com/http4s/http4s/pull/1822)
* Dependency upgrades:
  * cats-effect-0.10.1
  * fs2-0.10.4
  * specs2-4.1.0

# v0.18.9 (2018-04-17)
* Log any exceptions when writing the header in blaze-server for HTTP/1 [#1781](https://github.com/http4s/http4s/pull/1781)
* Drain the response body (thus running its finalizer) when there is an error writing a servlet header or body [#1782](https://github.com/http4s/http4s/pull/1782)
* Clean up logging of errors thrown by services. Prevents the possible swallowing of errors thrown during `renderResponse` in blaze-server and `Http4sServlet` [#1783](https://github.com/http4s/http4s/pull/1783)
* Fix `Uri.Scheme` parser for schemes beginning with `http` other than `https` [#1790](https://github.com/http4s/http4s/pull/1790)
* Fix blaze-client to reset the connection start time on each invocation of the `F[DisposableResponse]`. This fixes the "timeout after 0 milliseconds" error. [#1792](https://github.com/http4s/http4s/pull/1792)
* Depdency upgrades:
  * blaze-0.12.13
  * http4s-websocket-0.2.1
  * specs2-4.0.4
  * tomcat-9.0.7

# v0.18.8 (2018-04-11)
* Improved ScalaDoc for BlazeBuilder [#1775](https://github.com/http4s/http4s/pull/1775)
* Added a stream constructor for async-http-client [#1776](https://github.com/http4s/http4s/pull/1776)
* http4s-prometheus-server-metrics project created. Prometheus Metrics middleware implemented for metrics on http4s server. Exposes an HttpService ready to be scraped by Prometheus, as well pairing to a CollectorRegistry for custom metric registration. [#1778](https://github.com/http4s/http4s/pull/1778)

# v0.18.7 (2018-04-04)
* Multipart parser defaults to fields interpreted as utf-8. [#1767](https://github.com/http4s/http4s/pull/1767)

# v0.18.6 (2018-04-03)
* Fix parsing of multipart bodies across chunk boundaries. [#1764](https://github.com/http4s/http4s/pull/1764)

# v0.18.5 (2018-03-28)
* Add `&` extractor to http4s-dsl. [#1758](https://github.com/http4s/http4s/pull/1758)
* Deprecate `EntityEncoder[F, Future[A]]`.  The `EntityEncoder` is strict in its argument, which causes any side effect of the `Future` to execute immediately.  Wrap your `future` in `IO.fromFuture(IO(future))` instead. [#1759](https://github.com/http4s/http4s/pull/1759)
* Dependency upgrades:
  * circe-0.9.3

# v0.18.4 (2018-03-23)
* Deprecate old `Timeout` middleware methods in favor of new ones that use `FiniteDuration` and cancel timed out effects [#1725](https://github.com/http4s/http4s/pull/1725)
* Add `expectOr` methods to client for custom error handling on failed expects [#1726](https://github.com/http4s/http4s/pull/1726)
* Replace buffered multipart parser with a streaming version. Deprecate all uses of fs2-scodec. [#1727](https://github.com/http4s/http4s/pull/1727)
* Dependency upgrades:
  * blaze-0.12.2
  * fs2-0.10.3
  * log4s-1.6.1
  * jetty-9.4.9.v20180320

# v0.18.3 (2018-03-17)
* Remove duplicate logging in pool manager [#1683]((https://github.com/http4s/http4s/pull/1683)
* Add request/response specific properties to logging [#1709](https://github.com/http4s/http4s/pull/1709)
* Dependency upgrades:
  * async-http-client-2.0.39
  * cats-1.1.0
  * cats-effect-0.10
  * circe-0.9.2
  * discipline-0.9.0
  * jawn-fs2-0.12.2
  * log4s-1.5.0
  * twirl-1.3.15

# v0.18.2 (2018-03-09)
* Qualify reference to `identity` in `uriLiteral` macro [#1697](https://github.com/http4s/http4s/pull/1697)
* Make `Retry` use the correct duration units [#1698](https://github.com/http4s/http4s/pull/1698)
* Dependency upgrades:
  * tomcat-9.0.6

# v0.18.1 (2018-02-27)
* Fix the rendering of trailer headers in blaze [#1629](https://github.com/http4s/http4s/pull/1629)
* Fix race condition between shutdown and parsing in Http1SeverStage [#1675](https://github.com/http4s/http4s/pull/1675)
* Don't use filter in `Arbitrary[``Content-Length``]` [#1678](https://github.com/http4s/http4s/pull/1678)
* Opt-in fallthrough for authenticated services [#1681](https://github.com/http4s/http4s/pull/1681)
* Dependency upgrades:
  * cats-effect-0.9
  * fs2-0.10.2
  * fs2-reactive-streams-0.5.1
  * jawn-fs2-0.12.1
  * specs2-4.0.3
  * tomcat-9.0.5
  * twirl-1.3.4

# v0.18.0 (2018-02-01)
* Add `filename` method to `Part`
* Dependency upgrades:
  * fs2-0.10.0
  * fs2-reactive-streams-0.5.0
  * jawn-fs2-0.12.0

# v0.18.0-M9 (2018-01-26)
* Emit Exit Codes On Server Shutdown [#1638](https://github.com/http4s/http4s/pull/1638) [#1637](https://github.com/http4s/http4s/pull/1637)
* Register Termination Signal and Frame in Http4sWSStage [#1631](https://github.com/http4s/http4s/pull/1631)
* Trailer Headers Are Now Being Emitted Properly [#1629](https://github.com/http4s/http4s/pull/1629)
* Dependency Upgrades:
   * alpn-boot-8.1.12.v20180117
   * circe-0.9.1
   * fs2-0.10.0-RC2
   * fs2-reactive-streams-0.3.0
   * jawn-fs2-0.12.0-M7
   * metrics-4.0.2
   * tomcat-9.0.4

# v0.18.0-M8 (2018-01-05)
* Dependency Upgrades:
   * argonaut-6.2.1
   * circe-0.9.0
   * fs2-0.10.0-M11
   * fs2-reactive-streams-0.2.8
   * jawn-fs2-0.12.0-M6
   * cats-1.0.1
   * cats-effect-0.8

# v0.18.0-M7 (2017-12-23)
* Relax various typeclass constraints from `Effect` to `Sync` or `Async`. [#1587](https://github.com/http4s/http4s/pull/1587)
* Operate on `Segment` instead of `Chunk` [#1588](https://github.com/http4s/http4s/pull/1588)
   * `EntityDecoder.collectBinary` and `EntityDecoder.binary` now
     return `Segment[Byte, Unit]` instead of `Chunk[Byte]`.
   * Add `EntityDecoder.binaryChunk`.
   * Add `EntityEncoder.segmentEncoder`.
   * `http4sMonoidForChunk` replaced by `http4sMonoidForSegment`.
* Add new generators for core RFC 2616 types. [#1593](https://github.com/http4s/http4s/pull/1593)
* Undo obsolete copying of bytes in `StaticFile.fromURL`. [#1202](https://github.com/http4s/http4s/pull/1202)
* Optimize conversion of `Chunk.Bytes` and `ByteVectorChunk` to `ByteBuffer. [#1602](https://github.com/http4s/http4s/pull/1602)
* Rename `read` to `send` and `write` to `receive` in websocket model. [#1603](https://github.com/http4s/http4s/pull/1603)
* Remove `MediaRange` mutable `Registry` and add `HttpCodec[MediaRange]` instance [#1597](https://github.com/http4s/http4s/pull/1597)
* Remove `Monoid[Segment[A, Unit]]` instance, which is now provided by fs2. [#1609](https://github.com/http4s/http4s/pull/1609)
* Introduce `WebSocketBuilder` to build `WebSocket` responses.  Allows headers (e.g., `Sec-WebSocket-Protocol`) on a successful handshake, as well as customization of the response to failed handshakes. [#1607](https://github.com/http4s/http4s/pull/1607)
* Don't catch exceptions thrown by `EntityDecoder.decodeBy`. Complain loudly in logs about exceptions thrown by `HttpService` rather than raised in `F`. [#1592](https://github.com/http4s/http4s/pull/1592)
* Make `abnormal-terminations` and `service-errors` Metrics names plural. [#1611](https://github.com/http4s/http4s/pull/1611)
* Refactor blaze client creation. [#1523](https://github.com/http4s/http4s/pull/1523)
   * `Http1Client.apply` returns `F[Client[F]]`
   * `Http1Client.stream` returns `Stream[F, Client[F]]`, bracketed to shut down the client.
   * `PooledHttp1Client` constructor is deprecated, replaced by the above.
   * `SimpleHttp1Client` is deprecated with no direct equivalent.  Use `Http1Client`.
* Improve client timeout and wait queue handling
   * `requestTimeout` and `responseHeadersTimeout` begin from the submission of the request.  This includes time spent in the wait queue of the pool. [#1570](https://github.com/http4s/http4s/pull/1570)
   * When a connection is `invalidate`d, try to unblock a waiting request under the same key.  Previously, the wait queue would only be checked on recycled connections.
   * When the connection pool is closed, allow connections in the wait queue to complete.
* Changes to Metrics middleware. [#1612](https://github.com/http4s/http4s/pull/1612)
   * Decrement the active requests gauge when no request matches
   * Don't count non-matching requests as 4xx in case they're composed with other services.
   * Don't count failed requests as 5xx in case they're recovered elsewhere.  They still get recorded as `service-error`s.
* Dependency upgrades:
   * async-http-client-2.0.38
   * cats-1.0.0.RC2
   * circe-0.9.0-M3
   * fs2-0.10.0-M10
   * fs2-jawn-0.12.0-M5
   * fs2-reactive-streams-0.2.7
   * scala-2.10.7 and scala-2.11.12

# v0.18.0-M6 (2017-12-08)
* Tested on Java 9.
* `Message.withContentType` now takes a `Content-Type` instead of an
  ``Option[`Content-Type`]``.  `withContentTypeOption` takes an `Option`,
  and `withoutContentType` clears it.
* `QValue` has an `HttpCodec` instance
* `AuthMiddleware` never falls through.  See
  [#1530](https://github.com/http4s/http4s/pull/1530) for more.
* `ContentCoding` is no longer a `Registry`, but has an `HttpCodec`
  instance.
* Render a banner on server startup.  Customize by calling
  `withBanner(List[String])` or `withoutBanner` on the
  `ServerBuilder`.
* Parameterize `isZippable` as a predicate of the `Response` in `GZip`
  middleware.
* Add constant for `application/vnd.api+json` MediaType.
* Limit memory consumption in `GZip` middleware
* Add `handleError`, `handleErrorWith`, `bimap`, `biflatMap`,
  `transform`, and `transformWith` to `EntityDecoder`.
* `org.http4s.util.StreamApp` and `org.http4s.util.ExitCode` are
  deprecated in favor of `fs2.StreamApp` and `fs2.StreamApp.ExitCode`,
  based on what was in http4s.
* Dependency upgrades:
  * fs2-0.10.0-M9
  * fs2-reactive-streams-0.2.6
  * jawn-fs2-0.12.0-M4
  * specs2-4.0.2

# v0.17.6 (2017-12-05)
* Fix `StaticFile` to serve files larger than `Int.MaxValue` bytes
* Dependency upgrades:
  * tomcat-8.5.24

# v0.16.6 (2017-12-04)
* Add a CSRF server middleware
* Fix `NullPointerException` when starting a Tomcat server related to `docBase`
* Log version info and server address on server startup
* Dependency upgrades:
  * jetty-9.4.8.v20171121
  * log4s-1.4.0
  * scalaz-7.2.17
  * twirl-1.3.13

# v0.18.0-M5 (2017-11-02)
* Introduced an `HttpCodec` type class that represents a type that can round
  trip to and from a `String`.  `Uri.Scheme` and `TransferCoding` are the first
  implementors, with more to follow.  Added an `HttpCodecLaws` to http4s-testing.
* `Uri.Scheme` is now its own type instead of a type alias.
* `TransferCoding` is no longer a case class. Its `coding` member is now a
  `String`, not a `CIString`. Its companion is no longer a
  `Registry`.
* Introduced `org.http4s.syntax.literals`, which contains a `StringContext` forAll
  safely constructing a `Uri.Scheme`.  More will follow.
* `org.http4s.util.StreamApp.ExitCode` moved to `org.http4s.util.ExitCode`
* Changed `AuthService[F[_], T]` to `AuthService[T, F[_]]` to support
  partial unification when combining services as a `SemigroupK`.
* Unseal the `MessageFailure` hierarchy. Previous versions of http4s had a
  `GenericParsingFailure`, `GenericDecodeFailure`, and
  `GenericMessageBodyFailure`. This was not compatible with the parameterized
  effect introduced in v0.18. Now, `MessageFailure` is unsealed, so users
  wanting precise control over the default `toHttpResponse` can implement their
  own failure conditions.
* `MessageFailure` now has an `Option[Throwable]` cause.
* Removed `KleisliInstances`. The `SemigroupK[Kleisli[F, A, ?]]` is now provided
  by cats.  Users should no longer need to import `org.http4s.implicits._` to
  get `<+>` composition of `HttpService`s
* `NonEmptyList` extensions moved from `org.http4s.util.nonEmptyList` to
  `org.http4s.syntax.nonEmptyList`.
* There is a classpath difference in log4s version between blaze and http4s in this
  milestone that will be remedied in M6. We believe these warnings are safe.
* Dependency upgrades:
  * cats-1.0.0-RC1
  * fs2-0.10.0-M8
  * fs2-reactive-streams-0.2.5

# v0.18.0-M4 (2017-10-12)
* Syntax for building requests moved from `org.http4s.client._` to
  `org.http4s.client.dsl.Http4sClientDsl[F]`, with concrete type `IO`
  available as `org.http4s.client.dsl.io._`.  This is consistent with
  http4s-dsl for servers.
* Change `StreamApp` to return a `Stream[F, ExitCode]`. The first exit code
  returned by the stream is the exit code of the JVM. This allows custom exit
  codes, and eases dead code warnings in certain constructions that involved
  mapping over `Nothing`.
* `AuthMiddleware.apply` now takes an `Kleisli[OptionT[F, ?], Request[F], T]`
  instead of a `Kleisli[F, Request[F], T]`.
* Set `Content-Type` header on default `NotFound` response.
* Merges from v0.16.5 and v0.17.5.
* Remove mutable map that backs `Method` registry. All methods in the IANA
  registry are available through `Method.all`. Custom methods should be memoized
  by other means.
* Adds an `EntityDecoder[F, Array[Byte]]` and `EntityDecoder[F, Array[Char]]`
  for symmetry with provided `EntityEncoder` instances.
* Adds `Arbitrary` instances for `Headers`, `EntityBody[F]` (currently just
  single chunk), `Entity[F]`, and `EntityEncoder[F, A]`.
* Adds `EntityEncoderLaws` for `EntityEncoder`.
* Adds `EntityCodecLaws`.  "EntityCodec" is not a type in http4s, but these
  laws relate an `EntityEncoder[F, A]` to an `EntityDecoder[F, A]`.
* There is a classpath difference in log4s version between blaze and http4s in this
  milestone that will be remedied in M6. We believe these warnings are safe.

# v0.17.5 (2017-10-12)
* Merges only.

# v0.16.5 (2017-10-11)
* Correctly implement sanitization of dot segments in static file paths
  according to RFC 3986 5.2.4. Most importantly, this fixes an issue where `...`
  is reinterpreted as `..` and can escape the root of the static file service.

# v0.18.0-M3 (2017-10-04)
* Merges only.
* There is a classpath difference in log4s version between blaze and http4s in this
  milestone that will be remedied in M6. We believe these warnings are safe.

# v0.17.4 (2017-10-04)
* Fix reading of request body in non-blocking servlet backend. It was previously
  only reading the first byte of each chunk.
* Dependency upgrades:
  * fs2-reactive-streams-0.1.1

# v0.16.4 (2017-10-04)
* Backport removal `java.xml.bind` dependency from `GZip` middleware,
  to play more nicely with Java 9.
* Dependency upgrades:
  * metrics-core-3.2.5
  * tomcat-8.0.23
  * twirl-1.3.12

# v0.18.0-M2 (2017-10-03)
* Use http4s-dsl with any effect type by either:
    * extend `Http4sDsl[F]`
    * create an object that extends `Http4sDsl[F]`, and extend that.
    * `import org.http4s.dsl.io._` is still available for those who
      wish to specialize on `cats.effect.IO`
* Remove `Semigroup[F[MaybeResponse[F]]]` constraint from
  `BlazeBuilder`.
* Fix `AutoSlash` middleware when a service is mounted with a prefix.
* Publish internal http4s-parboiled2 as a separate module.  This does
  not add any new third-party dependencies, but unbreaks `sbt
  publishLocal`.
* Add `Request.from`, which respects `X-Fowarded-For` header.
* Make `F` in `EffectMessageSyntax` invariant
* Add `message.decodeJson[A]` syntax to replace awkward `message.as(implicitly,
  jsonOf[A])`. Brought into scope by importing one of the following, based on
  your JSON library of choice.
  * `import org.http4s.argonaut._`
  * `import org.http4s.circe._`
  * `import org.http4s.json4s.jackson._`
  * `import org.http4s.json4s.native._`
* `AsyncHttpClient.apply` no longer takes a `bufferSize`.  It is made
  irrelevant by fs2-reactive-streams.
* `MultipartParser.parse` no longer takes a `headerLimit`, which was unused.
* Add `maxWaitQueueLimit` (default 256) and `maxConnectionsPerRequestKey`
  (default 10) to `PooledHttp1Client`.
* Remove private implicit `ExecutionContext` from `StreamApp`. This had been
  known to cause diverging implicit resolution that was hard to debug.
* Shift execution of the routing of the `HttpService` to the `ExecutionContext`
  provided by the `JettyBuilder` or `TomcatBuilder`. Previously, it only shifted
  the response task and stream. This was a regression from v0.16.
* Add two utility execution contexts. These may be used to increase throughput
  as the server builder's `ExecutionContext`. Blocking calls on routing may
  decrease fairness or even deadlock your service, so use at your own risk:
  * `org.http4s.util.execution.direct`
  * `org.http4s.util.execution.trampoline`
* Deprecate `EffectRequestSyntax` and `EffectResponseSyntax`. These were
  previously used to provide methods such as `.putHeaders` and `.withBody`
  on types `F[Request]` and `F[Response]`.  As an alternative:
  * Call `.map` or `.flatMap` on `F[Request]` and `F[Response]` to get access
    to all the same methods.
  * Variadic headers have been added to all the status code generators in
    `Http4sDsl[F]` and method generators in `import org.http4s.client._`.
    For example:
    * `POST(uri, urlForm, Header("Authorization", "Bearer s3cr3t"))`
    * ``Ok("This will have an html content type!", `Content-Type`(`text/html`))``
* Restate `HttpService[F]` as a `Kleisli[OptionT[F, ?], Request[F], Response[F]]`.
* Similarly, `AuthedService[F]` as a `Kleisli[OptionT[F, ?], AuthedRequest[F], Response[F]]`.
* `MaybeResponse` is removed, because the optionality is now expressed through
  the `OptionT` in `HttpService`. Instead of composing `HttpService` via a
  `Semigroup`, compose via a `SemigroupK`. Import `org.http4s.implicits._` to
  get a `SemigroupK[HttpService]`, and chain services as `s1 <+> s2`. We hope to
  remove the need for `org.http4s.implicits._` in a future version of cats with
  [issue 1428](https://github.com/typelevel/cats/issues/1428).
* The `Service` type alias is deprecated in favor of `Kleisli`.  It used to represent
  a partial application of the first type parameter, but since version 0.18, it is
  identical to `Kleisli.
* `HttpService.lift`, `AuthedService.lift` are deprecated in favor of `Kleisli.apply`.
* Remove `java.xml.bind` dependency from `GZip` middleware to avoid an
  extra module dependency in Java 9.
* Upgraded dependencies:
    * jawn-fs2-0.12.0-M2
    * log4s-1.4.0
* There is a classpath difference in log4s version between blaze and http4s in this
  milestone that will be remedied in M6. We believe these warnings are safe.

# v0.17.3 (2017-10-02)
* Shift execution of HttpService to the `ExecutionContext` provided by the
  `BlazeBuilder` when using HTTP/2. Previously, it only shifted the response
  task and body stream.

# v0.16.3 (2017-09-29)
* Fix `java.io.IOException: An invalid argument was supplied` on blaze-client
  for Windows when writing an empty sequence of `ByteBuffer`s.
* Set encoding of `captureWriter` to UTF-8 instead of the platform default.
* Dependency upgrades:
  * blaze-0.12.9

# v0.17.2 (2017-09-25)
* Remove private implicit strategy from `StreamApp`. This had been known to
  cause diverging implicit resolution that was hard to debug.
* Shift execution of HttpService to the `ExecutionContext` provided by the
  `BlazeBuilder`. Previously, it only shifted the response stream. This was a
  regression from 0.16.
* Split off http4s-parboiled2 module as `"org.http4s" %% "parboiled"`. There are
  no externally visible changes, but this simplifies and speeds the http4s
  build.

# v0.16.2 (2017-09-25)
* Dependency patch upgrades:
  * async-http-client-2.0.37
  * blaze-0.12.8: changes default number of selector threads to
    from `2 * cores + 1` to `max(4, cores + 1)`.
  * jetty-9.4.7.v20170914
  * tomcat-8.5.21
  * twirl-1.3.7

# v0.17.1 (2017-09-17)
* Fix bug where metrics were not captured in `Metrics` middleware.
* Pass `redactHeadersWhen` argument from `Logger` to `RequestLogger`
  and `ResponseLogger`.

# v0.16.1 (2017-09-17)
* Publish our fork of parboiled2 as http4s-parboiled2 module.  It's
  the exact same internal code as was in http4s-core, with no external
  dependencies. By publishing an extra module, we enable a
  `publishLocal` workflow.
* Charset fixes:
  * Deprecate `CharsetRange.isSatisfiedBy` in favor of
    and ```Accept-Charset`.isSatisfiedBy`` in favor of
    ```Accept-Charset`.satisfiedBy``.
  * Fix definition of `satisfiedBy` to respect priority of
    ```Charset`.*``.
  * Add `CharsetRange.matches`.
* ContentCoding fixes:
  * Deprecate `ContentCoding.satisfiedBy` and
    `ContentCoding.satisfies` in favor of ```Accept-Encoding`.satisfiedBy``.
  * Deprecate ```Accept-Encoding`.preferred``, which has no reasonable
    interpretation in the presence of splats.
  * Add ```Accept-Language`.qValue``.
  * Fix definition of `satisfiedBy` to respect priority of
    `ContentCoding.*`.
  * Add `ContentCoding.matches` and `ContentCoding.registered`.
  * Add `Arbitrary[ContentCoding]` and ```Arbitrary[`Accept-Encoding`]``
    instances.
* LanguageTag fixes:
  * Deprecate `LanguageTag.satisfiedBy` and
    `LanguageTag.satisfies` in favor of ```Accept-Language`.satisfiedBy``.
  * Fix definition of `satisfiedBy` to respect priority of
    `LanguageTag.*` and matches of a partial set of subtags.
  * Add `LanguageTag.matches`.
  * Deprecate `LanguageTag.withQuality` in favor of new
    `LanguageTag.withQValue`.
  * Deprecate ```Accept-Language`.preferred``, which has no reasonable
    interpretation in the presence of splats.
  * Add ```Accept-Language`.qValue``.
  * Add `Arbitrary[LanguageTag]` and ```Arbitrary[`Accept-Language`]``
    instances.

# v0.17.0 (2017-09-01)
* Honor `Retry-After` header in `Retry` middleware.  The response will
  not be retried until the maximum of the backoff strategy and any
  time specified by the `Retry-After` header of the response.
* The `RetryPolicy.defaultRetriable` only works for methods guaranteed
  to not have a body.  In fs2, we can't introspect the stream to
  guarantee that it can be rerun.  To retry requests for idempotent
  request methods, use `RetryPolicy.unsafeRetriable`.  To retry
  requests regardless of method, use
  `RetryPolicy.recklesslyRetriable`.
* Fix `Logger` middleware to render JSON bodies as text, not as a hex
  dump.
* `MultipartParser.parse` returns a stream of `ByteVector` instead of
  a stream of `Byte`. This perserves chunking when parsing into the
  high-level `EntityDecoder[Multipart]`, and substantially improves
  performance on large files.  The high-level API is not affected.

# v0.16.0 (2017-09-01)
* `Retry` middleware takes a `RetryPolicy` instead of a backoff
  strategy.  A `RetryPolicy` is a function of the request, the
  response, and the number of attempts.  Wrap the previous `backoff`
  in `RetryPolicy {}` for compatible behavior.
* Expose a `Part.fileData` constructor that accepts an `EntityBody`.

# v0.17.0-RC3 (2017-08-29)
* In blaze-server, when doing chunked transfer encoding, flush the
  header as soon as it is available.  It previously buffered until the
  first chunk was available.

# v0.16.0-RC3 (2017-08-29)
* Add a `responseHeaderTimeout` property to `BlazeClientConfig`.  This
  measures the time between the completion of writing the request body
  to the reception of a complete response header.
* Upgraded dependencies:
    * async-http-client-2.0.35

# v0.18.0-M1 (2017-08-24)

This release is the product of a long period of parallel development
across different foundation libraries, making a detailed changelog
difficult.  This is a living document, so if any important points are
missed here, please send a PR.

The most important change in http4s-0.18 is that the effect type is
parameterized.  Where previous versions were specialized on
`scalaz.concurrent.Task` or `fs2.Task`, this version supports anything
with a `cats.effect.Effect` instance.  The easiest way to port an
existing service is to replace your `Task` with `cats.effect.IO`,
which has a similar API and is already available on your classpath.
If you prefer to bring your own effect, such as `monix.eval.Task` or
stick to `scalaz.concurrent.Task` or put a transformer on `IO`, that's
fine, too!

The parameterization chanages many core signatures throughout http4s:
- `Request` and `Response` become `Request[F[_]]` and
  `Response[F[_]]`.  The `F` is the effect type of the body (i.e.,
  `Stream[F, Byte]`), or what the body `.run`s to.
- `HttpService` becomes `HttpService[F[_]]`, so that the service
  returns an `F[Response[F]]`.  Instead of constructing with
  `HttpService { ... }`, we now declare the effect type of the
  service, like `HttpService[IO] { ... }`.  This determines the type
  of request and response handled by the service.
- `EntityEncoder[A]` and `EntityDecoder[A]` are now
  `EntityEncoder[F[_], A]` and `EntityDecoder[F[_], A]`, respectively.
  These act as a codec for `Request[F]` and `Response[F]`.  In practice,
  this change tends to be transparent in the DSL.
- The server builders now take an `F` parameter, which needs to match
  the services mounted to them.
- The client now takes an `F` parameter, which determines the requests
  and responses it handles.

Several dependencies are upgraded:
- cats-1.0.0.MF
- circe-0.9.0-M1
- fs2-0.10.0-M6
- fs2-reactive-streams-0.2.2
- jawn-fs2-0.12.0-M1

# v0.17.0-RC2 (2017-08-24)
* Remove `ServiceSyntax.orNotFound(a: A): Task[Response]` in favor of
  `ServiceSyntax.orNotFound: Service[Request, Response]`

# v0.16.0-RC2 (2017-08-24)
* Move http4s-blaze-core from `org.http4s.blaze` to
  `org.http4s.blazecore` to avoid a conflict with the non-http4s
  blaze-core module.
* Change `ServiceOps` to operate on a `Service[?, MaybeResponse]`.
  Give it an `orNotFound` that returns a `Service`.  The
  `orNotFound(a: A)` overload is left for compatibility with Scala
  2.10.
* Build with Lightbend compiler instead of Typelevel compiler so we
  don't expose `org.typelevel` dependencies that are incompatible with
  ntheir counterparts in `org.scala-lang`.
* Upgraded dependencies:
    * blaze-0.12.7 (fixes eviction notice in http4s-websocket)
    * twirl-1.3.4

# v0.17.0-RC1 (2017-08-16)
* Port `ChunkAggregator` to fs2
* Add logging middleware
* Standardize on `ExecutionContext` over `Strategy` and `ExecutorService`
* Implement `Age` header
* Fix `Client#toHttpService` to not dispose until the body is consumed
* Add a buffered implementation of `EntityDecoder[Multipart]`
* In async-http-client, don't use `ReactiveStreamsBodyGenerator` unless there is
  a body to transmit. This fixes an `IllegalStateException: unexpected message
  type`
* Add `HSTS` middleware
* Add option to serve pre-gzipped resources
* Add RequestLogging and ResponseLogging middlewares
* `StaticFile` options return `OptionT[Task, ?]`
* Set `Content-Length` or `Transfer-Encoding: chunked` header when serving
  from a URL
* Explicitly close `URLConnection``s if we are not reading the contents
* Upgrade to:
    * async-http-client-2.0.34
    * fs2-0.9.7
    * metrics-core-3.2.4
    * scodec-bits-1.1.5

# v0.16.0-RC1 (2017-08-16)
* Remove laziness from `ArbitraryInstances`
* Support an arbitrary predicate for CORS allowed origins
* Support `Access-Control-Expose-Headers` header for CORS
* Fix thread safety issue in `EntityDecoder[XML]`
* Support IPV6 headers in `X-Forwarded-For`
* Add `status` and `successful` methods to client
* Overload `client.fetchAs` and `client.streaming` to accept a `Task[Request]`
* Replace `Instant` with `HttpDate` to avoid silent truncation and constrain
  to dates that are legally renderable in HTTP.
* Fix bug in hash code of `CIString`
* Update `request.pathInfo` when changing `request.withUri`. To keep these
  values in sync, `request.copy` has been deprecated, but copy constructors
  based on `with` have been added.
* Remove `name` from `AttributeKey`.
* Add `withFragment` and `withoutFragment` to `Uri`
* Construct `Content-Length` with `fromLong` to ensure validity, and
  `unsafeFromLong` when you can assert that it's positive.
* Add missing instances to `QueryParamDecoder` and `QueryParamEncoder`.
* Add `response.cookies` method to get a list of cookies from `Set-Cookie`
  header.  `Set-Cookie` is no longer a `Header.Extractable`, as it does
  not adhere to the HTTP spec of being concatenable by commas without
  changing semantics.
* Make servlet `HttpSession` available as a request attribute in servlet
  backends
* Fix `Part.name` to return the name from the `Content-Disposition` header
  instead of the name _of_ the `Content-Disposition` header. Accordingly, it is
  no longer a `CIString`
* `Request.toString` and `Response.toString` now redact sensitive headers. A
  method to redact arbitrary headers is added to `Headers`.
* `Retry-After` is now modeled as a `Either[HttpDate, Long]` to reflect either
  an http-date or delta-seconds value.
* Look for index.html in `StaticFile` when rendering a directory instead of
  returning `401 Unauthorized`.
* Limit dates to a minimum of January 1, 1900, per RFC.
* Add `serviceErrorHandler` to `ServerBuilder` to allow pluggable error handlers
  when a server backend receives a failed task or a thrown Exception when
  invoking a service. The default calls `toHttpResponse` on `MessageFailure` and
  closes the connection with a `500 InternalServerError` on other non-fatal
  errors.  Fatal errors are left to the server.
* `FollowRedirect` does not propagate sensitive headers when redirecting to a
  different authority.
* Add Content-Length header to empty response generators
* Upgraded dependencies:
    * async-http-client-2.0.34
    * http4s-websocket-0.2.0
    * jetty-9.4.6.v20170531
    * json4s-3.5.3
    * log4s-1.3.6
    * metrics-core-3.2.3
    * scala-2.12.3-bin-typelevel-4
    * scalaz-7.2.15
    * tomcat-8.5.20

# v0.15.16 (2017-07-20)
* Backport rendering of details in `ParseFailure.getMessage`

# ~~v0.15.15 (2017-07-20)~~
* Oops. Same as v0.15.14.

# v0.15.14 (2017-07-10)
* Close parens in `Request.toString`
* Use "message" instead of "request" in message body failure messages
* Add `problem+json` media type
* Tolerate `[` and `]` in queries parsing URIs. These characters are parsed, but
  percent-encoded.

# v0.17.0-M3 (2017-05-27)
* Fix file corruption issue when serving static files from the classpath

# v0.16.0-M3 (2017-05-25)
* Fix `WebjarService` so it matches assets.
* `ServerApp` overrides `process` to leave a single abstract method
* Add gzip trailer in `GZip` middleware
* Upgraded dependencies:
    * circe-0.8.0
    * jetty-9.4.5.v20170502
    * scalaz-7.2.13
    * tomcat-8.5.15
* `ProcessApp` uses a `Process[Task, Nothing]` rather than a
  `Process[Task, Unit]`
* `Credentials` is split into `Credentials.AuthParams` for key-value pairs and
  `Credentials.Token` for legacy token-based schemes.  `OAuthBearerToken` is
  subsumed by `Credentials.Token`.  `BasicCredentials` no longer extends
  `Credentials`, but is extractable from one.  This model permits the
  definition of other arbitrary credential schemes.
* Add `fromSeq` constructor to `UrlForm`
* Allow `WebjarService` to pass on methods other than `GET`.  It previously
  threw a `MatchError`.

# v0.15.13 (2017-05-25)
* Patch-level upgrades to dependencies:
    * async-http-client-2.0.32
    * blaze-0.12.6 (fixes infinite loop in some SSL handshakes)
    * jetty-9.3.19.v20170502
    * json4s-3.5.2
    * tomcat-8.0.44

# v0.15.12 (2017-05-11)
* Fix GZip middleware to render a correct stream

# v0.17.0-M2 (2017-04-30)
* `Timeout` middleware takes an implicit `Scheduler` and
  `ExecutionContext`
* Bring back `http4s-async-client`, based on `fs2-reactive-stream`
* Restore support for WebSockets

# v0.16.0-M2 (2017-04-30)
* Upgraded dependencies:
    * argonaut-6.2
    * jetty-9.4.4.v20170414
    * tomcat-8.5.14
* Fix `ProcessApp` to terminate on process errors
* Set `secure` request attribute correctly in blaze server
* Exit with code `-1` when `ProcessApp` fails
* Make `ResourceService` respect `If-Modified-Since`
* Rename `ProcessApp.main` to `ProcessApp.process` to avoid overload confusio
* Avoid intermediate String allocation in Circe's `jsonEncoder`
* Adaptive EntityDecoder[Json] for circe: works directly from a ByteBuffer for
  small bodies, and incrementally through jawn for larger.
* Capture more context in detail message of parse errors

# v0.15.11 (2017-04-29)
* Upgrade to blaze-0.12.5 to pick up fix for `StackOverflowError` in
  SSL handshake

# v0.15.10 (2017-04-28)
* Patch-level upgrades to dependencies
* argonaut-6.2
* scalaz-7.2.12
* Allow preambles and epilogues in multipart bodies
* Limit multipart headers to 40 kilobytes to avoid unbounded buffering
  of long lines in a header
* Remove `' '` and `'?'` from alphabet for generated multipart
  boundaries, as these are not token characters and are known to cause
  trouble for some multipart implementations
* Fix multipart parsing for unlucky input chunk sizes

# v0.15.9 (2017-04-19)
* Terminate `ServerApp` even if the server fails to start
* Make `ResourceService` respect `If-Modified-Since`
* Patch-level upgrades to dependencies:
* async-http-client-2.0.31
* jetty-9.3.18.v20170406
* json4s-3.5.1
* log4s-1.3.4
* metrics-core-3.1.4
* scalacheck-1.13.5
* scalaz-7.1.13 or scalaz-7.2.11
* tomcat-8.0.43

# v0.17.0-M1 (2017-04-08)
* First release on cats and fs2
    * All scalaz types and typeclasses replaced by cats equivalengts
	* `scalaz.concurrent.Task` replaced by `fs2.Task`
	* `scalaz.stream.Process` replaced by `fs2.Stream`
* Roughly at feature parity with v0.16.0-M1. Notable exceptions:
	* Multipart not yet supported
	* Web sockets not yet supported
	* Client retry middleware can't check idempotence of requests
	* Utilties in `org.http4s.util.io` not yet ported

# v0.16.0-M1 (2017-04-08)
* Fix type of `AuthedService.empty`
* Eliminate `Fallthrough` typeclass.  An `HttpService` now returns
  `MaybeResponse`, which can be a `Response` or `Pass`.  There is a
  `Semigroup[MaybeResponse]` instance that allows `HttpService`s to be
  chained as a semigroup.  `service orElse anotherService` is
  deprecated in favor of `service |+| anotherService`.
* Support configuring blaze and Jetty servers with a custom
  `SSLContext`.
* Upgraded dependencies for various modules:
    * async-http-client-2.0.31
    * circe-0.7.1
    * jetty-9.4.3.v20170317
    * json4s-3.5.1
    * logback-1.2.1
    * log4s-1.3.4
    * metrics-3.2.0
    * scalacheck-1.13.5
    * tomcat-8.0.43
* Deprecate `EntityEncoder[ByteBuffer]` and
  `EntityEncoder[CharBuffer]`.
* Add `EntityDecoder[Unit]`.
* Move `ResponseClass`es into `Status`.
* Use `SSLContext.getDefault` by default in blaze-client.  Use
  `BlazeServerConfig.insecure` to ignore certificate validity.  But
  please don't.
* Move `CIString` syntax to `org.http4s.syntax`.
* Bundle an internal version of parboiled2.  This decouples core from
  shapeless, allowing applications to use their preferred version of
  shapeless.
* Rename `endpointAuthentication` to `checkEndpointAuthentication`.
* Add a `WebjarService` for serving files out of web jars.
* Implement `Retry-After` header.
* Stop building with `delambdafy` on Scala 2.11.
* Eliminate finalizer on `BlazeConnection`.
* Respond OK to CORS pre-flight requests even if the wrapped service
  does not return a successful response.  This is to allow `CORS`
  pre-flight checks of authenticated services.
* Deprecate `ServerApp` in favor of `org.http4s.util.ProcessApp`.  A
  `ProcessApp` is easier to compose all the resources a server needs via
  `Process.bracket`.
* Implement a `Referer` header.

# v0.15.8 (2017-04-06)
* Cache charset lookups to avoid synchronization.  Resolution of
  charsets is synchronized, with a cache size of two.  This avoids
  the synchronized call on the HTTP pool.
* Strip fragment from request target in blaze-client.  An HTTP request
  target should not include the fragment, and certain servers respond
  with a `400 Bad Request` in their presence.

# v0.15.7 (2017-03-09)
* Change default server and client executors to a minimum of four
  threads.
* Bring scofflaw async-http-client to justice for its brazen
  violations of Reactive Streams Rule 3.16, requesting of a null
  subscription.
* Destroy Tomcat instances after stopping, so they don't hold the port
* Deprecate `ArbitraryInstances.genCharsetRangeNoQuality`, which can
  cause deadlocks
* Patch-level upgrades to dependencies:
    * async-http-client-2.0.30
    * jetty-9.3.16.v20170120
    * logback-1.1.11
    * metrics-3.1.3
    * scala-xml-1.0.6
    * scalaz-7.2.9
    * tomcat-8.0.41
    * twirl-1.2.1

# v0.15.6 (2017-03-03)
* Log unhandled MessageFailures to `org.http4s.server.message-failures`

# v0.15.5 (2017-02-20)
* Allow services wrapped in CORS middleware to fall through
* Don't log message about invalid CORS headers when no `Origin` header present
* Soften log about invalid CORS headers from info to debug

# v0.15.4 (2017-02-12)
* Call `toHttpResponse` on tasks failed with `MessageFailure`s from
  `HttpService`, to get proper 4xx handling instead of an internal
  server error.

# v0.15.3 (2017-01-17)
* Dispose of redirect responses in `FollowRedirect`. Fixes client deadlock under heavy load
* Refrain from logging headers with potentially sensitive info in blaze-client
* Add `hashCode` and `equals` to `Headers`
* Make `challenge` in auth middlewares public to facilitate composing multiple auth mechanisms
* Fix blaze-client detection of stale connections

# v0.15.2 (2016-12-29)
* Add helpers to add cookies to requests

# v0.12.6 (2016-12-29)
* Backport rendering of details in `ParseFailure.getMessage`

# ~~v0.12.5 (2016-12-29)~~
* ~~Backport rendering of details in `ParseFailure.getMessage`~~ Oops.

# v0.15.1 (2016-12-20)
* Fix GZip middleware to fallthrough non-matching responses
* Fix UnsupportedOperationException in Arbitrary[Uri]
* Upgrade to Scala 2.12.1 and Scalaz 7.2.8

# v0.15.0 (2016-11-30)
* Add support for Scala 2.12
* Added `Client.fromHttpService` to assist with testing.
* Make all case classes final where possible, sealed where not.
* Codec for Server Sent Events (SSE)
* Added JSONP middleware
* Improve Expires header to more easily build the header and support parsing of the header
* Replce lazy `Raw.parsed` field with a simple null check
* Added support for Zipkin headers
* Eliminate response attribute for detecting fallthrough response.
  The fallthrough response must be `Response.fallthrough`.
* Encode URI path segments created with `/`
* Introduce `AuthedRequest` and `AuthedService` types.
* Replace `CharSequenceEncoder` with `CharBufferEncoder`, assuming
  that `CharBuffer` and `String` are the only `CharSequence`s one
  would want to encode.
* Remove `EnittyEncoder[Char]` and `EntityEncoder[Byte]`.  Send an
  array, buffer, or String if you want this.
* Add `DefaultHead` middleware for `HEAD` implementation.
* Decouple `http4s-server` from Dropwizard Metrics.  Metrics code is
  in the new `http4s-metrics` module.
* Allow custom scheduler for timeout middleware.
* Add parametric empty `EntityEncoder` and `EntityEncoder[Unit]`.
* Replace unlawful `Order[CharsetRange]` with `Equal[CharsetRange]`.
* Auth middlewares renamed `BasicAuth` and `DigestAuth`.
* `BasicAuth` passes client password to store instead of requesting
  password from store.
* Remove realm as an argument to the basic and digest auth stores.
* Basic and digest auth stores return a parameterized type instead of
  just a String username.
* Upgrade to argonaut-6.2-RC2, circe-0.6.1, json4s-3.5.0

# v0.14.11 (2016-10-25)
* Fix expansion of `uri` and `q` macros by qualifying with `_root_`

# v0.14.10 (2016-10-12)
* Include timeout type and duration in blaze client timeouts

# v0.14.9 (2016-10-09)
* Don't use `"null"` as query string in servlet backends for requests without a query string

# v0.14.8 (2016-10-04)
* Allow param names in UriTemplate to have encoded, reserved parameters
* Upgrade to blaze-0.12.1, to fix OutOfMemoryError with direct buffers
* Upgrade to Scalaz 7.1.10/7.2.6
* Upgrade to Jetty 9.3.12
* Upgrade to Tomcat 8.0.37

# v0.14.7 (2016-09-25)
* Retry middleware now only retries requests with idempotent methods
  and pure bodies and appropriate status codes
* Fix bug where redirects followed when an effectful chunk (i.e., `Await`) follows pure ones.
* Don't uppercase two hex digits after "%25" when percent encoding.
* Tolerate invalid percent-encodings when decoding.
* Omit scoverage dependencies from POM

# v0.14.6 (2016-09-11)
* Don't treat `Kill`ed responses (i.e., HEAD requests) as abnormal
  termination in metrics

# v0.14.5 (2016-09-02)
* Fix blaze-client handling of HEAD requests

# v0.14.4 (2016-08-29)
* Don't render trailing "/" for URIs with empty paths
* Avoid calling tail of empty list in `/:` extractor

# v0.14.3 (2016-08-24)
* Follow 301 and 302 responses to POST with a GET request.
* Follow all redirect responses to HEAD with a HEAD request.
* Fix bug where redirect response is disposed prematurely even if not followed.
* Fix bug where payload headers are sent from original request when
  following a redirect with a GET or HEAD.
* Return a failed task instead of throwing when a client callback
  throws an exception. Fixes a resource leak.
* Always render `Date` header in GMT.
* Fully support the three date formats specified by RFC 7231.
* Always specify peer information in blaze-client SSL engines
* Patch upgrades to latest async-http-client, jetty, scalaz, and scalaz-stream

# v0.14.2 (2016-08-10)
* Override `getMessage` in `UnexpectedStatus`

# v0.14.1 (2016-06-15)
* Added the possibility to specify custom responses to MessageFailures
* Address issue with Retry middleware leaking connections
* Fixed the status code for a semantically invalid request to `422 UnprocessableEntity`
* Rename `json` to `jsonDecoder` to reduce possibility of implicit shadowing
* Introduce the `ServerApp` trait
* Deprectate `onShutdown` and `awaitShutdown` in `Server`
* Support for multipart messages
* The Path extractor for Long now supports negative numbers
* Upgrade to scalaz-stream-0.8.2(a) for compatibility with scodec-bits-1.1
* Downgrade to argonaut-6.1 (latest stable release) now that it cross builds for scalaz-7.2
* Upgrade parboiled2 for compatibility with shapeless-2.3.x

# ~~v0.14.0 (2016-06-15)~~
* Recalled. Use v0.14.1 instead.

# v0.13.3 (2016-06-15)
* Address issue with Retry middleware leaking connections.
* Pass the reason string when setting the `Status` for a successful `ParseResult`.

# v0.13.2 (2016-04-13)
* Fixes the CanBuildFrom for RequestCookieJar to avoid duplicates.
* Update version of jawn-parser which contains a fix for Json decoding.

# v0.13.1 (2016-04-07)
* Remove implicit resolution of `DefaultExecutor` in blaze-client.

# v0.13.0 (2016-03-29)
* Add support for scalaz-7.2.x (use version 0.13.0a).
* Add a client backed based on async-http-client.
* Encode keys when rendering a query string.
* New entity decoder based on json4s' extract.
* Content-Length now accepts a Long.
* Upgrade to circe-0.3, json4s-3.3, and other patch releases.
* Fix deadlocks in blaze resulting from default executor on single-CPU machines.
* Refactor `DecodeFailure` into a new `RequestFailure` hierarchy.
* New methods for manipulating `UrlForm`.
* All parsed headers get a `parse` method to construct them from their value.
* Improve error message for unsupported media type decoding error.
* Introduce `BlazeClientConfig` class to simplify client construction.
* Unify client executor service semantics between blaze-client and async-http-client.
* Update default response message for UnsupportedMediaType failures.
* Add a `lenient` flag to blazee configuration to accept illegal characters in headers.
* Remove q-value from `MediaRange` and `MediaType`, replaced by `MediaRangeAndQValue`.
* Add `address` to `Server` trait.
* Lazily construct request body in Servlet NIO to support HTTP 100.
* Common operations pushed down to `MessageOps`.
* Fix loop in blaze-client when no connection can be established.
* Privatize most of the blaze internal types.
* Enable configuration of blaze server parser lengths.
* Add trailer support in blaze client.
* Provide an optional external executor to blaze clients.
* Fix Argonaut string interpolation

# v0.12.4 (2016-03-10)
* Fix bug on rejection of invalid URIs.
* Do not send `Transfer-Encoding` or `Content-Length` headers for 304 and others.
* Don't quote cookie values.

# v0.12.3 (2016-02-24)
* Upgrade to jawn-0.8.4 to fix decoding escaped characters in JSON.

# v0.12.2 (2016-02-22)
* ~~Upgrade to jawn-0.8.4 to fix decoding escaped characters in JSON.~~ Oops.

# v0.12.1 (2016-01-30)
* Encode keys as well as values when rendering a query.
* Don't encode '?' or '/' when encoding a query.

# v0.12.0 (2016-01-15)
* Refactor the client API for resource safety when not reading the entire body.
* Rewrite client connection pool to support maximum concurrent
  connections instead of maximum idle connections.
* Optimize body collection for better connection keep-alive rate.
* Move `Service` and `HttpService`, because a `Client` can be viewed as a `Service`.
* Remove custom `DateTime` in favor of `java.time.Instant`.
* Support status 451 Unavailable For Legal Reasons.
* Various blaze-client optimizations.
* Don't let Blaze `IdentityWriter` write more than Content-Length bytes.
* Remove `identity` `Transfer-Encoding`, which was removed in HTTP RFC errata.
* In blaze, `requireClose` is now the return value of `writeEnd`.
* Remove body from `Request.toString` and `Response.toString`.
* Move blaze parser into its own class.
* Trigger a disconnect if an ignored body is too long.
* Configurable thread factories for happier profiling.
* Fix possible deadlock in default client execution context.

# v0.11.3 (2015-12-28)
* Blaze upgrade to fix parsing HTTP responses without a reason phrase.
* Don't write more than Content-Length bytes in blaze.
* Fix infinite loop in non-blocking Servlet I/O.
* Never write a response body on HEAD requests to blaze.
* Add missing `'&'` between multivalued k/v pairs in `UrlFormCodec.encode`

# v0.11.2 (2015-12-04)
* Fix stack safety issue in async servlet I/O.
* Reduce noise from timeout exceptions in `ClientTimeoutStage`.
* Address file descriptor leaks in blaze-client.
* Fix `FollowRedirect` middleware for 303 responses.
* Support keep-alives for client requests with bodies.

# v0.11.1 (2015-11-29)
* Honor `connectorPoolSize` and `bufferSize` parameters in `BlazeBuilder`.
* Add convenient `ETag` header constructor.
* Wait for final chunk to be written before closing the async context in non-blocking servlet I/O.
* Upgrade to jawn-streamz-0.7.0 to use scalaz-stream-0.8 across the board.

# v0.11.0 (2015-11-20)
* Upgrade to scalaz-stream 0.8
* Add Circe JSON support module.
* Add ability to require content-type matching with EntityDecoders.
* Cleanup blaze-client internals.
* Handle empty static files.
* Add ability to disable endpoint authentication for the blaze client.
* Add charset encoding for Argonaut JSON EntityEncoder.

# v0.10.1 (2015-10-07)
* Processes render data in chunked encoding by default.
* Incorporate type name into error message of QueryParam.
* Comma separate Access-Control-Allow-Methods header values.
* Default FallThrough behavior inspects for the FallThrough.fallthroughKey.

# v0.10.0 (2015-09-03)
* Replace `PartialService` with the `Fallthrough` typeclass and `orElse` syntax.
* Rename `withHeaders` to `replaceAllHeaders`
* Set https endpoint identification algorithm when possible.
* Stack-safe `ProcessWriter` in blaze.
* Configureable number of connector threads and buffer size in blaze-server.

# v0.9.3 (2015-08-27)
* Trampoline recursive calls in blaze ProcessWriter.
* Handle server hangup and body termination correctly in blaze client.

# v0.9.2 (2015-08-26)
* Bump http4s-websockets to 1.0.3 to properly decode continuation opcode.
* Fix metrics incompatibility when using Jetty 9.3 backend.
* Preserve original headers when appending as opposed to quoting.

# v0.8.5 (2015-08-26)
* Preserve original headers when appending as opposed to quoting.
* Upgrade to jawn-0.8.3 to avoid transitive dependency on GPL2 jmh

# v0.9.1 (2015-08-19)
* Fix bug in servlet nio handler.

# v0.9.0 (2015-08-15)
* Require Java8.
* `StaticFile` uses the filename extension exclusively to determine media-type.
* Add `/` method to `Uri`.
* Add `UrlFormLifter` middleware to aggregate url-form parameters with the query parameters.
* Add local address information to the `Request` type.
* Add a Http method 'or' (`|`) extractor.
* Add `VirtualHost` middleware for serving multiple sites from one server.
* Add websocket configuration to the blaze server builder.
* Redefine default timeout status code to 500.
* Redefine the `Service` arrow result from `Task[Option[_]]` to `Task[_]`.
* Don't extend `AllInstances` with `Http4s` omnibus import object.
* Use UTF-8 as the default encoding for text bodies.
* Numerous bug fixes by numerous contributors!

# v0.8.4 (2015-07-13)
* Honor the buffer size parameter in gzip middleware.
* Handle service exceptions in servlet backends.
* Respect asyncTimeout in servlet backends.
* Fix prefix mounting bug in blaze-server.
* Do not apply CORS headers to unsuccessful OPTIONS requests.

# v0.8.3 (2015-07-02)
* Fix bug parsing IPv4 addresses found in URI construction.

# v0.8.2 (2015-06-22)
* Patch instrumented handler for Jetty to time async contexts correctly.
* Fix race condition with timeout registration and route execution in blaze client
* Replace `ConcurrentHashMap` with synchronized `HashMap` in `staticcontent` package.
* Fix static content from jars by avoiding `"//"` in path uris when serving static content.
* Quote MediaRange extensions.
* Upgrade to jawn-streamz-0.5.0 and blaze-0.8.2.
* Improve error handling in blaze-client.
* Respect the explicit default encoding passed to `decodeString`.

# v0.8.1 (2015-06-16)
* Authentication middleware integrated into the server package.
* Static content tools integrated into the server package.
* Rename HttpParser to HttpHeaderParser and allow registration and removal of header parsers.
* Make UrlForm EntityDecoder implicitly resolvable.
* Relax UrlForm parser strictness.
* Add 'follow redirect' support as a client middleware.
* Add server middleware for auto retrying uris of form '/foo/' as '/foo'.
* Numerous bug fixes.
* Numerous version bumps.

# ~~v0.8.0 (2015-06-16)~~
* Mistake.  Go straight to v0.8.1.

# v0.7.0 (2015-05-05)
* Add QueryParamMatcher to the dsl which returns a ValidationNel.
* Dsl can differentiate between '/foo/' and '/foo'.
* Added http2 support for blaze backend.
* Added a metrics middleware usable on all server backends.
* Websockets are now modeled by an scalaz.stream.Exchange.
* Add `User-Agent` and `Allow` header types and parsers.
* Allow providing a Host header to the blaze client.
* Upgrade to scalaz-stream-7.0a.
* Added a CORS middleware.
* Numerous bug fixes.
* Numerous version bumps.

# v0.6.5 (2015-03-29)
* Fix bug in Request URI on servlet backend with non-empty context or servlet paths.
* Allow provided Host header for Blaze requests.

# v0.6.4 (2015-03-15)
* Avoid loading javax.servlet.WriteListener when deploying to a servlet 3.0 container.

# ~~v0.6.3 (2015-03-15)~~
* Forgot to pull origin before releasing.  Use v0.6.4 instead.

# v0.6.2 (2015-02-27)
* Use the thread pool provided to the Jetty servlet builder.
* Avoid throwing exceptions when parsing headers.
* Make trailing slash insignificant in service prefixes on servlet containers.
* Fix mapping of servlet query and mount prefix.

# v0.6.1 (2015-02-04)
* Update to blaze-0.5.1
* Remove unneeded error message (90b2f76097215)
* GZip middleware will not throw an exception if the AcceptEncoding header is not gzip (ed1b2a0d68a8)

# v0.6.0 (2015-01-27)

## http4s-core
* Remove ResponseBuilder in favor of Response companion.
* Allow '';'' separators for query pairs.
* Make charset on Message an Option.
* Add a `flatMapR` method to EntityDecoder.
* Various enhancements to QueryParamEncoder and QueryParamDecoder.
* Make Query an IndexedSeq.
* Add parsers for Location and Proxy-Authenticate headers.
* Move EntityDecoder.apply to `Request.decode` and `Request.decodeWith`
* Move headers into `org.http4s.headers` package.
* Make UriTranslation respect scriptName/pathInfo split.
* New method to resolve relative Uris.
* Encode query and fragment of Uri.
* Codec and wrapper type for URL-form-encoded bodies.

## http4s-server
* Add SSL support to all server builders.

## http4s-blaze-server
* Add Date header to blaze-server responses.
* Close connection when error happens during body write in blaze-server.

## http4s-servlet
* Use asynchronous servlet I/O on Servlet 3.1 containers.
* ServletContext syntax for easy mounting in a WAR deployment.
* Support Dropwizard Metrics collection for servlet containers.

## http4s-jawn
* Empty strings are a JSON decoding error.

## http4s-argonaut
* Add codec instances for Argonaut's CodecJson.

## http4s-json4s
* Add codec instances for Json4s' Reader/Writer.

## http4s-twirl
* New module to support Twirl templates

## http4s-scala-xml
* Split scala-xml support into http4s-scala-xml module.
* Change inferred type of `scala.xml.Elem` to `application/xml`.

## http4s-client
* Support for signing oauth-1 requests in client.

## http4s-blaze-client
* Fix blaze-client when receiving HTTP1 response without Content-Length header.
* Change default blaze-client executor to variable size.
* Fix problem with blaze-client timeouts.

# v0.5.4 (2015-01-08)
* Upgrade to blaze 0.4.1 to fix header parsing issue in blaze http/1.x client and server.

# v0.5.3 (2015-01-05)
* Upgrade to argonaut-6.1-M5 to match jawn. [#157](https://github.com/http4s/http4s/issues/157)

# v0.5.2 (2015-01-02)
* Upgrade to jawn-0.7.2.  Old version of jawn was incompatible with argonaut. [#157]](https://github.com/http4s/http4s/issues/157)

# v0.5.1 (2014-12-23)
* Include context path in calculation of scriptName/pathInfo. [#140](https://github.com/http4s/http4s/issues/140)
* Fix bug in UriTemplate for query params with multiple keys.
* Fix StackOverflowError in query parser. [#147](https://github.com/http4s/http4s/issues/147)
* Allow ';' separators for query pairs.

# v0.5.0 (2014-12-11)
* Client syntax has evloved and now will include Accept headers when used with EntityDecoder
* Parse JSON with jawn-streamz.
* EntityDecoder now returns an EitherT to make decoding failure explicit.
* Renamed Writable to EntityEncoder
* New query param typeclasses for encoding and decoding query strings.
* Status equality now discards the reason phrase.
* Match AttributeKeys as singletons.
* Added async timeout listener to servlet backends.
* Start blaze server asynchronously.
* Support specifying timeout and executor in blaze-client.
* Use NIO for encoding files.

# v0.4.2 (2014-12-01)
* Fix whitespace parsing in Authorization header [#87](https://github.com/http4s/http4s/issues/87)

# v0.4.1 (2014-11-20)
* `Uri.query` and `Uri.fragment` are no longer decoded. [#75](https://github.com/http4s/http4s/issues/75)

# v0.4.0 (2014-11-18)

* Change HttpService form a `PartialFunction[Request,Task[Response]]`
  to `Service[Request, Response]`, a type that encapsulates a `Request => Task[Option[Response]]`
* Upgrade to scalaz-stream-0.6a
* Upgrade to blaze-0.3.0
* Drop scala-logging for log4s
* Refactor ServerBuilders into an immutable builder pattern.
* Add a way to control the thread pool used for execution of a Service
* Modernize the Renderable/Renderer framework
* Change Renderable append operator from ~ to <<
* Split out the websocket codec and types into a seperate package
* Added ReplyException, an experimental way to allow an Exception to encode
  a default Response on for EntityDecoder etc.
* Many bug fixes and slight enhancements

# v0.3.0 (2014-08-29)

* New client API with Blaze implementation
* Upgrade to scalaz-7.1.0 and scalaz-stream-0.5a
* JSON Writable support through Argonaut and json4s.
* Add EntityDecoders for parsing bodies.
* Moved request and response generators to http4s-dsl to be more flexible to
  other frameworks'' syntax needs.
* Phased out exception-throwing methods for the construction of various
  model objects in favor of disjunctions and macro-enforced literals.
* Refactored imports to match the structure followed by [scalaz](https://github.com/scalaz/scalaz).

# v0.2.0 (2014-07-15)

* Scala 2.11 support
* Spun off http4s-server module. http4s-core is neutral between server and
the future client.
* New builder for running Blaze, Jetty, and Tomcat servers.
* Configurable timeouts in each server backend.
* Replace Chunk with scodec.bits.ByteVector.
* Many enhancements and bugfixes to URI type.
* Drop joda-time dependency for slimmer date-time class.
* Capitalized method names in http4s-dsl.

# v0.1.0 (2014-04-15)

* Initial public release.<|MERGE_RESOLUTION|>--- conflicted
+++ resolved
@@ -8,7 +8,18 @@
 ordered chronologically, so each release contains all changes described below
 it.
 
-<<<<<<< HEAD
+# v0.21.28 (2021-09-02)
+
+This is a bugfix to yesterday's patch.  It is not a security issue, but a correctness issue.
+
+This release is binary compatible with 0.21.x.
+
+## http4s-server
+
+### Bugfixes
+
+* [#5144](https://github.com/http4s/http4s/pull/5144): In the `CORS` middleware, respond to preflight `OPTIONS` requests with a 200 status.  It was previously passing through to the wrapped `Http`, most of which won't respond to `OPTIONS`.
+
 # v0.23.2 (2021-09-01)
 
 This release includes a security patch to  [GHSA-52cf-226f-rhr6](https://github.com/http4s/http4s/security/advisories/GHSA-52cf-226f-rhr6), along with all changes in v0.22.3.
@@ -41,21 +52,6 @@
 * fs2-3.1.1
 
 # v0.22.3 (2021-09-01)
-=======
-# v0.21.28 (2021-09-02)
-
-This is a bugfix to yesterday's patch.  It is not a security issue, but a correctness issue.
-
-This release is binary compatible with 0.21.x.
-
-## http4s-server
-
-### Bugfixes
-
-* [#5144](https://github.com/http4s/http4s/pull/5144): In the `CORS` middleware, respond to preflight `OPTIONS` requests with a 200 status.  It was previously passing through to the wrapped `Http`, most of which won't respond to `OPTIONS`.
-
-# v0.22.3 (unreleased)
->>>>>>> c43b34d4
 
 This release includes a security patch to  [GHSA-52cf-226f-rhr6](https://github.com/http4s/http4s/security/advisories/GHSA-52cf-226f-rhr6), along with all changes in 0.21.26 and 0.21.27.
 
