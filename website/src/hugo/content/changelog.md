---
menu: main
weight: 101
title: Changelog
---

Maintenance branches are merged before each new release. This change log is
ordered chronologically, so each release contains all changes described below
it.

<<<<<<< HEAD
# v0.20.0-M6 (2019-02-16)

## Breaking changes
* [#2369](https://github.com/http4s/http4s/pull/2369): Make `log` operation on logging middlewares return an `F[Unit]` to support pure logging.
* [#2370](https://github.com/http4s/http4s/pull/2370): `Prometheus.apply` returns in `F[_]` to represent its effect on the collector registry.
* [#2398](https://github.com/http4s/http4s/pull/2398): Add media ranges to `jsonDecoderAdaptive` to support overriding the media type in an `EntityDecoder`
* [#2396](https://github.com/http4s/http4s/pull/2396): Parameterize `Logger` middlewares to work with any `Http[G, F]` instead of requiring `HttpApp[F]`.
* [#2318](https://github.com/http4s/http4s/pull/2318): Replace `AttributeMap` with `io.christopherdavenport.Vault`
* [#2414](https://github.com/http4s/http4s/pull/2414): Default to a no-op cookie store in async-http-client for more uniform behavior with other clients
* [#2419](https://github.com/http4s/http4s/pull/2419): Relax constraint on `Retry` middleware from `Effect` to `Sync`

## Bugfixes
* [#2421](https://github.com/http4s/http4s/pull/2421): Fix buggy use of `toString` in async-http-client when rendering URIs.

## Enhancements
* [#2364](https://github.com/http4s/http4s/pull/2364): Scalafix `allocate` to `allocated`
* [#2366](https://github.com/http4s/http4s/pull/2366): Add `chunkBufferMaxSize` parameter to `BlazeClientBuilder` and `BlazeServerBuilder`. Change default to 10kB.
* [#2316](https://github.com/http4s/http4s/pull/2316): Support custom error messages in circe, argonaut, and jawn.
* [#2403](https://github.com/http4s/http4s/pull/2403): Add `MemoryAllocationExports` to `PrometheusExportService`
* [#2355](https://github.com/http4s/http4s/pull/2355), [#2407](https://github.com/http4s/http4s/pull/2407): Add new `HttpMethodOverride` middleware
* [#2391](https://github.com/http4s/http4s/pull/2391): Add `Authorization` to `*` as a default allowed header in default CORS config
* [#2424](https://github.com/http4s/http4s/pull/2424): Include Chunked Transfer-Encoding header in Multipart Requests

## Documentation
* [#2378](https://github.com/http4s/http4s/pull/2378): Fix typo in `EntityDecoder` scaladoc
* [#2374](https://github.com/http4s/http4s/pull/2374): Include scheme in CORS examples
* [#2399](https://github.com/http4s/http4s/pull/2399): Link to @kubukoz' presentation
* [#2418](https://github.com/http4s/http4s/pull/2418): Fix typo in CORS documentation
* [#2420](https://github.com/http4s/http4s/pull/2420): Add Raster Foundry to adopters

## Internal
* [#2359](https://github.com/http4s/http4s/pull/2359): Remove code coverage checks
* [#2382](https://github.com/http4s/http4s/pull/2382): Refactor the blaze-server pipeline construction
* [#2401](https://github.com/http4s/http4s/pull/2401), [#2408](https://github.com/http4s/http4s/pull/2408), [#2409](https://github.com/http4s/http4s/pull/2409): Stop building with sbt-rig, deal with fallout
* [#2422](https://github.com/http4s/http4s/pull/2422): Use Scala 2.12.8 and slash-syntax in SBT files

## Dependency upgrades
* async-http-client-2.7.0
* cats-1.6.0
* circe-0.11.1
* fs2-1.0.3
* jawn-fs2-0.14.2
* json4s-3.6.4
* log4s-1.7.0
* mockito-core-2.24.5 (tests only)
* okhttp-3.13.1
* parboiled-1.0.1 (http4s' internal fork)
* play-json-2.7.1
* sbt-build-info-0.9.0 (build only)
* sbt-native-packager-1.3.18 (examples only)
* sbt-updates-0.4.0 (build only)
* tomcat-9.0.6
* twirl-1.4.0
=======
# v0.18.23 (2019-03-19)

## Bug fixes
* [#2453](https://github.com/http4s/http4s/pull/2453): Fix bug in blaze-client that unnecessarily recycled connections.

## Dependency upgrades
- jetty-9.4.15.v20190215
- log4s-1.7.0
- metrics-4.0.5
- mockito-2.25.1 (test only)
- scodec-bits-1.1.9
- tomcat-9.0.17
>>>>>>> 1d31b4f2

# v0.18.22 (2019-02-13)

## Enhancements
* [#2389](https://github.com/http4s/http4s/pull/2389): Add `RequestKey` to Logging when eviction is necessary

# v0.20.0-M5 (2019-01-12)

Consider the blaze beta and all other modules RC quality. Don't forget
there is a scalafix to assist migration from 0.18!

## Breaking changes
* [#2308](https://github.com/http4s/http4s/pull/2308): Change `allocate` to `allocated` on backend builders for consistency with `cats.effect.Resource#allocated`.
* [#2332](https://github.com/http4s/http4s/pull/2332): Make double slashes behave more reasonably in the DSL.
* [#2351](https://github.com/http4s/http4s/pull/2351): Change `clientAuthMode` on server builders from `Boolean` to sum type `SSLClientAuthMode`

## Enhancements
* [#2309](https://github.com/http4s/http4s/pull/2308): Specialize `TimeoutException` to `WaitQueueTimeoutException` in client pool manager.  Do not retry this by default in `Retry` middleware.
* [#2342](https://github.com/http4s/http4s/pull/2342): Add `expectOption` and `expectOptionOr` which behave like `expect` and `expectOr` respectively, but return `None` on `404` and `410` responses and `Some[A]` on other successful responses.  Other status codes still raise an error.
* [#2328](https://github.com/http4s/http4s/pull/2328): Add a `SecureSession` attribute to server requests to expose the SSL session ID, the cipher suite, the key size, and a list of X509 certificates.

## Documentation
* [#2337](https://github.com/http4s/http4s/pull/2337): Use `tut:silent` on imports in docs
* [#2336](https://github.com/http4s/http4s/pull/2336): Add example of building a server from a `Resource`

## Internal
* [#2310](https://github.com/http4s/http4s/pull/2310): Use max of 16 cores in `-Ybackend-parallelism`
* [#2332](https://github.com/http4s/http4s/pull/2332): Don't make `F` evidence parameter a val in jetty-client `ResponseListener`.

## Dependency upgrades
* blaze-0.14.0-M2
* circe-0.11.0
* jawn-0.14.1
* jawn-fs2-0.14.1
* json4s-3.6.3
* metrics-4.0.5
* okhttp-3.12.1
* play-json-2.6.13
* scalafix-0.9.1 (scalafix only)
* tomcat-9.0.14

# v0.20.0-M4 (2018-12-05)

## Bugfixes
* [#2283](https://github.com/http4s/http4s/pull/2283): Fix client metrics bug that decremented active requests and recorded time before the resource was released.
* [#2288](https://github.com/http4s/http4s/pull/2288): Stop leaking `IdleTimeoutStage`s in the blaze client.  They were not always removed properly, leading to multiple timeout stages remaining in a connection's blaze pipeline.
* [#2281](https://github.com/http4s/http4s/pull/2281): Fix `ClassCastException` on `decode` of an empty `Chunk`
* [#2305](https://github.com/http4s/http4s/pull/2305): Correctly shut down the blaze-client

## Enhancements
* [#2275](https://github.com/http4s/http4s/pull/2275): Set default prefix for Prometheus and Dropwizard metrics backends.
* [#2276](https://github.com/http4s/http4s/pull/2276): Make scalafix Github based instead of binary based
* [#2285](https://github.com/http4s/http4s/pull/2285): Finish deprecating `BlazeServer` in favor of `BlazeServerBuilder`.  The former's internals are now expressed in terms of the latter.
* [#2286](https://github.com/http4s/http4s/pull/2286): Improvements to scalafix
  * Fix `withEntitywithEntity` bug in migration
  * Migration to `BlazeServerBuilder`
  * Fix `MessageSyntax#withBody`
  * Import `ResponseCookie` instead of an alias to the old `Cookie`

# Documentation
* [#2297](https://github.com/http4s/http4s/pull/2297): Remove appveyor badge

## Dependency upgrades
* cats-1.5.0
* cats-effect-1.1.0
* jetty-9.4.14.v20181114
* kind-projector-0.9.9 (internal)
* mockito-2.23.4 (tests only)
* okhttp-3.12.0
* play-json-2.6.11
* simpleclient-0.6.0 (Prometheus)
* sbt-1.2.7 (build only)
* sbt-native-packager-1.3.15 (examples only)
* tut-0.6.10 (docs only)

# v0.20.0-M3 (2018-11-13)

## Breaking changes
* [#2228](https://github.com/http4s/http4s/pull/2228): Support more attributes for the response cookie in `CSRF` middleware. Configuration is now done through a builder, similar to backends.
* [#2269](https://github.com/http4s/http4s/pull/2269): In the client DSL, move the body parameter ahead of the `Uri`. This works around an ambiguous overload that previously made it impossible to call `(Uri, Header)` on methods that take a body.
* [#2262](https://github.com/http4s/http4s/pull/2262): Replace `Seq` with `Chain` in `UrlForm`.
* [#2197](https://github.com/http4s/http4s/pull/2262): Require `Signal` rather than `SignallingRef` in `serveWhile`

## Bugfixes
* [#2260](https://github.com/http4s/http4s/pull/2260): Fix leak in blaze-client on a canceled connection
* [#2258](https://github.com/http4s/http4s/pull/2258): Fix deadlocks in the blaze-client pool manager under cancellation and certain other failures.

## Enhancements
* [#2266](https://github.com/http4s/http4s/pull/2266): Support flag query parameters (i.e., parameters with no value) in the DSL with `FlagQueryParamMatcher`.
* [#2240](https://github.com/http4s/http4s/pull/2240): Add `.resource`, `.stream`. and `.allocate` constructors to all server and client builders.
* [#2242](https://github.com/http4s/http4s/pull/2242): Support setting socket channel options on blaze-server.
* [#2270](https://github.com/http4s/http4s/pull/2270): Refresh `MimeDB` from the IANA registry.

## Internal
* [#2250](https://github.com/http4s/http4s/pull/2250): Ignore http4s updates in scalafix-inputs
* [#2267](https://github.com/http4s/http4s/pull/2267): Drop appveyor continuous integration
* [#2256](https://github.com/http4s/http4s/pull/2256): Bump base version of scalafix to 0.18.21.
* [#2271](https://github.com/http4s/http4s/pull/2271): Fix compilation error introduced between [#2228](https://github.com/http4s/http4s/pull/2228) and [#2262](https://github.com/http4s/http4s/pull/2262).

## Documentation
* [#2255](https://github.com/http4s/http4s/pull/2255): Improve scalafix docs

## Dependency upgrades
* blaze-0.14.0-M11
* tomcat-9.0.13

# v0.20.0-M2 (2018-11-05)

## Bug fixes
* [#2239](https://github.com/http4s/http4s/pull/2239): Fix hang when `.allocate` on a client builder fails

## Breaking changes
* [#2207](https://github.com/http4s/http4s/pull/2207): Remove `PathNormalizer`. The functionality is now on `Uri.removeDotSegments`.
* [#2210](https://github.com/http4s/http4s/pull/2210): Streamline instances:
  * `Http4s`, `Http4sInstances`, and `Http4sFunctions` are deprecated
  * Move instances `F[A]` for cats type classes `F` into companions of `A`
  * `Http4sDsl` no longer mixes in `UriFunctions`
  * `EntityEncoderInstances` and `EntityDecoderInstances` are removed. The instances moved to the companion objects.
* [#2243](https://github.com/http4s/http4s/pull/2243): Cleanup `ServerBuilder` defaults and traits
  * Make `ServerBuilder` private.  The public server builders (e.g., `BlazeServerBuilder`) remain, but they no longer implement a public interface.
  * Remove `IdleTimeoutSupport`, `AsyncTimeout`, `SSLKeyStoreSupport`, `SSLContextSupport`, and `WebSocketSupport` traits. The properties remain on the public server builders.
  * Deprecated defaults on those support companion objects, in favor of `org.http4s.server.defaults`.
* [#2063](https://github.com/http4s/http4s/pull/2063): Cancel request whenever a blaze server connection is shutdown.
* [#2234](https://github.com/http4s/http4s/pull/2234): Clean up `Message` trait
  * Remove deprecated `EffectMessageSyntax`, `EffectRequestSyntax`, `EffectResponseSyntax` traits and associated objects
  * Remove `MessageOps`, `RequestOps`, and `ResponseOps` and put the removed methods, sans unneeded implicit parameters, directly in the classes
  * Deprecate `replaceAllHeaders`, pointing to `withHeaders` instead.
  * Deprecate `withType`, which takes a `MediaType` and just wraps it in a `Content-Type`
  * Add `withoutAttribute` and `withoutTrailerHeaders` to complement the with variants
  * Correct `filterHeaders`' scaladoc comment, which described the opposite of the behavior
  * Fix bug in `withoutContentType`

## Enhancements
* [#2205](https://github.com/http4s/http4s/pull/2205): Add new `ResponseTiming` middleware, which adds a header to the Response as opposed to full `MetricsOps`.
* [#2222](https://github.com/http4s/http4s/pull/2222): Add `shutdownTimeout` property to `JettyBuilder`.  Shutdown of the server waits for existing connections to complete for up to this duration before a hard shutdown with a `TimeoutException`.
* [#2227](https://github.com/http4s/http4s/pull/2227): Add `withMaxHeaderLength` setter to `BlazeClientBuilder`
* [#2230](https://github.com/http4s/http4s/pull/2230): `DefaultServerErrorHandler` only handles `NonFatal` `Throwable`s, instead of all `Throwable`s that aren't `VirtualMachineError`s
* [#2237](https://github.com/http4s/http4s/pull/2237): Support parsing cookies with trailing semi-colons. This is invalid per spec, but seen often in the wild.
* [#1687](https://github.com/http4s/http4s/pull/1687): Add a modeled `Link` header.
* [#2244](https://github.com/http4s/http4s/pull/2244): Refactor blaze-server idle timeout
  * Quiet `Abnormal NIO1HeadStage termination\njava.util.concurrent.TimeoutException: Timeout of 30 seconds triggered. Killing pipeline.` error logging, even on idling persistent connections.  This is reduced to a debug log.
  * Use a `TickWheelExecutor` resource per blaze-server instead of a global that does not shut down when the server does.

## Bug fixes
* [#2239](https://github.com/http4s/http4s/pull/2239): Fix hang when `.allocate` on a client builder fails
* [#2214](https://github.com/http4s/http4s/pull/2214): Add a scalafix from http4s-0.18.20 to 0.20.0-M2.  See [upgrading](https://http4s.org/v0.20/upgrading/) for instructions.
* [#2241](https://github.com/http4s/http4s/pull/2241): Restrict internal `IdleTimeoutStage` to a `FiniteDuration`.  Fixes an exception when converting to milliseconds when debug logging.

## Documentation
* [#2223](https://github.com/http4s/http4s/pull/2223): Fix color of EOL label on v0.19
* [#2226](https://github.com/http4s/http4s/pull/2226): Correct erroneous `Resource` in 0.19.0-M3 changelog

## Internal
* [#2219](https://github.com/http4s/http4s/pull/2219): Allow test failures on openjdk11 until we can fix the SSL issue
* [#2221](https://github.com/http4s/http4s/pull/2194): Don't grant MiMa exceptions for 0.19.1, which will never be

## Dependency upgrades
* async-http-client-2.6.0
* blaze-0.14.0-M10
* circe-0.10.1
* json4s-3.6.2
* sbt-native-packager-1.3.12 (examples only)
* tut-0.6.9 (docs only)

# v0.20.0-M1 (2018-10-27)

Due to the inadvertent release of 0.19.0, we have opened a new minor version.  The stable release with MiMa enforcement will be v0.20.0.

## Breaking changes
* [#2159](https://github.com/http4s/http4s/pull/2159): Add a `responseHeaderTimeout` property to `BlazeServerBuilder`. Responses that timeout are completed with `Response.timeout`, which defaults to 503 Service Unavailable.  `BlazeServerBuilder` now requires a `Timer[F]`.
* [#2177](https://github.com/http4s/http4s/pull/2177): Deprecate `org.http4s.syntax.async`, which was not directly relevant to HTTP.
* [#2131](https://github.com/http4s/http4s/pull/2131): Refactor server metrics
  * `http4s-server-metrics` module merged into `http4s-dropwizard-metrics`
  * `http4s-prometheus-server-metrics` module merged into `http4s-prometheus-metrics`
  * The `org.http4s.server.middleware.metrics.Metrics` middleware now takes a `MetricsOps`, implemented by Dropwizard, Prometheus, or your custom interpreter.
* [#2180](https://github.com/http4s/http4s/pull/2180): Change default response on `Timeout` middlware to `503 Service Unavailable`

## Enhancements
* [#2159](https://github.com/http4s/http4s/pull/2159): Set default client request timeout to 1 minute
* [#2163](https://github.com/http4s/http4s/pull/2163): Add `mapK` to `Request` and `Response`
* [#2168](https://github.com/http4s/http4s/pull/2168): Add `allocate` to client builders
* [#2174](https://github.com/http4s/http4s/pull/2159): Refactor the blaze-client timeout architecture.
  * A `TickWheelExecutor` is now allocated per client, instead of globally.
  * Request rendering and response parsing is now canceled more aggressively on timeout.
* [#2184](https://github.com/http4s/http4s/pull/2184): Receive response concurrently with sending request in blaze client. This reduces waste when the server is not interested in the entire request body.
* [#2190](https://github.com/http4s/http4s/pull/2190): Add `channelOptions` to blaze-client to customize socket options.

## Bug fixes
* [#2166](https://github.com/http4s/http4s/pull/2166): Fix request timeout calculation in blaze-client to resolve "Client response header timeout after 0 millseconds" error.
* [#2189](https://github.com/http4s/http4s/pull/2189): Manage the `TickWheelTimer` as a resource instead of an `F[A, F[Unit]]`. This prevents a leak in (extremely unlikely) cases of cancellation.

## Internal
* [#2179](https://github.com/http4s/http4s/pull/2179): Method to silence expected exceptions in tests
* [#2194](https://github.com/http4s/http4s/pull/2194): Remove ill-conceived, zero-timeout unit tests
* [#2199](https://github.com/http4s/http4s/pull/2199): Make client test sizes proportional to the number of processors for greater Travis stability

## Dependency upgrades
* alpn-boot-8.1.13.v20181017 (examples only)
* blaze-0.14.0-M9
* sbt-native-packager-1.3.11 (examples only)

# v0.18.21 (2018-11-05)

## Bug fixes
* [#2231](https://github.com/http4s/http4s/pull/2231): Fix off-by-one error that lets blaze-client wait queue grow one past its limit

# v0.18.20 (2018-10-18)

## Bug fixes
* [#2181](https://github.com/http4s/http4s/pull/2181): Honor `redactHeadersWhen` in client `RequestLogger` middleware

## Enhancements
* [#2178](https://github.com/http4s/http4s/pull/2178): Redact sensitive headers by default in `Retry` middleware. Add `retryWithRedactedHeaders` function that parameterizes the headers predicate.

## Documentation
* [#2147](https://github.com/http4s/http4s/pull/2147): Fix link to v0.19 docs

## Internal
* [#2130](https://github.com/http4s/http4s/pull/2130): Build with scala-2.12.7 and sbt-1.2.3

# ~~v0.19.0 (2018-10-05)~~

This release is identical to v0.19.0-M4.  We mistagged it.  Please proceed to the 0.20 series.

# v0.19.0-M4 (2018-10-05)

## Breaking changes
* [#2137](https://github.com/http4s/http4s/pull/2137): Remove `ExecutionContext` argument to jetty-client in favor of the `ContextShift[F]`.
* [#2070](https://github.com/http4s/http4s/pull/2070): Give `AbitraryInstances` unique names with `http4sTesting` prefix.
* [#2136](https://github.com/http4s/http4s/pull/2136): Add `stream` method to `Client` interface. Deprecate `streaming`, which is just a `flatMap` of `Stream`.
* [#2143](https://github.com/http4s/http4s/pull/2143): WebSocket model improvements:
  * The `org.http4s.websocket` package in unified in http4s-core
  * Drop http4s-websocket module dependency
  * All frames use an immutable `scodec.bits.ByteVector` instead of an `Array[Byte]`.
  * Frames moved from `WebSocketBits` to the `WebSocketFrame` companion
  * Rename all instances of `Websocket*` to `WebSocket*` for consistency
* [#2094](https://github.com/http4s/http4s/pull/2094): Metrics unification
  * Add a `MetricsOps` algebra to http4s-core to be implemented by any metrics backend.
  * Create new `Metrics` middleware in http4s-client based on `MetricsOps`
  * Replace http4s-dropwizard-client-metrics and http4s-proemtheus-client-metrics modules with http4s-dropwizard-metrics and http4s-prometheus-metrics to implement `MetricsOps`.

## Enhancements
* [#2149](https://github.com/http4s/http4s/pull/2134): Refresh `MimeDB` constants from the public registry
* [#2151](https://github.com/http4s/http4s/pull/2151): Changed default response timeout code from 500 to 503

## Documentation updates
* [#2134](https://github.com/http4s/http4s/pull/2134): Add Cats Friendly badge to readme
* [#2139](https://github.com/http4s/http4s/pull/2139): Reinstate example projects
* [#2145](https://github.com/http4s/http4s/pull/2145): Fix deprecated calls to `Client#streaming`

## Internal
* [#2126](https://github.com/http4s/http4s/pull/2126): Delete obsolete `bin` directory
* [#2127](https://github.com/http4s/http4s/pull/2127): Remove MiMa exceptions for new modules
* [#2128](https://github.com/http4s/http4s/pull/2128): Don't run `dependencyUpdates` on load
* [#2129](https://github.com/http4s/http4s/pull/2129): Build with sbt-1.2.3 and scala-2.12.7
* [#2133](https://github.com/http4s/http4s/pull/2133): Build with kind-projector-0.9.8
* [#2146](https://github.com/http4s/http4s/pull/2146): Remove all use of `OutboundCommand` in blaze integration

## Dependency upgrades
* async-http-client-2.5.4
* blaze-0.14.0-M5
* fs2-1.0.0
* jawn-0.13.0
* scala-xml-1.1.1

# v0.19.0-M3 (2018-09-27)

## Breaking changes
* [#2081](https://github.com/http4s/http4s/pull/2081): Remove `OkHttp` code redundant with `OkHttpBuilder`.
* [#2092](https://github.com/http4s/http4s/pull/2092): Remove `ExecutionContext` and `Timer` implicits from async-http-client. Threads are managed by the `ContextShift`.
* [#2115](https://github.com/http4s/http4s/pull/2115): Refactoring of `Server` and `ServerBuilder`:
  * Removed `Server#shutdown`, `Server#shutdownNow`, `Server#onShutdown`, and `Server#awaitShutdown`.  `Server` lifecycles are managed as a `fs2.Stream` or a `cats.effect.Resource`.
  * `ServerBuilder#start` replaced by `Server#resource`, which shuts down the `Server` after use.
  * Added a `ServerBuilder#stream` to construct a `Stream` from a `Resource`.
* [#2118](https://github.com/http4s/http4s/pull/2118): Finalize various case classes.
* [#2102](https://github.com/http4s/http4s/pull/2102): Refactoring of `Client` and some builders:
  * `Client` is no longer a case class.  Construct a new `Client` backend or middleware with `Client.apply(run: Request[F] => Resource[F, Response[F]])` for any `F` with a `Bracket[Throwable, F]`.
  * Removed `DisposableResponse[F]` in favor of `Resource[F, Response[F]]`.
  * Removed `Client#open` in favor of `Client#run`.
  * Removed `Client#shutdown` in favor of `cats.effect.Resource` or `fs2.Stream`.
  * Removed `AsyncHttpClient.apply`. It was not referentially transparent, and no longer possible. Use `AsyncHttpClient.resource` instead.
  * Removed deprecated `blaze.Http1Client.apply`

## Enhancements
* [#2042](https://github.com/http4s/http4s/pull/2042): New `Throttle` server middleware
* [#2036](https://github.com/http4s/http4s/pull/2036): New `http4s-jetty-client` backend, with HTTP/2 support
* [#2080](https://github.com/http4s/http4s/pull/2080): Make `Http4sMatchers` polymorphic on their effect type
* [#2082](https://github.com/http4s/http4s/pull/2082): Structured parser for the `Origin` header
* [#2061](https://github.com/http4s/http4s/pull/2061): Send `Disconnect` event on EOF in blaze-server for faster cleanup of mid stages
* [#2093](https://github.com/http4s/http4s/pull/2093): Track redirects in the `FollowRedirect` client middleware
* [#2109](https://github.com/http4s/http4s/pull/2109): Add `→` as a synonym for `->` in http4s-dsl
* [#2100](https://github.com/http4s/http4s/pull/2100): Tighten up module dependencies
  * http4s-testing only depends on specs2-matchers instead of specs2-core
  * http4s-prometheus-server-metrics depends on simpleclient_common instead of simpleclient

## Bugfixes
* [#2069](https://github.com/http4s/http4s/pull/2069): Add proper `withMaxTotalConnections` method to `BlazeClientBuilder` in place of misnamed `withIdleTimeout` overload.
* [#2106](https://github.com/http4s/http4s/pull/2106): Add the servlet timeout listener before the response has a chance to complete the `AsyncContext`

## Documentation updates
* [#2076](https://github.com/http4s/http4s/pull/2076): Align coloring of legend and table for milestone on versoins page
* [#2077](https://github.com/http4s/http4s/pull/2077): Replace Typelevel Code of Conduct with Scala Code of Conduct
* [#2083](https://github.com/http4s/http4s/pull/2083): Fix link to 0.19 on the website
* [#2100](https://github.com/http4s/http4s/pull/2100): Correct `re-start` to `reStart` in docs

## Internal
* [#2105](https://github.com/http4s/http4s/pull/2105): Test on OpenJDK 11
* [#2113](https://github.com/http4s/http4s/pull/2113): Check for unused compile dependencies in build
* [#2115](https://github.com/http4s/http4s/pull/2115): Stop testing on Oracle JDK 10
* [#2079](https://github.com/http4s/http4s/pull/2079): Use `readRange`, as contributed to fs2
* [#2123](https://github.com/http4s/http4s/pull/2123): Remove unmaintained `load-test` module

## Dependency upgrades
* cats-1.4.0
* circe-0.10.0
* fs2-1.0.0-RC1
* jawn-fs2-0.13.0-RC1
* play-json-3.6.10 for Scala 2.11.x
* tomcat-9.0.12

# v0.18.19 (2018-09-27)

## Bug fixes
* [#2101](https://github.com/http4s/http4s/pull/2101): `haveHeaders` checks by equality, not reference
* [#2117](https://github.com/http4s/http4s/pull/2117): Handle unsuccessful responses in `JavaNetClient`

## Internal
* [#2116](https://github.com/http4s/http4s/pull/2116): Test against OpenJDK 11. Retire Oracle JDK 10.

# v0.18.18 (2018-09-18)

## Bug fixes
* [#2048](https://github.com/http4s/http4s/pull/2048): Correct misleading logging in `Retry` middleware
* [#2078](https://github.com/http4s/http4s/pull/2078): Replace generic exception on full wait queue with new `WaitQueueFullFailure`

## Enhancements
* [#2078](https://github.com/http4s/http4s/pull/2078): Replace generic exception on full wait queue with new `WaitQueueFullFailure`
* [#2095](https://github.com/http4s/http4s/pull/2095): Add `Monoid[UrlForm]` instance

## Dependency upgrades
* cats-1.4.0
* fs2-0.10.6
* jetty-9.4.12.v20180830
* tomcat-9.0.12

# v0.19.0-M2 (2018-09-07)

## Breaking changes
* [#1802](https://github.com/http4s/http4s/pull/1802): Race servlet requests against the `AsyncContext.timeout`. `JettyBuilder` and `TomcatBuilder` now require a `ConcurrentEffect` instance.
* [#1934](https://github.com/http4s/http4s/pull/1934): Refactoring of `ConnectionManager`.  Now requires a `Concurrent` instance, which ripples to a `ConcurrentEffect` in blaze-client builders
* [#2023](https://github.com/http4s/http4s/pull/2023): Don't overwrite existing `Vary` headers from `CORS`
* [#2030](https://github.com/http4s/http4s/pull/2023): Restrict `MethodNotAllowed` response generator in DSL
* [#2032](https://github.com/http4s/http4s/pull/2032): Eliminate mutable `Status` registry. IANA-registered `Status`es are still cached, but `register` is no longer public.
* [#2026](https://github.com/http4s/http4s/pull/2026): `CSRF` enhancements
  * CSRF tokens represented with a newtype
  * CSRF token signatures are encoded hexadecimal strings, making them URI-safe.
  * Added a `headerCheck: Request[F] => Boolean` parameter
  * Added an `onFailure: Response[F]` parameter, which defaults to a `403`. This was formerly a hardcoded `401`.
* [#1993](https://github.com/http4s/http4s/pull/2026): Massive changes from cats-effect and fs2 upgrades
  * `Timer` added to `AsyncHttpClient`
  * Dropwizard `Metrics` middleware now takes a `Clock` rather than a `Timer`
  * Client builders renamed and refactored for consistency and to support binary compatible evolution after 1.0:
    * `BlazeClientBuilder` replaces `Http1Client`, `BlazeClient`, and `BlazeClientConfig`
    * Removed deprecated `SimpleHttp1Client`
    * `JavaNetClient` renamed to `JavaNetClientBuilder`, which now has a `resource` and `stream`
    * `OkHttp` renamed to `OkHttpBuilder`.  The client now created from an `OkHttpClient` instance instead of an `F[OkHttpClient.Builder]`. A default client can be created as a `Resource` through `OkHttp.default`.
  * Fallout from removal of `fs2.Segment`
    * `EntityDecoder.collectBinary` now decodes a `Chunk`
    * `EntityDecoder.binaryChunk` deprecated
    * `SegmentWriter` is removed
    * Changes to:
      * `ChunkWriter`s in blaze rewritten
      * `Logger` middlewares
      * `MemoryCache`
  * Blocking I/O now requires a blocking `ExecutionContext` and a `ContextShift`:
    * `EntityDecoder`s:
      * `EntityDecoder.binFile`
      * `EntityDecoder.textFile`
      * `MultipartDecoder.mixedMultipart`
    * `EntityEncoder`s (no longer implicit):
      * `File`
      * `Path`
      * `InputStream`
      * `Reader`
    * Multipart:
      * `MultipartParser.parseStreamedFile`
      * `MultipartParser.parseToPartsStreamedFile`
      * `Part.fileData`
    * Static resources:
      * `StaticFile.fromString`
      * `StaticFile.fromResource`
      * `StaticFile.fromURL`
      * `StaticFile.fromFile`
      * `FileService.Config`
      * `ResourceService.Config`
      * `WebjarService.Config`
    * `OkHttpBuilder`
    * Servlets:
      * `BlockingHttp4sServlet`
      * `BlockingServletIo`
  * Servlet backend changes:
    * `Http4sServlet` no longer shift onto an `ExecutionContext` by default.  Accordingly, `ServerBuilder` no longer has a `withExecutionContext`.
    * Jetty and Tomcat builders use their native executor types instead of shifting onto an `ExecutionContext`.  Accordingly, `ServletBuilder#withExecutionContext` is removed.
    * `AsyncHttp4sServlet` and `ServletContextSyntax` now default to non-blocking I/O.  No startup check is made against the servlet version, which failed classloading on an older servlet container.  Neither takes an `ExeuctionContext` parameter anymore.
  * Removed deprecated `StreamApp` aliases. `fs2.StreamApp` is removed and replaced by `cats.effect.IOApp`, `monix.eval.TaskApp`, or similar.
  * Removed deprecated `ServerApp`.
  * `EntityLimiter` middleware now requires an `ApplicativeError`
* [#2054](https://github.com/http4s/http4s/pull/2054): blaze-server builder changes
  * `BlazeBuilder` deprecated for `BlazeServerBuilder`
  * `BlazeServerBuidler` has a single `withHttpApp(HttpApp)` in place of zero-to-many calls `mountService(HttpRoutes)`.
    * This change makes it possible to mount an `HttpApp` wrapped in a `Logger` middleware, which only supports `HttpApp`
    * Call `.orNotFound`, from `org.http4s.implicits._`, to cap an `HttpRoutes` as `HttpApp`
    * Use `Router` to combine multiple `HttpRoutes` into a single `HttpRoutes` by prefix
    * This interface will see more changes before 0.19.0 to promote long-term binary compatibility

## Enhancements
* [#1953](https://github.com/http4s/http4s/pull/1953): Add `UUIDVar` path extractor
* [#1963](https://github.com/http4s/http4s/pull/1963): Throw `ConnectException` rather than `IOException` on blaze-client connection failures
* [#1961](https://github.com/http4s/http4s/pull/1961): New `http4s-prometheus-client-metrics` module
* [#1974](https://github.com/http4s/http4s/pull/1974): New `http4s-client-metrics` module for Dropwizard Metrics
* [#1973](https://github.com/http4s/http4s/pull/1973): Add `onClose` handler to `WebSocketBuilder`
* [#2024](https://github.com/http4s/http4s/pull/2024): Add `HeaderEcho` server middleware
* [#2062](https://github.com/http4s/http4s/pull/2062): Eliminate "unhandled inbund command: Disconnected"` warnings in blaze-server

## Bugfixes
* [#2027](https://github.com/http4s/http4s/pull/2024): Miscellaneous websocket fixes
  * Stop sending frames even after closed
  * Avoid deadlock on small threadpools
  * Send `Close` frame in response to `Close` frame

## Documentation updates
* [#1935](https://github.com/http4s/http4s/pull/1953): Make `http4sVersion` lowercase
* [#1943](https://github.com/http4s/http4s/pull/1943): Make the imports in the Client documentation silent
* [#1944](https://github.com/http4s/http4s/pull/1944): Upgrade to cryptobits-1.2
* [#1971](https://github.com/http4s/http4s/pull/1971): Minor corrections to DSL tut
* [#1972](https://github.com/http4s/http4s/pull/1972): Add `UUIDVar` to DSL tut
* [#2034](https://github.com/http4s/http4s/pull/1958): Add branch to quickstart instructions
* [#2035](https://github.com/http4s/http4s/pull/2035): Add Christopher Davenport to community staff
* [#2060](https://github.com/http4s/http4s/pull/2060): Guide to setting up IntelliJ for contributors

## Internal
* [#1966](https://github.com/http4s/http4s/pull/1966): Use scalafmt directly from IntelliJ
* [#1968](https://github.com/http4s/http4s/pull/1968): Build with sbt-1.2.1
* [#1996](https://github.com/http4s/http4s/pull/1996): Internal refactoring of `JettyBuilder`
* [#2041](https://github.com/http4s/http4s/pull/2041): Simplify implementations of `RetryPolicy`
* [#2050](https://github.com/http4s/http4s/pull/2050): Replace test `ExecutionContext` in `Http4sWSStageSpec`
* [#2052](https://github.com/http4s/http4s/pull/2050): Introduce expiring `TestScheduler` to avoid leaking threads on tests

## Dependency upgrades
* async-http-client-2.5.2
* blaze-0.14.0-M4
* cats-1.3.1
* cats-effect-1.0.0
* circe-0.10.0-M2
* fs2-1.0.0-M5
* jawn-0.13.0
* jawn-fs2-0.13.0-M4
* json4s-3.6.0

# v0.18.17 (2018-09-04)
* Accumulate errors in `OptionalMultiQueryParamDecoderMatcher` [#2000](https://github.com/http4s/pull/2000)
* New http4s-scalatags module [#2002](https://github.com/http4s/pull/2002)
* Resubmit bodies in `Retry` middleware where allowed by policy [#2001](https://github.com/http4s/pull/2001)
* Dependency upgrades:
  * play-json-3.6.10 (for Scala 2.12)
  * tomcat-9.0.11

# v0.18.16 (2018-08-14)
* Fix regression for `AutoSlash` when nested in a `Router` [#1948](https://github.com/http4s/http4s/pull/1948)
* Respect `redactHeadersWhen` in `Logger` middleware [#1952](https://github.com/http4s/http4s/pull/1952)
* Capture `BufferPoolsExports` in prometheus server middleware [#1977](https://github.com/http4s/http4s/pull/1977)
* Make `Referer` header extractable [#1984](https://github.com/http4s/http4s/pull/1984)
* Log server startup banner in a single call to prevent interspersion [#1985](https://github.com/http4s/http4s/pull/1985)
* Add support module for play-json [#1946](https://github.com/http4s/http4s/pull/1946)
* Introduce `TranslateUri` middleware, which checks the prefix of the service it's translating against the request. Deprecated `URITranslation`, which chopped the prefix length without checking for a match. [#1964](https://github.com/http4s/http4s/pull/1964)
* Dependency upgrades:
  * cats-1.2.0
  * metrics-4.0.3
  * okhttp-3.11.0
  * prometheus-client-0.5.0
  * scodec-bits-1.1.6

# v0.18.15 (2018-07-05)
* Bugfix for `AutoSlash` Middleware in Router [#1937](https://github.com/http4s/http4s/pull/1937)
* Add `StaticHeaders` middleware that appends static headers to a service [#1939](https://github.com/http4s/http4s/pull/1939)

# v0.19.0-M1 (2018-07-04)
* Add accumulating version of circe `EntityDecoder` [#1647](https://github.com/http4/http4s/1647)
* Add ETag support to `StaticFile` [#1652](https://github.com/http4s/http4s/pull/1652)
* Reintroduce the option for fallthrough for authenticated services [#1670]((https://github.com/http4s/http4s/pull/1670)
* Separate `Cookie` into `RequestCookie` and `ResponseCookie` [#1676](https://github.com/http4s/http4s/pull/1676)
* Add `Eq[Uri]` instance [#1688](https://github.com/http4s/http4s/pull/1688)
* Deprecate `Message#withBody` in favor of `Message#withEntity`.  The latter returns a `Message[F]` rather than an `F[Message[F]]`. [#1694](https://github.com/http4s/http4s/pull/1694)
* Myriad new `Arbitrary` and `Cogen` instances [#1677](https://github.com/http4s/http4s/pull/1677)
* Add non-deprecated `LocationResponseGenerator` functions [#1715](https://github.com/http4s/http4s/pull/1715)
* Relax constraint on `Router` from `Sync` to `Monad` [#1723](https://github.com/http4s/http4s/pull/1723)
* Drop scodec-bits dependency [#1732](https://github.com/http4s/http4s/pull/1732)
* Add `Show[ETag]` instance [#1749](https://github.com/http4s/http4s/pull/1749)
* Replace `fs2.Scheduler` with `cats.effect.Timer` in `Retry` [#1754](https://github.com/http4s/http4s/pull/1754)
* Remove `Sync` constraint from `EntityEncoder[Multipart]` [#1762](https://github.com/http4s/http4s/pull/1762)
* Generate `MediaType`s from [MimeDB](https://github.com/jshttp/mime-db) [#1770](https://github.com/http4s/http4s/pull/1770)
  * Continue phasing out `Renderable` with `MediaRange` and `MediaType`.
  * Media types are now namespaced by main type.  This reduces backticks.  For example, `` MediaType.`text/plain` `` is replaced by `MediaType.text.plain`.
* Remove `Registry`. [#1770](https://github.com/http4s/http4s/pull/1770)
* Deprecate `HttpService`: [#1693](https://github.com/http4s/http4s/pull/1693)
  * Introduces an `Http[F[_], G[_]]` type alias
  * `HttpService` is replaced by `HttpRoutes`, which is an `Http[OptionT[F, ?], ?]`.  `HttpRoutes.of` replaces `HttpService` constructor from `PartialFunction`s.
  * `HttpApp` is an `Http[F, F]`, representing a total HTTP function.
* Add `BlockingHttp4sServlet` for use in Google App Engine and Servlet 2.5 containers.  Rename `Http4sServlet` to `AsyncHttp4sServlet`. [#1830](https://github.com/http4s/http4s/pull/1830)
* Generalize `Logger` middleware to log with `String => Unit` instead of `logger.info(_)` [#1839](https://github.com/http4s/http4s/pull/1839)
* Generalize `AutoSlash` middleware to work on `Kleisli[F, Request[G], B]` given `MonoidK[F]` and `Functor[G]`. [#1885](https://github.com/http4s/http4s/pull/1885)
* Generalize `CORS` middleware to work on `Http[F, G]` given `Applicative[F]` and `Functor[G]`. [#1889](https://github.com/http4s/http4s/pull/1889)
* Generalize `ChunkAggegator` middleware to work on `Kleisli[F, A, Response[G]]` given `G ~> F`, `FlatMap[F]`, and `Sync[G]`. [#1886](https://github.com/http4s/http4s/pull/1886)
* Generalize `EntityLimiter` middleware to work on `Kleisli[F, Request[G], B]`. [#1892](https://github.com/http4s/http4s/pull/1892)
* Generalize `HSTS` middleware to work on `Kleisli[F, A, Response[G]]` given `Functor[F]` and `Functor[G]`. [#1893](https://github.com/http4s/http4s/pull/1893)
* Generalize `UrlFormLifter` middleware to work on `Kleisli[F, Request[G], Response[G]]` given `G ~> F`, `Sync[F]` and `Sync[G]`.  [#1894](https://github.com/http4s/http4s/pull/1894)
* Generalize `Timeout` middleware to work on `Kleisli[F, A, Response[G]]` given `Concurrent[F]` and `Timer[F]`. [#1899](https://github.com/http4s/http4s/pull/1899)
* Generalize `VirtualHost` middleware to work on `Kleisli[F, Request[G], Response[G]]` given `Applicative[F]`.  [#1902](https://github.com/http4s/http4s/pull/1902)
* Generalize `URITranslate` middleware to work on `Kleisli[F, Request[G], B]` given `Functor[G]`.  [#1895](https://github.com/http4s/http4s/pull/1895)
* Generalize `CSRF` middleware to work on `Kleisli[F, Request[G], Response[G]]` given `Sync[F]` and `Applicative[G]`.  [#1909](https://github.com/http4s/http4s/pull/1909)
* Generalize `ResponseLogger` middleware to work on `Kleisli[F, A, Response[F]]` given `Effect[F]`.  [#1916](https://github.com/http4s/http4s/pull/1916)
* Make `Logger`, `RequestLogger`, and `ResponseLogger` work on `HttpApp[F]` so a `Response` is guaranteed unless the service raises an error [#1916](https://github.com/http4s/http4s/pull/1916)
* Rename `RequestLogger.apply0` and `ResponseLogger.apply0` to `RequestLogger.apply` and `ResponseLogger.apply`.  [#1837](https://github.com/http4s/http4s/pull/1837)
* Move `org.http4s.server.ServerSoftware` to `org.http4s.ServerSoftware` [#1884](https://github.com/http4s/http4s/pull/1884)
* Fix `Uncompressible` and `NotBinary` flags in `MimeDB` generator. [#1900](https://github.com/http4s/http4s/pull/1884)
* Generalize `DefaultHead` middleware to work on `Http[F, G]` given `Functor[F]` and `MonoidK[F]` [#1903](https://github.com/http4s/http4s/pull/1903)
* Generalize `GZip` middleware to work on `Http[F, G]` given `Functor[F]` and `Functor[G]` [#1903](https://github.com/http4s/http4s/pull/1903)
* `jawnDecoder` takes a `RawFacade` instead of a `Facade`
* Change `BasicCredentials` extractor to return `(String, String)` [#1924](https://github.com/http4s/http4s/1925)
* `Effect` constraint relaxed to `Sync`:
  * `Logger.logMessage`
* `Effect` constraint relaxed to `Async`:
  * `JavaNetClient`
* `Effect` constraint changed to `Concurrent`:
  * `Logger` (client and server)
  * `RequestLogger` (client and server)
  * `ResponseLogger` (client and server)
  * `ServerBuilder#serve` (moved to abstract member of `ServerBuilder`)
* `Effect` constraint strengthened to `ConcurrentEffect`:
  * `AsyncHttpClient`
  * `BlazeBuilder`
  * `JettyBuilder`
  * `TomcatBuilder`
* Implicit `ExecutionContext` removed from:
  * `RequestLogger` (client and server)
  * `ResponseLogger` (client and server)
  * `ServerBuilder#serve`
  * `ArbitraryInstances.arbitraryEntityDecoder`
  * `ArbitraryInstances.cogenEntity`
  * `ArbitraryInstances.cogenEntityBody`
  * `ArbitraryInstances.cogenMessage`
  * `JavaNetClient`
* Implicit `Timer` added to:
  * `AsyncHttpClient`
  * `JavaNetClient.create`
* `Http4sWsStage` removed from public API
* Removed charset for argonaut instances [#1914](https://github.com/http4s/http4s/pull/1914)
* Dependency upgrades:
  * async-http-client-2.4.9
  * blaze-0.14.0-M3
  * cats-effect-1.0.0-RC2
  * circe-0.10.0-M1
  * fs2-1.0.0-M1
  * fs2-reactive-streams-0.6.0
  * jawn-0.12.1
  * jawn-fs2-0.13.0-M1
  * prometheus-0.4.0
  * scala-xml-1.1.0

# v0.18.14 (2018-07-03)
* Add `CirceEntityCodec` to provide an implicit `EntityEncoder` or `EntityDecoder` from an `Encoder` or `Decoder`, respectively. [#1917](https://github.com/http4s/http4s/pull/1917)
* Add a client backend based on `java.net.HttpURLConnection`.  Note that this client blocks and is primarily intended for use in a REPL. [#1882](https://github.com/http4s/http4s/pull/1882)
* Dependency upgrades:
  * jetty-9.4.11
  * tomcat-9.0.10
	
# v0.18.13 (2018-06-22)
* Downcase type in `MediaRange` generator [#1907](https://github.com/http4s/http4s/pull/1907)
* Fixed bug where `PoolManager` would try to dequeue from an empty queue [#1922](https://github.com/http4s/http4s/pull/1922)
* Dependency upgrades:
  * argonaut-6.2.2
  * fs2-0.10.5

# v0.18.12 (2018-05-28)
* Deprecated `Part.empty` [#1858](https://github.com/http4s/http4s/pull/1858)
* Log requests with an unconsumed body [#1861](https://github.com/http4s/http4s/pull/1861)
* Log requests when the service returns `None` or raises an error [#1875](https://github.com/http4s/http4s/pull/1875)
* Support streaming parsing of multipart and storing large parts as temp files [#1865](https://github.com/http4s/http4s/pull/1865)
* Add an OkHttp client, with HTTP/2 support [#1864](https://github.com/http4s/http4s/pull/1864)
* Add `Host` header to requests to `Client.fromHttpService` if the request URI is absolute [#1874](https://github.com/http4s/http4s/pull/1874)
* Log `"service returned None"` or `"service raised error"` in service `ResponseLogger` when the service does not produce a successful response [#1879](https://github.com/http4s/http4s/pull/1879)
* Dependency upgrades:
  * jetty-9.4.10.v20180503
  * json4s-3.5.4
  * tomcat-9.0.8

# v0.18.11 (2018-05-10)
* Prevent zero-padding of servlet input chunks [#1835](https://github.com/http4s/http4s/pull/1835)
* Fix deadlock in client loggers.  `RequestLogger.apply` and `ResponseLogger.apply` are each replaced by `apply0` to maintain binary compatibility. [#1837](https://github.com/http4s/http4s/pull/1837)
* New `http4s-boopickle` module supports entity codecs through `boopickle.Pickler` [#1826](https://github.com/http4s/http4s/pull/1826)
* Log as much of the response as is consumed in the client. Previously, failure to consume the entire body prevented any part of the body from being logged. [#1846](https://github.com/http4s/http4s/pull/1846)
* Dependency upgrades:
  * prometheus-client-java-0.4.0

# v0.18.10 (2018-05-03)
* Eliminate dependency on Macro Paradise and macro-compat [#1816](https://github.com/http4s/http4s/pull/1816)
* Add `Logging` middleware for client [#1820](https://github.com/http4s/http4s/pull/1820)
* Make blaze-client tick wheel executor lazy [#1822](https://github.com/http4s/http4s/pull/1822)
* Dependency upgrades:
  * cats-effect-0.10.1
  * fs2-0.10.4
  * specs2-4.1.0

# v0.18.9 (2018-04-17)
* Log any exceptions when writing the header in blaze-server for HTTP/1 [#1781](https://github.com/http4s/http4s/pull/1781)
* Drain the response body (thus running its finalizer) when there is an error writing a servlet header or body [#1782](https://github.com/http4s/http4s/pull/1782)
* Clean up logging of errors thrown by services. Prevents the possible swallowing of errors thrown during `renderResponse` in blaze-server and `Http4sServlet` [#1783](https://github.com/http4s/http4s/pull/1783)
* Fix `Uri.Scheme` parser for schemes beginning with `http` other than `https` [#1790](https://github.com/http4s/http4s/pull/1790)
* Fix blaze-client to reset the connection start time on each invocation of the `F[DisposableResponse]`. This fixes the "timeout after 0 milliseconds" error. [#1792](https://github.com/http4s/http4s/pull/1792)
* Depdency upgrades:
  * blaze-0.12.13
  * http4s-websocket-0.2.1
  * specs2-4.0.4
  * tomcat-9.0.7

# v0.18.8 (2018-04-11)
* Improved ScalaDoc for BlazeBuilder [#1775](https://github.com/http4s/http4s/pull/1775)
* Added a stream constructor for async-http-client [#1776](https://github.com/http4s/http4s/pull/1776)
* http4s-prometheus-server-metrics project created. Prometheus Metrics middleware implemented for metrics on http4s server. Exposes an HttpService ready to be scraped by Prometheus, as well pairing to a CollectorRegistry for custom metric registration. [#1778](https://github.com/http4s/http4s/pull/1778)

# v0.18.7 (2018-04-04)
* Multipart parser defaults to fields interpreted as utf-8. [#1767](https://github.com/http4s/http4s/pull/1767)

# v0.18.6 (2018-04-03)
* Fix parsing of multipart bodies across chunk boundaries. [#1764](https://github.com/http4s/http4s/pull/1764)

# v0.18.5 (2018-03-28)
* Add `&` extractor to http4s-dsl. [#1758](https://github.com/http4s/http4s/pull/1758)
* Deprecate `EntityEncoder[F, Future[A]]`.  The `EntityEncoder` is strict in its argument, which causes any side effect of the `Future` to execute immediately.  Wrap your `future` in `IO.fromFuture(IO(future))` instead. [#1759](https://github.com/http4s/http4s/pull/1759)
* Dependency upgrades:
  * circe-0.9.3

# v0.18.4 (2018-03-23)
* Deprecate old `Timeout` middleware methods in favor of new ones that use `FiniteDuration` and cancel timed out effects [#1725](https://github.com/http4s/http4s/pull/1725)
* Add `expectOr` methods to client for custom error handling on failed expects [#1726](https://github.com/http4s/http4s/pull/1726)
* Replace buffered multipart parser with a streaming version. Deprecate all uses of fs2-scodec. [#1727](https://github.com/http4s/http4s/pull/1727)
* Dependency upgrades:
  * blaze-0.12.2
  * fs2-0.10.3
  * log4s-1.6.1
  * jetty-9.4.9.v20180320

# v0.18.3 (2018-03-17)
* Remove duplicate logging in pool manager [#1683]((https://github.com/http4s/http4s/pull/1683)
* Add request/response specific properties to logging [#1709](https://github.com/http4s/http4s/pull/1709)
* Dependency upgrades:
  * async-http-client-2.0.39
  * cats-1.1.0
  * cats-effect-0.10
  * circe-0.9.2
  * discipline-0.9.0
  * jawn-fs2-0.12.2
  * log4s-1.5.0
  * twirl-1.3.15

# v0.18.2 (2018-03-09)
* Qualify reference to `identity` in `uriLiteral` macro [#1697](https://github.com/http4s/http4s/pull/1697)
* Make `Retry` use the correct duration units [#1698](https://github.com/http4s/http4s/pull/1698)
* Dependency upgrades:
  * tomcat-9.0.6

# v0.18.1 (2018-02-27)
* Fix the rendering of trailer headers in blaze [#1629](https://github.com/http4s/http4s/pull/1629)
* Fix race condition between shutdown and parsing in Http1SeverStage [#1675](https://github.com/http4s/http4s/pull/1675)
* Don't use filter in `Arbitrary[``Content-Length``]` [#1678](https://github.com/http4s/http4s/pull/1678)
* Opt-in fallthrough for authenticated services [#1681](https://github.com/http4s/http4s/pull/1681)
* Dependency upgrades:
  * cats-effect-0.9
  * fs2-0.10.2
  * fs2-reactive-streams-0.5.1
  * jawn-fs2-0.12.1
  * specs2-4.0.3
  * tomcat-9.0.5
  * twirl-1.3.4

# v0.18.0 (2018-02-01)
* Add `filename` method to `Part`
* Dependency upgrades:
  * fs2-0.10.0
  * fs2-reactive-streams-0.5.0
  * jawn-fs2-0.12.0

# v0.18.0-M9 (2018-01-26)
* Emit Exit Codes On Server Shutdown [#1638](https://github.com/http4s/http4s/pull/1638) [#1637](https://github.com/http4s/http4s/pull/1637)
* Register Termination Signal and Frame in Http4sWSStage [#1631](https://github.com/http4s/http4s/pull/1631)
* Trailer Headers Are Now Being Emitted Properly [#1629](https://github.com/http4s/http4s/pull/1629)
* Dependency Upgrades:
   * alpn-boot-8.1.12.v20180117
   * circe-0.9.1
   * fs2-0.10.0-RC2
   * fs2-reactive-streams-0.3.0
   * jawn-fs2-0.12.0-M7
   * metrics-4.0.2
   * tomcat-9.0.4

# v0.18.0-M8 (2018-01-05)
* Dependency Upgrades:
   * argonaut-6.2.1
   * circe-0.9.0
   * fs2-0.10.0-M11
   * fs2-reactive-streams-0.2.8
   * jawn-fs2-0.12.0-M6
   * cats-1.0.1
   * cats-effect-0.8

# v0.18.0-M7 (2017-12-23)
* Relax various typeclass constraints from `Effect` to `Sync` or `Async`. [#1587](https://github.com/http4s/http4s/pull/1587)
* Operate on `Segment` instead of `Chunk` [#1588](https://github.com/http4s/http4s/pull/1588)
   * `EntityDecoder.collectBinary` and `EntityDecoder.binary` now
     return `Segment[Byte, Unit]` instead of `Chunk[Byte]`.
   * Add `EntityDecoder.binaryChunk`.
   * Add `EntityEncoder.segmentEncoder`.
   * `http4sMonoidForChunk` replaced by `http4sMonoidForSegment`.
* Add new generators for core RFC 2616 types. [#1593](https://github.com/http4s/http4s/pull/1593)
* Undo obsolete copying of bytes in `StaticFile.fromURL`. [#1202](https://github.com/http4s/http4s/pull/1202)
* Optimize conversion of `Chunk.Bytes` and `ByteVectorChunk` to `ByteBuffer. [#1602](https://github.com/http4s/http4s/pull/1602)
* Rename `read` to `send` and `write` to `receive` in websocket model. [#1603](https://github.com/http4s/http4s/pull/1603)
* Remove `MediaRange` mutable `Registry` and add `HttpCodec[MediaRange]` instance [#1597](https://github.com/http4s/http4s/pull/1597)
* Remove `Monoid[Segment[A, Unit]]` instance, which is now provided by fs2. [#1609](https://github.com/http4s/http4s/pull/1609)
* Introduce `WebSocketBuilder` to build `WebSocket` responses.  Allows headers (e.g., `Sec-WebSocket-Protocol`) on a successful handshake, as well as customization of the response to failed handshakes. [#1607](https://github.com/http4s/http4s/pull/1607)
* Don't catch exceptions thrown by `EntityDecoder.decodeBy`. Complain loudly in logs about exceptions thrown by `HttpService` rather than raised in `F`. [#1592](https://github.com/http4s/http4s/pull/1592)
* Make `abnormal-terminations` and `service-errors` Metrics names plural. [#1611](https://github.com/http4s/http4s/pull/1611)
* Refactor blaze client creation. [#1523](https://github.com/http4s/http4s/pull/1523)
   * `Http1Client.apply` returns `F[Client[F]]`
   * `Http1Client.stream` returns `Stream[F, Client[F]]`, bracketed to shut down the client.
   * `PooledHttp1Client` constructor is deprecated, replaced by the above.
   * `SimpleHttp1Client` is deprecated with no direct equivalent.  Use `Http1Client`.
* Improve client timeout and wait queue handling
   * `requestTimeout` and `responseHeadersTimeout` begin from the submission of the request.  This includes time spent in the wait queue of the pool. [#1570](https://github.com/http4s/http4s/pull/1570)
   * When a connection is `invalidate`d, try to unblock a waiting request under the same key.  Previously, the wait queue would only be checked on recycled connections.
   * When the connection pool is closed, allow connections in the wait queue to complete.
* Changes to Metrics middleware. [#1612](https://github.com/http4s/http4s/pull/1612)
   * Decrement the active requests gauge when no request matches
   * Don't count non-matching requests as 4xx in case they're composed with other services.
   * Don't count failed requests as 5xx in case they're recovered elsewhere.  They still get recorded as `service-error`s.
* Dependency upgrades:
   * async-http-client-2.0.38
   * cats-1.0.0.RC2
   * circe-0.9.0-M3
   * fs2-0.10.0-M10
   * fs2-jawn-0.12.0-M5
   * fs2-reactive-streams-0.2.7
   * scala-2.10.7 and scala-2.11.12

# v0.18.0-M6 (2017-12-08)
* Tested on Java 9.
* `Message.withContentType` now takes a `Content-Type` instead of an
  ``Option[`Content-Type`]``.  `withContentTypeOption` takes an `Option`,
  and `withoutContentType` clears it.
* `QValue` has an `HttpCodec` instance
* `AuthMiddleware` never falls through.  See
  [#1530](https://github.com/http4s/http4s/pull/1530) for more.
* `ContentCoding` is no longer a `Registry`, but has an `HttpCodec`
  instance.
* Render a banner on server startup.  Customize by calling
  `withBanner(List[String])` or `withoutBanner` on the
  `ServerBuilder`.
* Parameterize `isZippable` as a predicate of the `Response` in `GZip`
  middleware.
* Add constant for `application/vnd.api+json` MediaType.
* Limit memory consumption in `GZip` middleware
* Add `handleError`, `handleErrorWith`, `bimap`, `biflatMap`,
  `transform`, and `transformWith` to `EntityDecoder`.
* `org.http4s.util.StreamApp` and `org.http4s.util.ExitCode` are
  deprecated in favor of `fs2.StreamApp` and `fs2.StreamApp.ExitCode`,
  based on what was in http4s.
* Dependency upgrades:
  * fs2-0.10.0-M9
  * fs2-reactive-streams-0.2.6
  * jawn-fs2-0.12.0-M4
  * specs2-4.0.2

# v0.17.6 (2017-12-05)
* Fix `StaticFile` to serve files larger than `Int.MaxValue` bytes
* Dependency upgrades:
  * tomcat-8.5.24

# v0.16.6 (2017-12-04)
* Add a CSRF server middleware
* Fix `NullPointerException` when starting a Tomcat server related to `docBase`
* Log version info and server address on server startup
* Dependency upgrades:
  * jetty-9.4.8.v20171121
  * log4s-1.4.0
  * scalaz-7.2.17
  * twirl-1.3.13

# v0.18.0-M5 (2017-11-02)
* Introduced an `HttpCodec` type class that represents a type that can round
  trip to and from a `String`.  `Uri.Scheme` and `TransferCoding` are the first
  implementors, with more to follow.  Added an `HttpCodecLaws` to http4s-testing.
* `Uri.Scheme` is now its own type instead of a type alias.
* `TransferCoding` is no longer a case class. Its `coding` member is now a
  `String`, not a `CaseInsensitiveString`. Its companion is no longer a
  `Registry`.
* Introduced `org.http4s.syntax.literals`, which contains a `StringContext` forAll
  safely constructing a `Uri.Scheme`.  More will follow.
* `org.http4s.util.StreamApp.ExitCode` moved to `org.http4s.util.ExitCode`
* Changed `AuthService[F[_], T]` to `AuthService[T, F[_]]` to support
  partial unification when combining services as a `SemigroupK`.
* Unseal the `MessageFailure` hierarchy. Previous versions of http4s had a
  `GenericParsingFailure`, `GenericDecodeFailure`, and
  `GenericMessageBodyFailure`. This was not compatible with the parameterized
  effect introduced in v0.18. Now, `MessageFailure` is unsealed, so users
  wanting precise control over the default `toHttpResponse` can implement their
  own failure conditions.
* `MessageFailure` now has an `Option[Throwable]` cause.
* Removed `KleisliInstances`. The `SemigroupK[Kleisli[F, A, ?]]` is now provided
  by cats.  Users should no longer need to import `org.http4s.implicits._` to
  get `<+>` composition of `HttpService`s
* `NonEmptyList` extensions moved from `org.http4s.util.nonEmptyList` to
  `org.http4s.syntax.nonEmptyList`.
* There is a classpath difference in log4s version between blaze and http4s in this
  milestone that will be remedied in M6. We believe these warnings are safe.
* Dependency upgrades:
  * cats-1.0.0-RC1
  * fs2-0.10.0-M8
  * fs2-reactive-streams-0.2.5

# v0.18.0-M4 (2017-10-12)
* Syntax for building requests moved from `org.http4s.client._` to
  `org.http4s.client.dsl.Http4sClientDsl[F]`, with concrete type `IO`
  available as `org.http4s.client.dsl.io._`.  This is consistent with
  http4s-dsl for servers.
* Change `StreamApp` to return a `Stream[F, ExitCode]`. The first exit code
  returned by the stream is the exit code of the JVM. This allows custom exit
  codes, and eases dead code warnings in certain constructions that involved
  mapping over `Nothing`.
* `AuthMiddleware.apply` now takes an `Kleisli[OptionT[F, ?], Request[F], T]`
  instead of a `Kleisli[F, Request[F], T]`.
* Set `Content-Type` header on default `NotFound` response.
* Merges from v0.16.5 and v0.17.5.
* Remove mutable map that backs `Method` registry. All methods in the IANA
  registry are available through `Method.all`. Custom methods should be memoized
  by other means.
* Adds an `EntityDecoder[F, Array[Byte]]` and `EntityDecoder[F, Array[Char]]`
  for symmetry with provided `EntityEncoder` instances.
* Adds `Arbitrary` instances for `Headers`, `EntityBody[F]` (currently just
  single chunk), `Entity[F]`, and `EntityEncoder[F, A]`.
* Adds `EntityEncoderLaws` for `EntityEncoder`.
* Adds `EntityCodecLaws`.  "EntityCodec" is not a type in http4s, but these
  laws relate an `EntityEncoder[F, A]` to an `EntityDecoder[F, A]`.
* There is a classpath difference in log4s version between blaze and http4s in this
  milestone that will be remedied in M6. We believe these warnings are safe.

# v0.17.5 (2017-10-12)
* Merges only.

# v0.16.5 (2017-10-11)
* Correctly implement sanitization of dot segments in static file paths
  according to RFC 3986 5.2.4. Most importantly, this fixes an issue where `...`
  is reinterpreted as `..` and can escape the root of the static file service.

# v0.18.0-M3 (2017-10-04)
* Merges only.
* There is a classpath difference in log4s version between blaze and http4s in this
  milestone that will be remedied in M6. We believe these warnings are safe.

# v0.17.4 (2017-10-04)
* Fix reading of request body in non-blocking servlet backend. It was previously
  only reading the first byte of each chunk.
* Dependency upgrades:
  * fs2-reactive-streams-0.1.1

# v0.16.4 (2017-10-04)
* Backport removal `java.xml.bind` dependency from `GZip` middleware,
  to play more nicely with Java 9.
* Dependency upgrades:
  * metrics-core-3.2.5
  * tomcat-8.0.23
  * twirl-1.3.12

# v0.18.0-M2 (2017-10-03)
* Use http4s-dsl with any effect type by either:
    * extend `Http4sDsl[F]`
    * create an object that extends `Http4sDsl[F]`, and extend that.
    * `import org.http4s.dsl.io._` is still available for those who
      wish to specialize on `cats.effect.IO`
* Remove `Semigroup[F[MaybeResponse[F]]]` constraint from
  `BlazeBuilder`.
* Fix `AutoSlash` middleware when a service is mounted with a prefix.
* Publish internal http4s-parboiled2 as a separate module.  This does
  not add any new third-party dependencies, but unbreaks `sbt
  publishLocal`.
* Add `Request.from`, which respects `X-Fowarded-For` header.
* Make `F` in `EffectMessageSyntax` invariant
* Add `message.decodeJson[A]` syntax to replace awkward `message.as(implicitly,
  jsonOf[A])`. Brought into scope by importing one of the following, based on
  your JSON library of choice.
  * `import org.http4s.argonaut._`
  * `import org.http4s.circe._`
  * `import org.http4s.json4s.jackson._`
  * `import org.http4s.json4s.native._`
* `AsyncHttpClient.apply` no longer takes a `bufferSize`.  It is made
  irrelevant by fs2-reactive-streams.
* `MultipartParser.parse` no longer takes a `headerLimit`, which was unused.
* Add `maxWaitQueueLimit` (default 256) and `maxConnectionsPerRequestKey`
  (default 10) to `PooledHttp1Client`.
* Remove private implicit `ExecutionContext` from `StreamApp`. This had been
  known to cause diverging implicit resolution that was hard to debug.
* Shift execution of the routing of the `HttpService` to the `ExecutionContext`
  provided by the `JettyBuilder` or `TomcatBuilder`. Previously, it only shifted
  the response task and stream. This was a regression from v0.16.
* Add two utility execution contexts. These may be used to increase throughput
  as the server builder's `ExecutionContext`. Blocking calls on routing may
  decrease fairness or even deadlock your service, so use at your own risk:
  * `org.http4s.util.execution.direct`
  * `org.http4s.util.execution.trampoline`
* Deprecate `EffectRequestSyntax` and `EffectResponseSyntax`. These were
  previously used to provide methods such as `.putHeaders` and `.withBody`
  on types `F[Request]` and `F[Response]`.  As an alternative:
  * Call `.map` or `.flatMap` on `F[Request]` and `F[Response]` to get access
    to all the same methods.
  * Variadic headers have been added to all the status code generators in
    `Http4sDsl[F]` and method generators in `import org.http4s.client._`.
    For example:
    * `POST(uri, urlForm, Header("Authorization", "Bearer s3cr3t"))`
    * ``Ok("This will have an html content type!", `Content-Type`(`text/html`))``
* Restate `HttpService[F]` as a `Kleisli[OptionT[F, ?], Request[F], Response[F]]`.
* Similarly, `AuthedService[F]` as a `Kleisli[OptionT[F, ?], AuthedRequest[F], Response[F]]`.
* `MaybeResponse` is removed, because the optionality is now expressed through
  the `OptionT` in `HttpService`. Instead of composing `HttpService` via a
  `Semigroup`, compose via a `SemigroupK`. Import `org.http4s.implicits._` to
  get a `SemigroupK[HttpService]`, and chain services as `s1 <+> s2`. We hope to
  remove the need for `org.http4s.implicits._` in a future version of cats with
  [issue 1428](https://github.com/typelevel/cats/issues/1428).
* The `Service` type alias is deprecated in favor of `Kleisli`.  It used to represent
  a partial application of the first type parameter, but since version 0.18, it is
  identical to `Kleisli.
* `HttpService.lift`, `AuthedService.lift` are deprecated in favor of `Kleisli.apply`.
* Remove `java.xml.bind` dependency from `GZip` middleware to avoid an
  extra module dependency in Java 9.
* Upgraded dependencies:
    * jawn-fs2-0.12.0-M2
    * log4s-1.4.0
* There is a classpath difference in log4s version between blaze and http4s in this
  milestone that will be remedied in M6. We believe these warnings are safe.

# v0.17.3 (2017-10-02)
* Shift execution of HttpService to the `ExecutionContext` provided by the
  `BlazeBuilder` when using HTTP/2. Previously, it only shifted the response
  task and body stream.

# v0.16.3 (2017-09-29)
* Fix `java.io.IOException: An invalid argument was supplied` on blaze-client
  for Windows when writing an empty sequence of `ByteBuffer`s.
* Set encoding of `captureWriter` to UTF-8 instead of the platform default.
* Dependency upgrades:
  * blaze-0.12.9

# v0.17.2 (2017-09-25)
* Remove private implicit strategy from `StreamApp`. This had been known to
  cause diverging implicit resolution that was hard to debug.
* Shift execution of HttpService to the `ExecutionContext` provided by the
  `BlazeBuilder`. Previously, it only shifted the response stream. This was a
  regression from 0.16.
* Split off http4s-parboiled2 module as `"org.http4s" %% "parboiled"`. There are
  no externally visible changes, but this simplifies and speeds the http4s
  build.

# v0.16.2 (2017-09-25)
* Dependency patch upgrades:
  * async-http-client-2.0.37
  * blaze-0.12.8: changes default number of selector threads to
    from `2 * cores + 1` to `max(4, cores + 1)`.
  * jetty-9.4.7.v20170914
  * tomcat-8.5.21
  * twirl-1.3.7

# v0.17.1 (2017-09-17)
* Fix bug where metrics were not captured in `Metrics` middleware.
* Pass `redactHeadersWhen` argument from `Logger` to `RequestLogger`
  and `ResponseLogger`.

# v0.16.1 (2017-09-17)
* Publish our fork of parboiled2 as http4s-parboiled2 module.  It's
  the exact same internal code as was in http4s-core, with no external
  dependencies. By publishing an extra module, we enable a
  `publishLocal` workflow.
* Charset fixes:
  * Deprecate `CharsetRange.isSatisfiedBy` in favor of
    and ```Accept-Charset`.isSatisfiedBy`` in favor of
    ```Accept-Charset`.satisfiedBy``.
  * Fix definition of `satisfiedBy` to respect priority of
    ```Charset`.*``.
  * Add `CharsetRange.matches`.
* ContentCoding fixes:
  * Deprecate `ContentCoding.satisfiedBy` and
    `ContentCoding.satisfies` in favor of ```Accept-Encoding`.satisfiedBy``.
  * Deprecate ```Accept-Encoding`.preferred``, which has no reasonable
    interpretation in the presence of splats.
  * Add ```Accept-Language`.qValue``.
  * Fix definition of `satisfiedBy` to respect priority of
    `ContentCoding.*`.
  * Add `ContentCoding.matches` and `ContentCoding.registered`.
  * Add `Arbitrary[ContentCoding]` and ```Arbitrary[`Accept-Encoding`]``
    instances.
* LanguageTag fixes:
  * Deprecate `LanguageTag.satisfiedBy` and
    `LanguageTag.satisfies` in favor of ```Accept-Language`.satisfiedBy``.
  * Fix definition of `satisfiedBy` to respect priority of
    `LanguageTag.*` and matches of a partial set of subtags.
  * Add `LanguageTag.matches`.
  * Deprecate `LanguageTag.withQuality` in favor of new
    `LanguageTag.withQValue`.
  * Deprecate ```Accept-Language`.preferred``, which has no reasonable
    interpretation in the presence of splats.
  * Add ```Accept-Language`.qValue``.
  * Add `Arbitrary[LanguageTag]` and ```Arbitrary[`Accept-Language`]``
    instances.

# v0.17.0 (2017-09-01)
* Honor `Retry-After` header in `Retry` middleware.  The response will
  not be retried until the maximum of the backoff strategy and any
  time specified by the `Retry-After` header of the response.
* The `RetryPolicy.defaultRetriable` only works for methods guaranteed
  to not have a body.  In fs2, we can't introspect the stream to
  guarantee that it can be rerun.  To retry requests for idempotent
  request methods, use `RetryPolicy.unsafeRetriable`.  To retry
  requests regardless of method, use
  `RetryPolicy.recklesslyRetriable`.
* Fix `Logger` middleware to render JSON bodies as text, not as a hex
  dump.
* `MultipartParser.parse` returns a stream of `ByteVector` instead of
  a stream of `Byte`. This perserves chunking when parsing into the
  high-level `EntityDecoder[Multipart]`, and substantially improves
  performance on large files.  The high-level API is not affected.

# v0.16.0 (2017-09-01)
* `Retry` middleware takes a `RetryPolicy` instead of a backoff
  strategy.  A `RetryPolicy` is a function of the request, the
  response, and the number of attempts.  Wrap the previous `backoff`
  in `RetryPolicy {}` for compatible behavior.
* Expose a `Part.fileData` constructor that accepts an `EntityBody`.

# v0.17.0-RC3 (2017-08-29)
* In blaze-server, when doing chunked transfer encoding, flush the
  header as soon as it is available.  It previously buffered until the
  first chunk was available.

# v0.16.0-RC3 (2017-08-29)
* Add a `responseHeaderTimeout` property to `BlazeClientConfig`.  This
  measures the time between the completion of writing the request body
  to the reception of a complete response header.
* Upgraded dependencies:
    * async-http-client-2.0.35

# v0.18.0-M1 (2017-08-24)

This release is the product of a long period of parallel development
across different foundation libraries, making a detailed changelog
difficult.  This is a living document, so if any important points are
missed here, please send a PR.

The most important change in http4s-0.18 is that the effect type is
parameterized.  Where previous versions were specialized on
`scalaz.concurrent.Task` or `fs2.Task`, this version supports anything
with a `cats.effect.Effect` instance.  The easiest way to port an
existing service is to replace your `Task` with `cats.effect.IO`,
which has a similar API and is already available on your classpath.
If you prefer to bring your own effect, such as `monix.eval.Task` or
stick to `scalaz.concurrent.Task` or put a transformer on `IO`, that's
fine, too!

The parameterization chanages many core signatures throughout http4s:
- `Request` and `Response` become `Request[F[_]]` and
  `Response[F[_]]`.  The `F` is the effect type of the body (i.e.,
  `Stream[F, Byte]`), or what the body `.run`s to.
- `HttpService` becomes `HttpService[F[_]]`, so that the service
  returns an `F[Response[F]]`.  Instead of constructing with
  `HttpService { ... }`, we now declare the effect type of the
  service, like `HttpService[IO] { ... }`.  This determines the type
  of request and response handled by the service.
- `EntityEncoder[A]` and `EntityDecoder[A]` are now
  `EntityEncoder[F[_], A]` and `EntityDecoder[F[_], A]`, respectively.
  These act as a codec for `Request[F]` and `Response[F]`.  In practice,
  this change tends to be transparent in the DSL.
- The server builders now take an `F` parameter, which needs to match
  the services mounted to them.
- The client now takes an `F` parameter, which determines the requests
  and responses it handles.

Several dependencies are upgraded:
- cats-1.0.0.MF
- circe-0.9.0-M1
- fs2-0.10.0-M6
- fs2-reactive-streams-0.2.2
- jawn-fs2-0.12.0-M1

# v0.17.0-RC2 (2017-08-24)
* Remove `ServiceSyntax.orNotFound(a: A): Task[Response]` in favor of
  `ServiceSyntax.orNotFound: Service[Request, Response]`

# v0.16.0-RC2 (2017-08-24)
* Move http4s-blaze-core from `org.http4s.blaze` to
  `org.http4s.blazecore` to avoid a conflict with the non-http4s
  blaze-core module.
* Change `ServiceOps` to operate on a `Service[?, MaybeResponse]`.
  Give it an `orNotFound` that returns a `Service`.  The
  `orNotFound(a: A)` overload is left for compatibility with Scala
  2.10.
* Build with Lightbend compiler instead of Typelevel compiler so we
  don't expose `org.typelevel` dependencies that are incompatible with
  ntheir counterparts in `org.scala-lang`.
* Upgraded dependencies:
    * blaze-0.12.7 (fixes eviction notice in http4s-websocket)
    * twirl-1.3.4

# v0.17.0-RC1 (2017-08-16)
* Port `ChunkAggregator` to fs2
* Add logging middleware
* Standardize on `ExecutionContext` over `Strategy` and `ExecutorService`
* Implement `Age` header
* Fix `Client#toHttpService` to not dispose until the body is consumed
* Add a buffered implementation of `EntityDecoder[Multipart]`
* In async-http-client, don't use `ReactiveStreamsBodyGenerator` unless there is
  a body to transmit. This fixes an `IllegalStateException: unexpected message
  type`
* Add `HSTS` middleware
* Add option to serve pre-gzipped resources
* Add RequestLogging and ResponseLogging middlewares
* `StaticFile` options return `OptionT[Task, ?]`
* Set `Content-Length` or `Transfer-Encoding: chunked` header when serving
  from a URL
* Explicitly close `URLConnection``s if we are not reading the contents
* Upgrade to:
    * async-http-client-2.0.34
    * fs2-0.9.7
    * metrics-core-3.2.4
    * scodec-bits-1.1.5

# v0.16.0-RC1 (2017-08-16)
* Remove laziness from `ArbitraryInstances`
* Support an arbitrary predicate for CORS allowed origins
* Support `Access-Control-Expose-Headers` header for CORS
* Fix thread safety issue in `EntityDecoder[XML]`
* Support IPV6 headers in `X-Forwarded-For`
* Add `status` and `successful` methods to client
* Overload `client.fetchAs` and `client.streaming` to accept a `Task[Request]`
* Replace `Instant` with `HttpDate` to avoid silent truncation and constrain
  to dates that are legally renderable in HTTP.
* Fix bug in hash code of `CaseInsensitiveString`
* Update `request.pathInfo` when changing `request.withUri`. To keep these
  values in sync, `request.copy` has been deprecated, but copy constructors
  based on `with` have been added.
* Remove `name` from `AttributeKey`.
* Add `withFragment` and `withoutFragment` to `Uri`
* Construct `Content-Length` with `fromLong` to ensure validity, and
  `unsafeFromLong` when you can assert that it's positive.
* Add missing instances to `QueryParamDecoder` and `QueryParamEncoder`.
* Add `response.cookies` method to get a list of cookies from `Set-Cookie`
  header.  `Set-Cookie` is no longer a `Header.Extractable`, as it does
  not adhere to the HTTP spec of being concatenable by commas without
  changing semantics.
* Make servlet `HttpSession` available as a request attribute in servlet
  backends
* Fix `Part.name` to return the name from the `Content-Disposition` header
  instead of the name _of_ the `Content-Disposition` header. Accordingly, it is
  no longer a `CaseInsensitiveString`
* `Request.toString` and `Response.toString` now redact sensitive headers. A
  method to redact arbitrary headers is added to `Headers`.
* `Retry-After` is now modeled as a `Either[HttpDate, Long]` to reflect either
  an http-date or delta-seconds value.
* Look for index.html in `StaticFile` when rendering a directory instead of
  returning `401 Unauthorized`.
* Limit dates to a minimum of January 1, 1900, per RFC.
* Add `serviceErrorHandler` to `ServerBuilder` to allow pluggable error handlers
  when a server backend receives a failed task or a thrown Exception when
  invoking a service. The default calls `toHttpResponse` on `MessageFailure` and
  closes the connection with a `500 InternalServerError` on other non-fatal
  errors.  Fatal errors are left to the server.
* `FollowRedirect` does not propagate sensitive headers when redirecting to a
  different authority.
* Add Content-Length header to empty response generators
* Upgraded dependencies:
    * async-http-client-2.0.34
    * http4s-websocket-0.2.0
    * jetty-9.4.6.v20170531
    * json4s-3.5.3
    * log4s-1.3.6
    * metrics-core-3.2.3
    * scala-2.12.3-bin-typelevel-4
    * scalaz-7.2.15
    * tomcat-8.5.20

# v0.15.16 (2017-07-20)
* Backport rendering of details in `ParseFailure.getMessage`

# ~~v0.15.15 (2017-07-20)~~
* Oops. Same as v0.15.14.

# v0.15.14 (2017-07-10)
* Close parens in `Request.toString`
* Use "message" instead of "request" in message body failure messages
* Add `problem+json` media type
* Tolerate `[` and `]` in queries parsing URIs. These characters are parsed, but
  percent-encoded.

# v0.17.0-M3 (2017-05-27)
* Fix file corruption issue when serving static files from the classpath

# v0.16.0-M3 (2017-05-25)
* Fix `WebjarService` so it matches assets.
* `ServerApp` overrides `process` to leave a single abstract method
* Add gzip trailer in `GZip` middleware
* Upgraded dependencies:
    * circe-0.8.0
    * jetty-9.4.5.v20170502
    * scalaz-7.2.13
    * tomcat-8.5.15
* `ProcessApp` uses a `Process[Task, Nothing]` rather than a
  `Process[Task, Unit]`
* `Credentials` is split into `Credentials.AuthParams` for key-value pairs and
  `Credentials.Token` for legacy token-based schemes.  `OAuthBearerToken` is
  subsumed by `Credentials.Token`.  `BasicCredentials` no longer extends
  `Credentials`, but is extractable from one.  This model permits the
  definition of other arbitrary credential schemes.
* Add `fromSeq` constructor to `UrlForm`
* Allow `WebjarService` to pass on methods other than `GET`.  It previously
  threw a `MatchError`.

# v0.15.13 (2017-05-25)
* Patch-level upgrades to dependencies:
    * async-http-client-2.0.32
    * blaze-0.12.6 (fixes infinite loop in some SSL handshakes)
    * jetty-9.3.19.v20170502
    * json4s-3.5.2
    * tomcat-8.0.44

# v0.15.12 (2017-05-11)
* Fix GZip middleware to render a correct stream

# v0.17.0-M2 (2017-04-30)
* `Timeout` middleware takes an implicit `Scheduler` and
  `ExecutionContext`
* Bring back `http4s-async-client`, based on `fs2-reactive-stream`
* Restore support for WebSockets

# v0.16.0-M2 (2017-04-30)
* Upgraded dependencies:
    * argonaut-6.2
    * jetty-9.4.4.v20170414
    * tomcat-8.5.14
* Fix `ProcessApp` to terminate on process errors
* Set `secure` request attribute correctly in blaze server
* Exit with code `-1` when `ProcessApp` fails
* Make `ResourceService` respect `If-Modified-Since`
* Rename `ProcessApp.main` to `ProcessApp.process` to avoid overload confusio
* Avoid intermediate String allocation in Circe's `jsonEncoder`
* Adaptive EntityDecoder[Json] for circe: works directly from a ByteBuffer for
  small bodies, and incrementally through jawn for larger.
* Capture more context in detail message of parse errors

# v0.15.11 (2017-04-29)
* Upgrade to blaze-0.12.5 to pick up fix for `StackOverflowError` in
  SSL handshake

# v0.15.10 (2017-04-28)
* Patch-level upgrades to dependencies
* argonaut-6.2
* scalaz-7.2.12
* Allow preambles and epilogues in multipart bodies
* Limit multipart headers to 40 kilobytes to avoid unbounded buffering
  of long lines in a header
* Remove `' '` and `'?'` from alphabet for generated multipart
  boundaries, as these are not token characters and are known to cause
  trouble for some multipart implementations
* Fix multipart parsing for unlucky input chunk sizes

# v0.15.9 (2017-04-19)
* Terminate `ServerApp` even if the server fails to start
* Make `ResourceService` respect `If-Modified-Since`
* Patch-level upgrades to dependencies:
* async-http-client-2.0.31
* jetty-9.3.18.v20170406
* json4s-3.5.1
* log4s-1.3.4
* metrics-core-3.1.4
* scalacheck-1.13.5
* scalaz-7.1.13 or scalaz-7.2.11
* tomcat-8.0.43

# v0.17.0-M1 (2017-04-08)
* First release on cats and fs2
    * All scalaz types and typeclasses replaced by cats equivalengts
	* `scalaz.concurrent.Task` replaced by `fs2.Task`
	* `scalaz.stream.Process` replaced by `fs2.Stream`
* Roughly at feature parity with v0.16.0-M1. Notable exceptions:
	* Multipart not yet supported
	* Web sockets not yet supported
	* Client retry middleware can't check idempotence of requests
	* Utilties in `org.http4s.util.io` not yet ported

# v0.16.0-M1 (2017-04-08)
* Fix type of `AuthedService.empty`
* Eliminate `Fallthrough` typeclass.  An `HttpService` now returns
  `MaybeResponse`, which can be a `Response` or `Pass`.  There is a
  `Semigroup[MaybeResponse]` instance that allows `HttpService`s to be
  chained as a semigroup.  `service orElse anotherService` is
  deprecated in favor of `service |+| anotherService`.
* Support configuring blaze and Jetty servers with a custom
  `SSLContext`.
* Upgraded dependencies for various modules:
    * async-http-client-2.0.31
    * circe-0.7.1
    * jetty-9.4.3.v20170317
    * json4s-3.5.1
    * logback-1.2.1
    * log4s-1.3.4
    * metrics-3.2.0
    * scalacheck-1.13.5
    * tomcat-8.0.43
* Deprecate `EntityEncoder[ByteBuffer]` and
  `EntityEncoder[CharBuffer]`.
* Add `EntityDecoder[Unit]`.
* Move `ResponseClass`es into `Status`.
* Use `SSLContext.getDefault` by default in blaze-client.  Use
  `BlazeServerConfig.insecure` to ignore certificate validity.  But
  please don't.
* Move `CaseInsensitiveString` syntax to `org.http4s.syntax`.
* Bundle an internal version of parboiled2.  This decouples core from
  shapeless, allowing applications to use their preferred version of
  shapeless.
* Rename `endpointAuthentication` to `checkEndpointAuthentication`.
* Add a `WebjarService` for serving files out of web jars.
* Implement `Retry-After` header.
* Stop building with `delambdafy` on Scala 2.11.
* Eliminate finalizer on `BlazeConnection`.
* Respond OK to CORS pre-flight requests even if the wrapped service
  does not return a successful response.  This is to allow `CORS`
  pre-flight checks of authenticated services.
* Deprecate `ServerApp` in favor of `org.http4s.util.ProcessApp`.  A
  `ProcessApp` is easier to compose all the resources a server needs via
  `Process.bracket`.
* Implement a `Referer` header.

# v0.15.8 (2017-04-06)
* Cache charset lookups to avoid synchronization.  Resolution of
  charsets is synchronized, with a cache size of two.  This avoids
  the synchronized call on the HTTP pool.
* Strip fragment from request target in blaze-client.  An HTTP request
  target should not include the fragment, and certain servers respond
  with a `400 Bad Request` in their presence.

# v0.15.7 (2017-03-09)
* Change default server and client executors to a minimum of four
  threads.
* Bring scofflaw async-http-client to justice for its brazen
  violations of Reactive Streams Rule 3.16, requesting of a null
  subscription.
* Destroy Tomcat instances after stopping, so they don't hold the port
* Deprecate `ArbitraryInstances.genCharsetRangeNoQuality`, which can
  cause deadlocks
* Patch-level upgrades to dependencies:
    * async-http-client-2.0.30
    * jetty-9.3.16.v20170120
    * logback-1.1.11
    * metrics-3.1.3
    * scala-xml-1.0.6
    * scalaz-7.2.9
    * tomcat-8.0.41
    * twirl-1.2.1

# v0.15.6 (2017-03-03)
* Log unhandled MessageFailures to `org.http4s.server.message-failures`

# v0.15.5 (2017-02-20)
* Allow services wrapped in CORS middleware to fall through
* Don't log message about invalid CORS headers when no `Origin` header present
* Soften log about invalid CORS headers from info to debug

# v0.15.4 (2017-02-12)
* Call `toHttpResponse` on tasks failed with `MessageFailure`s from
  `HttpService`, to get proper 4xx handling instead of an internal
  server error.

# v0.15.3 (2017-01-17)
* Dispose of redirect responses in `FollowRedirect`. Fixes client deadlock under heavy load
* Refrain from logging headers with potentially sensitive info in blaze-client
* Add `hashCode` and `equals` to `Headers`
* Make `challenge` in auth middlewares public to facilitate composing multiple auth mechanisms
* Fix blaze-client detection of stale connections

# v0.15.2 (2016-12-29)
* Add helpers to add cookies to requests

# v0.12.6 (2016-12-29)
* Backport rendering of details in `ParseFailure.getMessage`

# ~~v0.12.5 (2016-12-29)~~
* ~~Backport rendering of details in `ParseFailure.getMessage`~~ Oops.

# v0.15.1 (2016-12-20)
* Fix GZip middleware to fallthrough non-matching responses
* Fix UnsupportedOperationException in Arbitrary[Uri]
* Upgrade to Scala 2.12.1 and Scalaz 7.2.8

# v0.15.0 (2016-11-30)
* Add support for Scala 2.12
* Added `Client.fromHttpService` to assist with testing.
* Make all case classes final where possible, sealed where not.
* Codec for Server Sent Events (SSE)
* Added JSONP middleware
* Improve Expires header to more easily build the header and support parsing of the header
* Replce lazy `Raw.parsed` field with a simple null check
* Added support for Zipkin headers
* Eliminate response attribute for detecting fallthrough response.
  The fallthrough response must be `Response.fallthrough`.
* Encode URI path segments created with `/`
* Introduce `AuthedRequest` and `AuthedService` types.
* Replace `CharSequenceEncoder` with `CharBufferEncoder`, assuming
  that `CharBuffer` and `String` are the only `CharSequence`s one
  would want to encode.
* Remove `EnittyEncoder[Char]` and `EntityEncoder[Byte]`.  Send an
  array, buffer, or String if you want this.
* Add `DefaultHead` middleware for `HEAD` implementation.
* Decouple `http4s-server` from Dropwizard Metrics.  Metrics code is
  in the new `http4s-metrics` module.
* Allow custom scheduler for timeout middleware.
* Add parametric empty `EntityEncoder` and `EntityEncoder[Unit]`.
* Replace unlawful `Order[CharsetRange]` with `Equal[CharsetRange]`.
* Auth middlewares renamed `BasicAuth` and `DigestAuth`.
* `BasicAuth` passes client password to store instead of requesting
  password from store.
* Remove realm as an argument to the basic and digest auth stores.
* Basic and digest auth stores return a parameterized type instead of
  just a String username.
* Upgrade to argonaut-6.2-RC2, circe-0.6.1, json4s-3.5.0

# v0.14.11 (2016-10-25)
* Fix expansion of `uri` and `q` macros by qualifying with `_root_`

# v0.14.10 (2016-10-12)
* Include timeout type and duration in blaze client timeouts

# v0.14.9 (2016-10-09)
* Don't use `"null"` as query string in servlet backends for requests without a query string

# v0.14.8 (2016-10-04)
* Allow param names in UriTemplate to have encoded, reserved parameters
* Upgrade to blaze-0.12.1, to fix OutOfMemoryError with direct buffers
* Upgrade to Scalaz 7.1.10/7.2.6
* Upgrade to Jetty 9.3.12
* Upgrade to Tomcat 8.0.37

# v0.14.7 (2016-09-25)
* Retry middleware now only retries requests with idempotent methods
  and pure bodies and appropriate status codes
* Fix bug where redirects followed when an effectful chunk (i.e., `Await`) follows pure ones.
* Don't uppercase two hex digits after "%25" when percent encoding.
* Tolerate invalid percent-encodings when decoding.
* Omit scoverage dependencies from POM

# v0.14.6 (2016-09-11)
* Don't treat `Kill`ed responses (i.e., HEAD requests) as abnormal
  termination in metrics

# v0.14.5 (2016-09-02)
* Fix blaze-client handling of HEAD requests

# v0.14.4 (2016-08-29)
* Don't render trailing "/" for URIs with empty paths
* Avoid calling tail of empty list in `/:` extractor

# v0.14.3 (2016-08-24)
* Follow 301 and 302 responses to POST with a GET request.
* Follow all redirect responses to HEAD with a HEAD request.
* Fix bug where redirect response is disposed prematurely even if not followed.
* Fix bug where payload headers are sent from original request when
  following a redirect with a GET or HEAD.
* Return a failed task instead of throwing when a client callback
  throws an exception. Fixes a resource leak.
* Always render `Date` header in GMT.
* Fully support the three date formats specified by RFC 7231.
* Always specify peer information in blaze-client SSL engines
* Patch upgrades to latest async-http-client, jetty, scalaz, and scalaz-stream

# v0.14.2 (2016-08-10)
* Override `getMessage` in `UnexpectedStatus`

# v0.14.1 (2016-06-15)
* Added the possibility to specify custom responses to MessageFailures
* Address issue with Retry middleware leaking connections
* Fixed the status code for a semantically invalid request to `422 UnprocessableEntity`
* Rename `json` to `jsonDecoder` to reduce possibility of implicit shadowing
* Introduce the `ServerApp` trait
* Deprectate `onShutdown` and `awaitShutdown` in `Server`
* Support for multipart messages
* The Path extractor for Long now supports negative numbers
* Upgrade to scalaz-stream-0.8.2(a) for compatibility with scodec-bits-1.1
* Downgrade to argonaut-6.1 (latest stable release) now that it cross builds for scalaz-7.2
* Upgrade parboiled2 for compatibility with shapeless-2.3.x

# ~~v0.14.0 (2016-06-15)~~
* Recalled. Use v0.14.1 instead.

# v0.13.3 (2016-06-15)
* Address issue with Retry middleware leaking connections.
* Pass the reason string when setting the `Status` for a successful `ParseResult`.

# v0.13.2 (2016-04-13)
* Fixes the CanBuildFrom for RequestCookieJar to avoid duplicates.
* Update version of jawn-parser which contains a fix for Json decoding.

# v0.13.1 (2016-04-07)
* Remove implicit resolution of `DefaultExecutor` in blaze-client.

# v0.13.0 (2016-03-29)
* Add support for scalaz-7.2.x (use version 0.13.0a).
* Add a client backed based on async-http-client.
* Encode keys when rendering a query string.
* New entity decoder based on json4s' extract.
* Content-Length now accepts a Long.
* Upgrade to circe-0.3, json4s-3.3, and other patch releases.
* Fix deadlocks in blaze resulting from default executor on single-CPU machines.
* Refactor `DecodeFailure` into a new `RequestFailure` hierarchy.
* New methods for manipulating `UrlForm`.
* All parsed headers get a `parse` method to construct them from their value.
* Improve error message for unsupported media type decoding error.
* Introduce `BlazeClientConfig` class to simplify client construction.
* Unify client executor service semantics between blaze-client and async-http-client.
* Update default response message for UnsupportedMediaType failures.
* Add a `lenient` flag to blazee configuration to accept illegal characters in headers.
* Remove q-value from `MediaRange` and `MediaType`, replaced by `MediaRangeAndQValue`.
* Add `address` to `Server` trait.
* Lazily construct request body in Servlet NIO to support HTTP 100.
* Common operations pushed down to `MessageOps`.
* Fix loop in blaze-client when no connection can be established.
* Privatize most of the blaze internal types.
* Enable configuration of blaze server parser lengths.
* Add trailer support in blaze client.
* Provide an optional external executor to blaze clients.
* Fix Argonaut string interpolation

# v0.12.4 (2016-03-10)
* Fix bug on rejection of invalid URIs.
* Do not send `Transfer-Encoding` or `Content-Length` headers for 304 and others.
* Don't quote cookie values.

# v0.12.3 (2016-02-24)
* Upgrade to jawn-0.8.4 to fix decoding escaped characters in JSON.

# v0.12.2 (2016-02-22)
* ~~Upgrade to jawn-0.8.4 to fix decoding escaped characters in JSON.~~ Oops.

# v0.12.1 (2016-01-30)
* Encode keys as well as values when rendering a query.
* Don't encode '?' or '/' when encoding a query.

# v0.12.0 (2016-01-15)
* Refactor the client API for resource safety when not reading the entire body.
* Rewrite client connection pool to support maximum concurrent
  connections instead of maximum idle connections.
* Optimize body collection for better connection keep-alive rate.
* Move `Service` and `HttpService`, because a `Client` can be viewed as a `Service`.
* Remove custom `DateTime` in favor of `java.time.Instant`.
* Support status 451 Unavailable For Legal Reasons.
* Various blaze-client optimizations.
* Don't let Blaze `IdentityWriter` write more than Content-Length bytes.
* Remove `identity` `Transfer-Encoding`, which was removed in HTTP RFC errata.
* In blaze, `requireClose` is now the return value of `writeEnd`.
* Remove body from `Request.toString` and `Response.toString`.
* Move blaze parser into its own class.
* Trigger a disconnect if an ignored body is too long.
* Configurable thread factories for happier profiling.
* Fix possible deadlock in default client execution context.

# v0.11.3 (2015-12-28)
* Blaze upgrade to fix parsing HTTP responses without a reason phrase.
* Don't write more than Content-Length bytes in blaze.
* Fix infinite loop in non-blocking Servlet I/O.
* Never write a response body on HEAD requests to blaze.
* Add missing `'&'` between multivalued k/v pairs in `UrlFormCodec.encode`

# v0.11.2 (2015-12-04)
* Fix stack safety issue in async servlet I/O.
* Reduce noise from timeout exceptions in `ClientTimeoutStage`.
* Address file descriptor leaks in blaze-client.
* Fix `FollowRedirect` middleware for 303 responses.
* Support keep-alives for client requests with bodies.

# v0.11.1 (2015-11-29)
* Honor `connectorPoolSize` and `bufferSize` parameters in `BlazeBuilder`.
* Add convenient `ETag` header constructor.
* Wait for final chunk to be written before closing the async context in non-blocking servlet I/O.
* Upgrade to jawn-streamz-0.7.0 to use scalaz-stream-0.8 across the board.

# v0.11.0 (2015-11-20)
* Upgrade to scalaz-stream 0.8
* Add Circe JSON support module.
* Add ability to require content-type matching with EntityDecoders.
* Cleanup blaze-client internals.
* Handle empty static files.
* Add ability to disable endpoint authentication for the blaze client.
* Add charset encoding for Argonaut JSON EntityEncoder.

# v0.10.1 (2015-10-07)
* Processes render data in chunked encoding by default.
* Incorporate type name into error message of QueryParam.
* Comma separate Access-Control-Allow-Methods header values.
* Default FallThrough behavior inspects for the FallThrough.fallthroughKey.

# v0.10.0 (2015-09-03)
* Replace `PartialService` with the `Fallthrough` typeclass and `orElse` syntax.
* Rename `withHeaders` to `replaceAllHeaders`
* Set https endpoint identification algorithm when possible.
* Stack-safe `ProcessWriter` in blaze.
* Configureable number of connector threads and buffer size in blaze-server.

# v0.9.3 (2015-08-27)
* Trampoline recursive calls in blaze ProcessWriter.
* Handle server hangup and body termination correctly in blaze client.

# v0.9.2 (2015-08-26)
* Bump http4s-websockets to 1.0.3 to properly decode continuation opcode.
* Fix metrics incompatibility when using Jetty 9.3 backend.
* Preserve original headers when appending as opposed to quoting.

# v0.8.5 (2015-08-26)
* Preserve original headers when appending as opposed to quoting.
* Upgrade to jawn-0.8.3 to avoid transitive dependency on GPL2 jmh

# v0.9.1 (2015-08-19)
* Fix bug in servlet nio handler.

# v0.9.0 (2015-08-15)
* Require Java8.
* `StaticFile` uses the filename extension exclusively to determine media-type.
* Add `/` method to `Uri`.
* Add `UrlFormLifter` middleware to aggregate url-form parameters with the query parameters.
* Add local address information to the `Request` type.
* Add a Http method 'or' (`|`) extractor.
* Add `VirtualHost` middleware for serving multiple sites from one server.
* Add websocket configuration to the blaze server builder.
* Redefine default timeout status code to 500.
* Redefine the `Service` arrow result from `Task[Option[_]]` to `Task[_]`.
* Don't extend `AllInstances` with `Http4s` omnibus import object.
* Use UTF-8 as the default encoding for text bodies.
* Numerous bug fixes by numerous contributors!

# v0.8.4 (2015-07-13)
* Honor the buffer size parameter in gzip middleware.
* Handle service exceptions in servlet backends.
* Respect asyncTimeout in servlet backends.
* Fix prefix mounting bug in blaze-server.
* Do not apply CORS headers to unsuccessful OPTIONS requests.

# v0.8.3 (2015-07-02)
* Fix bug parsing IPv4 addresses found in URI construction.

# v0.8.2 (2015-06-22)
* Patch instrumented handler for Jetty to time async contexts correctly.
* Fix race condition with timeout registration and route execution in blaze client
* Replace `ConcurrentHashMap` with synchronized `HashMap` in `staticcontent` package.
* Fix static content from jars by avoiding `"//"` in path uris when serving static content.
* Quote MediaRange extensions.
* Upgrade to jawn-streamz-0.5.0 and blaze-0.8.2.
* Improve error handling in blaze-client.
* Respect the explicit default encoding passed to `decodeString`.

# v0.8.1 (2015-06-16)
* Authentication middleware integrated into the server package.
* Static content tools integrated into the server package.
* Rename HttpParser to HttpHeaderParser and allow registration and removal of header parsers.
* Make UrlForm EntityDecoder implicitly resolvable.
* Relax UrlForm parser strictness.
* Add 'follow redirect' support as a client middleware.
* Add server middleware for auto retrying uris of form '/foo/' as '/foo'.
* Numerous bug fixes.
* Numerous version bumps.

# ~~v0.8.0 (2015-06-16)~~
* Mistake.  Go straight to v0.8.1.

# v0.7.0 (2015-05-05)
* Add QueryParamMatcher to the dsl which returns a ValidationNel.
* Dsl can differentiate between '/foo/' and '/foo'.
* Added http2 support for blaze backend.
* Added a metrics middleware usable on all server backends.
* Websockets are now modeled by an scalaz.stream.Exchange.
* Add `User-Agent` and `Allow` header types and parsers.
* Allow providing a Host header to the blaze client.
* Upgrade to scalaz-stream-7.0a.
* Added a CORS middleware.
* Numerous bug fixes.
* Numerous version bumps.

# v0.6.5 (2015-03-29)
* Fix bug in Request URI on servlet backend with non-empty context or servlet paths.
* Allow provided Host header for Blaze requests.

# v0.6.4 (2015-03-15)
* Avoid loading javax.servlet.WriteListener when deploying to a servlet 3.0 container.

# ~~v0.6.3 (2015-03-15)~~
* Forgot to pull origin before releasing.  Use v0.6.4 instead.

# v0.6.2 (2015-02-27)
* Use the thread pool provided to the Jetty servlet builder.
* Avoid throwing exceptions when parsing headers.
* Make trailing slash insignificant in service prefixes on servlet containers.
* Fix mapping of servlet query and mount prefix.

# v0.6.1 (2015-02-04)
* Update to blaze-0.5.1
* Remove unneeded error message (90b2f76097215)
* GZip middleware will not throw an exception if the AcceptEncoding header is not gzip (ed1b2a0d68a8)

# v0.6.0 (2015-01-27)

## http4s-core
* Remove ResponseBuilder in favor of Response companion.
* Allow '';'' separators for query pairs.
* Make charset on Message an Option.
* Add a `flatMapR` method to EntityDecoder.
* Various enhancements to QueryParamEncoder and QueryParamDecoder.
* Make Query an IndexedSeq.
* Add parsers for Location and Proxy-Authenticate headers.
* Move EntityDecoder.apply to `Request.decode` and `Request.decodeWith`
* Move headers into `org.http4s.headers` package.
* Make UriTranslation respect scriptName/pathInfo split.
* New method to resolve relative Uris.
* Encode query and fragment of Uri.
* Codec and wrapper type for URL-form-encoded bodies.

## http4s-server
* Add SSL support to all server builders.

## http4s-blaze-server
* Add Date header to blaze-server responses.
* Close connection when error happens during body write in blaze-server.

## http4s-servlet
* Use asynchronous servlet I/O on Servlet 3.1 containers.
* ServletContext syntax for easy mounting in a WAR deployment.
* Support Dropwizard Metrics collection for servlet containers.

## http4s-jawn
* Empty strings are a JSON decoding error.

## http4s-argonaut
* Add codec instances for Argonaut's CodecJson.

## http4s-json4s
* Add codec instances for Json4s' Reader/Writer.

## http4s-twirl
* New module to support Twirl templates

## http4s-scala-xml
* Split scala-xml support into http4s-scala-xml module.
* Change inferred type of `scala.xml.Elem` to `application/xml`.

## http4s-client
* Support for signing oauth-1 requests in client.

## http4s-blaze-client
* Fix blaze-client when receiving HTTP1 response without Content-Length header.
* Change default blaze-client executor to variable size.
* Fix problem with blaze-client timeouts.

# v0.5.4 (2015-01-08)
* Upgrade to blaze 0.4.1 to fix header parsing issue in blaze http/1.x client and server.

# v0.5.3 (2015-01-05)
* Upgrade to argonaut-6.1-M5 to match jawn. [#157](https://github.com/http4s/http4s/issues/157)

# v0.5.2 (2015-01-02)
* Upgrade to jawn-0.7.2.  Old version of jawn was incompatible with argonaut. [#157]](https://github.com/http4s/http4s/issues/157)

# v0.5.1 (2014-12-23)
* Include context path in calculation of scriptName/pathInfo. [#140](https://github.com/http4s/http4s/issues/140)
* Fix bug in UriTemplate for query params with multiple keys.
* Fix StackOverflowError in query parser. [#147](https://github.com/http4s/http4s/issues/147)
* Allow ';' separators for query pairs.

# v0.5.0 (2014-12-11)
* Client syntax has evloved and now will include Accept headers when used with EntityDecoder
* Parse JSON with jawn-streamz.
* EntityDecoder now returns an EitherT to make decoding failure explicit.
* Renamed Writable to EntityEncoder
* New query param typeclasses for encoding and decoding query strings.
* Status equality now discards the reason phrase.
* Match AttributeKeys as singletons.
* Added async timeout listener to servlet backends.
* Start blaze server asynchronously.
* Support specifying timeout and executor in blaze-client.
* Use NIO for encoding files.

# v0.4.2 (2014-12-01)
* Fix whitespace parsing in Authorization header [#87](https://github.com/http4s/http4s/issues/87)

# v0.4.1 (2014-11-20)
* `Uri.query` and `Uri.fragment` are no longer decoded. [#75](https://github.com/http4s/http4s/issues/75)

# v0.4.0 (2014-11-18)

* Change HttpService form a `PartialFunction[Request,Task[Response]]`
  to `Service[Request, Response]`, a type that encapsulates a `Request => Task[Option[Response]]`
* Upgrade to scalaz-stream-0.6a
* Upgrade to blaze-0.3.0
* Drop scala-logging for log4s
* Refactor ServerBuilders into an immutable builder pattern.
* Add a way to control the thread pool used for execution of a Service
* Modernize the Renderable/Renderer framework
* Change Renderable append operator from ~ to <<
* Split out the websocket codec and types into a seperate package
* Added ReplyException, an experimental way to allow an Exception to encode
  a default Response on for EntityDecoder etc.
* Many bug fixes and slight enhancements

# v0.3.0 (2014-08-29)

* New client API with Blaze implementation
* Upgrade to scalaz-7.1.0 and scalaz-stream-0.5a
* JSON Writable support through Argonaut and json4s.
* Add EntityDecoders for parsing bodies.
* Moved request and response generators to http4s-dsl to be more flexible to
  other frameworks'' syntax needs.
* Phased out exception-throwing methods for the construction of various
  model objects in favor of disjunctions and macro-enforced literals.
* Refactored imports to match the structure followed by [scalaz](https://github.com/scalaz/scalaz).

# v0.2.0 (2014-07-15)

* Scala 2.11 support
* Spun off http4s-server module. http4s-core is neutral between server and
the future client.
* New builder for running Blaze, Jetty, and Tomcat servers.
* Configurable timeouts in each server backend.
* Replace Chunk with scodec.bits.ByteVector.
* Many enhancements and bugfixes to URI type.
* Drop joda-time dependency for slimmer date-time class.
* Capitalized method names in http4s-dsl.

# v0.1.0 (2014-04-15)

* Initial public release.<|MERGE_RESOLUTION|>--- conflicted
+++ resolved
@@ -8,7 +8,6 @@
 ordered chronologically, so each release contains all changes described below
 it.
 
-<<<<<<< HEAD
 # v0.20.0-M6 (2019-02-16)
 
 ## Breaking changes
@@ -62,7 +61,7 @@
 * sbt-updates-0.4.0 (build only)
 * tomcat-9.0.6
 * twirl-1.4.0
-=======
+
 # v0.18.23 (2019-03-19)
 
 ## Bug fixes
@@ -75,7 +74,6 @@
 - mockito-2.25.1 (test only)
 - scodec-bits-1.1.9
 - tomcat-9.0.17
->>>>>>> 1d31b4f2
 
 # v0.18.22 (2019-02-13)
 
