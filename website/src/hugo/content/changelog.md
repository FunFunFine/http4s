---
menu: main
weight: 101
title: Changelog
---

Maintenance branches are merged before each new release. This change log is
ordered chronologically, so each release contains all changes described below
it.

<<<<<<< HEAD
# v0.20.3 (2019-06-12)

## Bug fixes
* [#2638](https://github.com/http4s/http4s/pull/2638): Pass `redactHeadersWith` from server `RequestLogger`.

# v0.20.2 (2019-06-12)

## Bug fixes
* [#2604](https://github.com/http4s/http4s/pull/2604): Defer creation of `SSLContext.getDefault()` in blaze-client
* [#2611](https://github.com/http4s/http4s/pull/2611): Raise errors with `getResource()` into effect in `StaticFile`

## Enhancements
* [#2567](https://github.com/http4s/http4s/pull/2567): Add `mapK` to `AuthedRequest`.  Deprecate `AuthedService` in favor of `AuthedRoutes`.

## Internals
* [#2579](https://github.com/http4s/http4s/pull/2579): Skip Travis CI on tags

## Dependency updates
* blaze-0.14.4
* cats-core-1.6.1
* cats-effect-1.3.1
* fs2-1.0.5 (except Scala 2.13.0-M5)
* okhttp-3.14.2
* tomcat-9.0.21

# v0.20.1 (2019-05-16)

Users of blaze-client are strongly urged to upgrade.  This patch fixes a bug and passes new tests, but we still lack 100% confidence in it.  The async-http-client backend has proven stable for a large number of users.

## Bug fixes
* [#2562](https://github.com/http4s/http4s/pull/2562): Fix issue in `PoolManager` that causes hung requests in blaze-client.
* [#2571](https://github.com/http4s/http4s/pull/2571): Honor `If-None-Match` request header in `StaticFile`

## Enhancements
* [#2532](https://github.com/http4s/http4s/pull/2532): Add queue limit to log message when client wait queue is full
* [#2535](https://github.com/http4s/http4s/pull/2535): Add `translate` to `HttpRoutes` and `HttpApp`

## Documentation
* [#2533](https://github.com/http4s/http4s/pull/2533): Fix link to Metrics middleware
* [#2538](https://github.com/http4s/http4s/pull/2538): Add @MartinSnyder's presentation, update giter8 instructions
* [#2559](https://github.com/http4s/http4s/pull/2559): Add @gvolpe's presentation and http4s-tracer

## Internals
* [#2525](https://github.com/http4s/http4s/pull/2525): Pointful implementation of `AuthMiddleware.noSpider`
* [#2534](https://github.com/http4s/http4s/pull/2534): Build with xenial and openjdk8 on Travis CI
* [#2530](https://github.com/http4s/http4s/pull/2530): Refactoring of `authentication.challenged`
* [#2531](https://github.com/http4s/http4s/pull/2531): Refactoring of `PushSupport`
* [#2543](https://github.com/http4s/http4s/pull/2543): Rename maintenance branches to `series/x.y`
* [#2549](https://github.com/http4s/http4s/pull/2549): Remove workarounds in `BlazeClient` for [typelevel/cats-effect#487](https://github.com/typelevel/cats-effect/issues/487)
* [#2575](https://github.com/http4s/http4s/pull/2575): Fix the Travis CI release pipeline

## Dependency updates
* blaze-0.14.2
* cats-effect-1.3.0
* jetty-server-9.4.18.v20190429
* metrics-core-4.1.0
* sbt-native-packager-1.3.21 (examples only)
* tomcat-9.0.20

# v0.20.0 (2019-04-22)

## Announcements

### blaze-client stability

We are declaring this a stable release, though we acknowledge a handful of lingering issues with the blaze-client.  Users who have trouble with the blaze backend are invited to try the async-http-client, okhttp, or jetty-client backends instead.

### Scala 2.13 compatibility

When our dependencies are published for Scala 2.13.0-RC1, we will publish for it and drop support for Scala 2.13.0-M5.  We know it's out there, and we're as anxious as you.

### cats-2 and http4s-0.21

Cats 2.0 is expected soon, and a Cats Effect 2.0 is under discussion.  These will be binary compatible with their 1.x versions, with the exception of their laws modules.  We intend to publish http4s-0.21 on these when they are available in order to provide a compatible stack for our own laws.

### EOL of 0.18

This marks the end of active support for the 0.18 series.  Further releases in that series will require a pull request and an accompanying tale of woe.

## Breaking changes
* [#2506](https://github.com/http4s/http4s/pull/2506): Raise `DecodeFailure` with `MonadError` in `Message#as` rather than relying on effect to catch in `fold`. Requires a new `MonadError` constraint.

## Bugfixes
* [#2502](https://github.com/http4s/http4s/pull/2502): Stop relying on undefined behavior of `fold` to catch errors in client.

## Enhancements
* [#2508](https://github.com/http4s/http4s/pull/2508): Add `mediaType` String context macro for validating literals.  Provide the same for `uri` and `qValue`, deprecating `Uri.uri` and `QValue.q`.
* [#2520](https://github.com/http4s/http4s/pull/2520): Parameterize `selectorThreadFactory` for blaze server.  This allows setting the priority for selector threads.

## Documentation
* [#2488](https://github.com/http4s/http4s/pull/2488): Fix bad link in changelog
* [#2494](https://github.com/http4s/http4s/pull/2494): Add note on queue usage to `BlazeWebSocketExample`
* [#2509](https://github.com/http4s/http4s/pull/2509): Add Formation as adopter
* [#2516](https://github.com/http4s/http4s/pull/2516): Drop redundant `enableWebSockets` in blaze example.

## Internals
* [#2521](https://github.com/http4s/http4s/pull/2521): Add utility conversion for `java.util.concurrent.CompletableFuture` to `F[_]: Concurrent`

## Dependency updates
* blaze-0.14.0
* jetty-9.4.16.v20190411
* kind-projector-0.10.0 (build only)
* okhttp-3.14.1
* mockito-core-2.27.0 (test only)
* sbt-jmh-0.3.6 (benchmarks only)
* tomcat-9.0.19
* tut-plugin-0.6.11 (docs only)

# v0.20.0-RC1 (2019-04-03)

## Breaking changes
* [#2471](https://github.com/http4s/http4s/pull/2471): `Headers` is no longer an `Iterable[Header]`
* [#2393](https://github.com/http4s/http4s/pull/2393): Several changes related to 2.13 support:
  * Replace `Seq` with `List` on:
    * `` `Accept-Ranges.`.rangeUnits``
    * ``CacheDirective.`no-cache`.fieldNames``
    * `CacheDirective.private.fieldNames`
    * `LanguageTag.subTags`
    * `MediaType.fileExtensions`
    * `` `User-Agent`.other``
  * Replace `Seq` with `immutable.Seq` on:
    * `Query#multiParams.values`
    * `Query#params.values`
    * `Uri#multipParams.values`
  * `Query` is no longer a `Seq[Query.KeyValue]`
  * `RequestCookieJar` is no longer an `Iterable[RequestCookie]`.

## Enhancements
* [#2466](https://github.com/http4s/http4s/pull/2466): Provide better message for `WaitQueueFullFailure`
* [#2479](https://github.com/http4s/http4s/pull/2479): Refresh `MimeDb` from the IANA registry
* [#2393](https://github.com/http4s/http4s/pull/2393): Scala 2.13.0-M5 support
  * All modules except http4s-boopickle
  * `Monoid[Headers]` instance

## Bugfixes
* [#2470](https://github.com/http4s/http4s/pull/2470): Don't wait indefinitely if a request timeout happens while borrowing a connection in blaze-client.

## Documentation
* [#2469](https://github.com/http4s/http4s/pull/2469): Add scala-steward to adopters
* [#2472](https://github.com/http4s/http4s/pull/2472): Add http4s-chatserver demo
* [#2478](https://github.com/http4s/http4s/pull/2478): Better scaladoc for `HttpApp`
* [#2480](https://github.com/http4s/http4s/pull/2480): Enhance documentation of static rendering

## Other
* [#2474](https://github.com/http4s/http4s/pull/2474): Skip another blaze test that fails only on CI

## Dependency upgrades
* argonaut-6.2.3
* blaze-0.14.0-RC1
* sbt-jmh-0.3.5 (benchmarks only)
* sbt-native-packager (example only)
* scalatags-0.6.8

# v0.20.0-M7 (2019-03-20)

## Bugfixes
* [#2450](https://github.com/http4s/http4s/pull/2450): Fix `CirceInstances.builder` initialization, which referenced unintialized eager vals.

## Enhancements
* [#2435](https://github.com/http4s/http4s/pull/2435): Log information about canceled requests in `ResponseLogger`
* [#2429](https://github.com/http4s/http4s/pull/2429): Add `httpRoutes` and `httpApp` convenience constructors to `ChunkAggregator`
* [#2446](https://github.com/http4s/http4s/pull/2446): Introduce `Http4sDsl2[F[_], G[_]]` trait to support `http4s-directives` library.  `Http4sDsl` extends it as `Http4sDsl[F, F]`.  This change should be invisible to http4s-dsl users.
* [#2444](https://github.com/http4s/http4s/pull/2444): New modeled headers for `If-Match` and `If-Unmodified-Since`
* [#2458](https://github.com/http4s/http4s/pull/2458): Building on bugfix in [#2453](https://github.com/http4s/http4s/pull/2453), don't clean up the stage if it's going to be shut down anyway

## Documentation
* [#2432](https://github.com/http4s/http4s/pull/2432): Fix Github URL in Scaladoc for tagged versions
* [#2440](https://github.com/http4s/http4s/pull/2440): Fix broken links in client documentation
* [#2447](https://github.com/http4s/http4s/pull/2447): Clarification of webjar path on static files
* [#2448](https://github.com/http4s/http4s/pull/2448): Update copyright year
* [#2454](https://github.com/http4s/http4s/pull/2454): Update `mountService` reference to `withHttpApp`
* [#2455](https://github.com/http4s/http4s/pull/2455): Remove dangling reference to `G` parameter in `HttpApp` scaladoc
* [#2460](https://github.com/http4s/http4s/pull/2460): Add `circuit-http4s` to adopters

## Other
* [#2464](https://github.com/http4s/http4s/pull/2464): Temporarily disable blaze tests that fail only on CI while running on CI.

## Dependency upgrades
* async-http-client-2.8.1
* fs2-1.0.4
* json4s-3.6.5
* okhttp-3.14.0
* play-json-2.7.2
* sbt-explicit-depenendencies-0.2.9 (build only)
* sbt-native-packager-1.3.19 (example only)
=======
# v0.18.24 (2019-06-12)

## Bug fixes
* [#2639](https://github.com/http4s/http4s/pull/2639): Fix leaking sensitive headers in server RequestLogger

## Dependency updates
- cats-1.6.1
- jetty-9.4.19.v20190610
- tomcat-9.0.21
>>>>>>> 04b1d72b

# v0.18.23 (2019-03-19)

## Bug fixes
* [#2453](https://github.com/http4s/http4s/pull/2453): Fix bug in blaze-client that unnecessarily recycled connections.

## Dependency upgrades
- jetty-9.4.15.v20190215
- log4s-1.7.0
- metrics-4.0.5
- mockito-2.25.1 (test only)
- scodec-bits-1.1.9
- tomcat-9.0.17

# v0.20.0-M6 (2019-02-16)

## Breaking changes
* [#2369](https://github.com/http4s/http4s/pull/2369): Make `log` operation on logging middlewares return an `F[Unit]` to support pure logging.
* [#2370](https://github.com/http4s/http4s/pull/2370): `Prometheus.apply` returns in `F[_]` to represent its effect on the collector registry.
* [#2398](https://github.com/http4s/http4s/pull/2398): Add media ranges to `jsonDecoderAdaptive` to support overriding the media type in an `EntityDecoder`
* [#2396](https://github.com/http4s/http4s/pull/2396): Parameterize `Logger` middlewares to work with any `Http[G, F]` instead of requiring `HttpApp[F]`.
* [#2318](https://github.com/http4s/http4s/pull/2318): Replace `AttributeMap` with `io.christopherdavenport.Vault`
* [#2414](https://github.com/http4s/http4s/pull/2414): Default to a no-op cookie store in async-http-client for more uniform behavior with other clients
* [#2419](https://github.com/http4s/http4s/pull/2419): Relax constraint on `Retry` middleware from `Effect` to `Sync`

## Bugfixes
* [#2421](https://github.com/http4s/http4s/pull/2421): Fix buggy use of `toString` in async-http-client when rendering URIs.

## Enhancements
* [#2364](https://github.com/http4s/http4s/pull/2364): Scalafix `allocate` to `allocated`
* [#2366](https://github.com/http4s/http4s/pull/2366): Add `chunkBufferMaxSize` parameter to `BlazeClientBuilder` and `BlazeServerBuilder`. Change default to 10kB.
* [#2316](https://github.com/http4s/http4s/pull/2316): Support custom error messages in circe, argonaut, and jawn.
* [#2403](https://github.com/http4s/http4s/pull/2403): Add `MemoryAllocationExports` to `PrometheusExportService`
* [#2355](https://github.com/http4s/http4s/pull/2355), [#2407](https://github.com/http4s/http4s/pull/2407): Add new `HttpMethodOverride` middleware
* [#2391](https://github.com/http4s/http4s/pull/2391): Add `Authorization` to `*` as a default allowed header in default CORS config
* [#2424](https://github.com/http4s/http4s/pull/2424): Include Chunked Transfer-Encoding header in Multipart Requests

## Documentation
* [#2378](https://github.com/http4s/http4s/pull/2378): Fix typo in `EntityDecoder` scaladoc
* [#2374](https://github.com/http4s/http4s/pull/2374): Include scheme in CORS examples
* [#2399](https://github.com/http4s/http4s/pull/2399): Link to @kubukoz' presentation
* [#2418](https://github.com/http4s/http4s/pull/2418): Fix typo in CORS documentation
* [#2420](https://github.com/http4s/http4s/pull/2420): Add Raster Foundry to adopters

## Internal
* [#2359](https://github.com/http4s/http4s/pull/2359): Remove code coverage checks
* [#2382](https://github.com/http4s/http4s/pull/2382): Refactor the blaze-server pipeline construction
* [#2401](https://github.com/http4s/http4s/pull/2401), [#2408](https://github.com/http4s/http4s/pull/2408), [#2409](https://github.com/http4s/http4s/pull/2409): Stop building with sbt-rig, deal with fallout
* [#2422](https://github.com/http4s/http4s/pull/2422): Use Scala 2.12.8 and slash-syntax in SBT files

## Dependency upgrades
* async-http-client-2.7.0
* cats-1.6.0
* circe-0.11.1
* fs2-1.0.3
* jawn-fs2-0.14.2
* json4s-3.6.4
* log4s-1.7.0
* mockito-core-2.24.5 (tests only)
* okhttp-3.13.1
* parboiled-1.0.1 (http4s' internal fork)
* play-json-2.7.1
* sbt-build-info-0.9.0 (build only)
* sbt-native-packager-1.3.18 (examples only)
* sbt-updates-0.4.0 (build only)
* tomcat-9.0.6
* twirl-1.4.0

# v0.18.22 (2019-02-13)

## Enhancements
* [#2389](https://github.com/http4s/http4s/pull/2389): Add `RequestKey` to Logging when eviction is necessary

# v0.20.0-M5 (2019-01-12)

Consider the blaze beta and all other modules RC quality. Don't forget
there is a scalafix to assist migration from 0.18!

## Breaking changes
* [#2308](https://github.com/http4s/http4s/pull/2308): Change `allocate` to `allocated` on backend builders for consistency with `cats.effect.Resource#allocated`.
* [#2332](https://github.com/http4s/http4s/pull/2332): Make double slashes behave more reasonably in the DSL.
* [#2351](https://github.com/http4s/http4s/pull/2351): Change `clientAuthMode` on server builders from `Boolean` to sum type `SSLClientAuthMode`

## Enhancements
* [#2309](https://github.com/http4s/http4s/pull/2308): Specialize `TimeoutException` to `WaitQueueTimeoutException` in client pool manager.  Do not retry this by default in `Retry` middleware.
* [#2342](https://github.com/http4s/http4s/pull/2342): Add `expectOption` and `expectOptionOr` which behave like `expect` and `expectOr` respectively, but return `None` on `404` and `410` responses and `Some[A]` on other successful responses.  Other status codes still raise an error.
* [#2328](https://github.com/http4s/http4s/pull/2328): Add a `SecureSession` attribute to server requests to expose the SSL session ID, the cipher suite, the key size, and a list of X509 certificates.

## Documentation
* [#2337](https://github.com/http4s/http4s/pull/2337): Use `tut:silent` on imports in docs
* [#2336](https://github.com/http4s/http4s/pull/2336): Add example of building a server from a `Resource`

## Internal
* [#2310](https://github.com/http4s/http4s/pull/2310): Use max of 16 cores in `-Ybackend-parallelism`
* [#2332](https://github.com/http4s/http4s/pull/2332): Don't make `F` evidence parameter a val in jetty-client `ResponseListener`.

## Dependency upgrades
* blaze-0.14.0-M2
* circe-0.11.0
* jawn-0.14.1
* jawn-fs2-0.14.1
* json4s-3.6.3
* metrics-4.0.5
* okhttp-3.12.1
* play-json-2.6.13
* scalafix-0.9.1 (scalafix only)
* tomcat-9.0.14

# v0.20.0-M4 (2018-12-05)

## Bugfixes
* [#2283](https://github.com/http4s/http4s/pull/2283): Fix client metrics bug that decremented active requests and recorded time before the resource was released.
* [#2288](https://github.com/http4s/http4s/pull/2288): Stop leaking `IdleTimeoutStage`s in the blaze client.  They were not always removed properly, leading to multiple timeout stages remaining in a connection's blaze pipeline.
* [#2281](https://github.com/http4s/http4s/pull/2281): Fix `ClassCastException` on `decode` of an empty `Chunk`
* [#2305](https://github.com/http4s/http4s/pull/2305): Correctly shut down the blaze-client

## Enhancements
* [#2275](https://github.com/http4s/http4s/pull/2275): Set default prefix for Prometheus and Dropwizard metrics backends.
* [#2276](https://github.com/http4s/http4s/pull/2276): Make scalafix Github based instead of binary based
* [#2285](https://github.com/http4s/http4s/pull/2285): Finish deprecating `BlazeServer` in favor of `BlazeServerBuilder`.  The former's internals are now expressed in terms of the latter.
* [#2286](https://github.com/http4s/http4s/pull/2286): Improvements to scalafix
  * Fix `withEntitywithEntity` bug in migration
  * Migration to `BlazeServerBuilder`
  * Fix `MessageSyntax#withBody`
  * Import `ResponseCookie` instead of an alias to the old `Cookie`

# Documentation
* [#2297](https://github.com/http4s/http4s/pull/2297): Remove appveyor badge

## Dependency upgrades
* cats-1.5.0
* cats-effect-1.1.0
* jetty-9.4.14.v20181114
* kind-projector-0.9.9 (internal)
* mockito-2.23.4 (tests only)
* okhttp-3.12.0
* play-json-2.6.11
* simpleclient-0.6.0 (Prometheus)
* sbt-1.2.7 (build only)
* sbt-native-packager-1.3.15 (examples only)
* tut-0.6.10 (docs only)

# v0.20.0-M3 (2018-11-13)

## Breaking changes
* [#2228](https://github.com/http4s/http4s/pull/2228): Support more attributes for the response cookie in `CSRF` middleware. Configuration is now done through a builder, similar to backends.
* [#2269](https://github.com/http4s/http4s/pull/2269): In the client DSL, move the body parameter ahead of the `Uri`. This works around an ambiguous overload that previously made it impossible to call `(Uri, Header)` on methods that take a body.
* [#2262](https://github.com/http4s/http4s/pull/2262): Replace `Seq` with `Chain` in `UrlForm`.
* [#2197](https://github.com/http4s/http4s/pull/2262): Require `Signal` rather than `SignallingRef` in `serveWhile`

## Bugfixes
* [#2260](https://github.com/http4s/http4s/pull/2260): Fix leak in blaze-client on a canceled connection
* [#2258](https://github.com/http4s/http4s/pull/2258): Fix deadlocks in the blaze-client pool manager under cancellation and certain other failures.

## Enhancements
* [#2266](https://github.com/http4s/http4s/pull/2266): Support flag query parameters (i.e., parameters with no value) in the DSL with `FlagQueryParamMatcher`.
* [#2240](https://github.com/http4s/http4s/pull/2240): Add `.resource`, `.stream`. and `.allocate` constructors to all server and client builders.
* [#2242](https://github.com/http4s/http4s/pull/2242): Support setting socket channel options on blaze-server.
* [#2270](https://github.com/http4s/http4s/pull/2270): Refresh `MimeDB` from the IANA registry.

## Internal
* [#2250](https://github.com/http4s/http4s/pull/2250): Ignore http4s updates in scalafix-inputs
* [#2267](https://github.com/http4s/http4s/pull/2267): Drop appveyor continuous integration
* [#2256](https://github.com/http4s/http4s/pull/2256): Bump base version of scalafix to 0.18.21.
* [#2271](https://github.com/http4s/http4s/pull/2271): Fix compilation error introduced between [#2228](https://github.com/http4s/http4s/pull/2228) and [#2262](https://github.com/http4s/http4s/pull/2262).

## Documentation
* [#2255](https://github.com/http4s/http4s/pull/2255): Improve scalafix docs

## Dependency upgrades
* blaze-0.14.0-M11
* tomcat-9.0.13

# v0.20.0-M2 (2018-11-05)

## Bug fixes
* [#2239](https://github.com/http4s/http4s/pull/2239): Fix hang when `.allocate` on a client builder fails

## Breaking changes
* [#2207](https://github.com/http4s/http4s/pull/2207): Remove `PathNormalizer`. The functionality is now on `Uri.removeDotSegments`.
* [#2210](https://github.com/http4s/http4s/pull/2210): Streamline instances:
  * `Http4s`, `Http4sInstances`, and `Http4sFunctions` are deprecated
  * Move instances `F[A]` for cats type classes `F` into companions of `A`
  * `Http4sDsl` no longer mixes in `UriFunctions`
  * `EntityEncoderInstances` and `EntityDecoderInstances` are removed. The instances moved to the companion objects.
* [#2243](https://github.com/http4s/http4s/pull/2243): Cleanup `ServerBuilder` defaults and traits
  * Make `ServerBuilder` private.  The public server builders (e.g., `BlazeServerBuilder`) remain, but they no longer implement a public interface.
  * Remove `IdleTimeoutSupport`, `AsyncTimeout`, `SSLKeyStoreSupport`, `SSLContextSupport`, and `WebSocketSupport` traits. The properties remain on the public server builders.
  * Deprecated defaults on those support companion objects, in favor of `org.http4s.server.defaults`.
* [#2063](https://github.com/http4s/http4s/pull/2063): Cancel request whenever a blaze server connection is shutdown.
* [#2234](https://github.com/http4s/http4s/pull/2234): Clean up `Message` trait
  * Remove deprecated `EffectMessageSyntax`, `EffectRequestSyntax`, `EffectResponseSyntax` traits and associated objects
  * Remove `MessageOps`, `RequestOps`, and `ResponseOps` and put the removed methods, sans unneeded implicit parameters, directly in the classes
  * Deprecate `replaceAllHeaders`, pointing to `withHeaders` instead.
  * Deprecate `withType`, which takes a `MediaType` and just wraps it in a `Content-Type`
  * Add `withoutAttribute` and `withoutTrailerHeaders` to complement the with variants
  * Correct `filterHeaders`' scaladoc comment, which described the opposite of the behavior
  * Fix bug in `withoutContentType`

## Enhancements
* [#2205](https://github.com/http4s/http4s/pull/2205): Add new `ResponseTiming` middleware, which adds a header to the Response as opposed to full `MetricsOps`.
* [#2222](https://github.com/http4s/http4s/pull/2222): Add `shutdownTimeout` property to `JettyBuilder`.  Shutdown of the server waits for existing connections to complete for up to this duration before a hard shutdown with a `TimeoutException`.
* [#2227](https://github.com/http4s/http4s/pull/2227): Add `withMaxHeaderLength` setter to `BlazeClientBuilder`
* [#2230](https://github.com/http4s/http4s/pull/2230): `DefaultServerErrorHandler` only handles `NonFatal` `Throwable`s, instead of all `Throwable`s that aren't `VirtualMachineError`s
* [#2237](https://github.com/http4s/http4s/pull/2237): Support parsing cookies with trailing semi-colons. This is invalid per spec, but seen often in the wild.
* [#1687](https://github.com/http4s/http4s/pull/1687): Add a modeled `Link` header.
* [#2244](https://github.com/http4s/http4s/pull/2244): Refactor blaze-server idle timeout
  * Quiet `Abnormal NIO1HeadStage termination\njava.util.concurrent.TimeoutException: Timeout of 30 seconds triggered. Killing pipeline.` error logging, even on idling persistent connections.  This is reduced to a debug log.
  * Use a `TickWheelExecutor` resource per blaze-server instead of a global that does not shut down when the server does.

## Bug fixes
* [#2239](https://github.com/http4s/http4s/pull/2239): Fix hang when `.allocate` on a client builder fails
* [#2214](https://github.com/http4s/http4s/pull/2214): Add a scalafix from http4s-0.18.20 to 0.20.0-M2.  See [upgrading](https://http4s.org/v0.20/upgrading/) for instructions.
* [#2241](https://github.com/http4s/http4s/pull/2241): Restrict internal `IdleTimeoutStage` to a `FiniteDuration`.  Fixes an exception when converting to milliseconds when debug logging.

## Documentation
* [#2223](https://github.com/http4s/http4s/pull/2223): Fix color of EOL label on v0.19
* [#2226](https://github.com/http4s/http4s/pull/2226): Correct erroneous `Resource` in 0.19.0-M3 changelog

## Internal
* [#2219](https://github.com/http4s/http4s/pull/2219): Allow test failures on openjdk11 until we can fix the SSL issue
* [#2221](https://github.com/http4s/http4s/pull/2194): Don't grant MiMa exceptions for 0.19.1, which will never be

## Dependency upgrades
* async-http-client-2.6.0
* blaze-0.14.0-M10
* circe-0.10.1
* json4s-3.6.2
* sbt-native-packager-1.3.12 (examples only)
* tut-0.6.9 (docs only)

# v0.20.0-M1 (2018-10-27)

Due to the inadvertent release of 0.19.0, we have opened a new minor version.  The stable release with MiMa enforcement will be v0.20.0.

## Breaking changes
* [#2159](https://github.com/http4s/http4s/pull/2159): Add a `responseHeaderTimeout` property to `BlazeServerBuilder`. Responses that timeout are completed with `Response.timeout`, which defaults to 503 Service Unavailable.  `BlazeServerBuilder` now requires a `Timer[F]`.
* [#2177](https://github.com/http4s/http4s/pull/2177): Deprecate `org.http4s.syntax.async`, which was not directly relevant to HTTP.
* [#2131](https://github.com/http4s/http4s/pull/2131): Refactor server metrics
  * `http4s-server-metrics` module merged into `http4s-dropwizard-metrics`
  * `http4s-prometheus-server-metrics` module merged into `http4s-prometheus-metrics`
  * The `org.http4s.server.middleware.metrics.Metrics` middleware now takes a `MetricsOps`, implemented by Dropwizard, Prometheus, or your custom interpreter.
* [#2180](https://github.com/http4s/http4s/pull/2180): Change default response on `Timeout` middlware to `503 Service Unavailable`

## Enhancements
* [#2159](https://github.com/http4s/http4s/pull/2159): Set default client request timeout to 1 minute
* [#2163](https://github.com/http4s/http4s/pull/2163): Add `mapK` to `Request` and `Response`
* [#2168](https://github.com/http4s/http4s/pull/2168): Add `allocate` to client builders
* [#2174](https://github.com/http4s/http4s/pull/2159): Refactor the blaze-client timeout architecture.
  * A `TickWheelExecutor` is now allocated per client, instead of globally.
  * Request rendering and response parsing is now canceled more aggressively on timeout.
* [#2184](https://github.com/http4s/http4s/pull/2184): Receive response concurrently with sending request in blaze client. This reduces waste when the server is not interested in the entire request body.
* [#2190](https://github.com/http4s/http4s/pull/2190): Add `channelOptions` to blaze-client to customize socket options.

## Bug fixes
* [#2166](https://github.com/http4s/http4s/pull/2166): Fix request timeout calculation in blaze-client to resolve "Client response header timeout after 0 millseconds" error.
* [#2189](https://github.com/http4s/http4s/pull/2189): Manage the `TickWheelTimer` as a resource instead of an `F[A, F[Unit]]`. This prevents a leak in (extremely unlikely) cases of cancellation.

## Internal
* [#2179](https://github.com/http4s/http4s/pull/2179): Method to silence expected exceptions in tests
* [#2194](https://github.com/http4s/http4s/pull/2194): Remove ill-conceived, zero-timeout unit tests
* [#2199](https://github.com/http4s/http4s/pull/2199): Make client test sizes proportional to the number of processors for greater Travis stability

## Dependency upgrades
* alpn-boot-8.1.13.v20181017 (examples only)
* blaze-0.14.0-M9
* sbt-native-packager-1.3.11 (examples only)

# v0.18.21 (2018-11-05)

## Bug fixes
* [#2231](https://github.com/http4s/http4s/pull/2231): Fix off-by-one error that lets blaze-client wait queue grow one past its limit

# v0.18.20 (2018-10-18)

## Bug fixes
* [#2181](https://github.com/http4s/http4s/pull/2181): Honor `redactHeadersWhen` in client `RequestLogger` middleware

## Enhancements
* [#2178](https://github.com/http4s/http4s/pull/2178): Redact sensitive headers by default in `Retry` middleware. Add `retryWithRedactedHeaders` function that parameterizes the headers predicate.

## Documentation
* [#2147](https://github.com/http4s/http4s/pull/2147): Fix link to v0.19 docs

## Internal
* [#2130](https://github.com/http4s/http4s/pull/2130): Build with scala-2.12.7 and sbt-1.2.3

# ~~v0.19.0 (2018-10-05)~~

This release is identical to v0.19.0-M4.  We mistagged it.  Please proceed to the 0.20 series.

# v0.19.0-M4 (2018-10-05)

## Breaking changes
* [#2137](https://github.com/http4s/http4s/pull/2137): Remove `ExecutionContext` argument to jetty-client in favor of the `ContextShift[F]`.
* [#2070](https://github.com/http4s/http4s/pull/2070): Give `AbitraryInstances` unique names with `http4sTesting` prefix.
* [#2136](https://github.com/http4s/http4s/pull/2136): Add `stream` method to `Client` interface. Deprecate `streaming`, which is just a `flatMap` of `Stream`.
* [#2143](https://github.com/http4s/http4s/pull/2143): WebSocket model improvements:
  * The `org.http4s.websocket` package in unified in http4s-core
  * Drop http4s-websocket module dependency
  * All frames use an immutable `scodec.bits.ByteVector` instead of an `Array[Byte]`.
  * Frames moved from `WebSocketBits` to the `WebSocketFrame` companion
  * Rename all instances of `Websocket*` to `WebSocket*` for consistency
* [#2094](https://github.com/http4s/http4s/pull/2094): Metrics unification
  * Add a `MetricsOps` algebra to http4s-core to be implemented by any metrics backend.
  * Create new `Metrics` middleware in http4s-client based on `MetricsOps`
  * Replace http4s-dropwizard-client-metrics and http4s-proemtheus-client-metrics modules with http4s-dropwizard-metrics and http4s-prometheus-metrics to implement `MetricsOps`.

## Enhancements
* [#2149](https://github.com/http4s/http4s/pull/2134): Refresh `MimeDB` constants from the public registry
* [#2151](https://github.com/http4s/http4s/pull/2151): Changed default response timeout code from 500 to 503

## Documentation updates
* [#2134](https://github.com/http4s/http4s/pull/2134): Add Cats Friendly badge to readme
* [#2139](https://github.com/http4s/http4s/pull/2139): Reinstate example projects
* [#2145](https://github.com/http4s/http4s/pull/2145): Fix deprecated calls to `Client#streaming`

## Internal
* [#2126](https://github.com/http4s/http4s/pull/2126): Delete obsolete `bin` directory
* [#2127](https://github.com/http4s/http4s/pull/2127): Remove MiMa exceptions for new modules
* [#2128](https://github.com/http4s/http4s/pull/2128): Don't run `dependencyUpdates` on load
* [#2129](https://github.com/http4s/http4s/pull/2129): Build with sbt-1.2.3 and scala-2.12.7
* [#2133](https://github.com/http4s/http4s/pull/2133): Build with kind-projector-0.9.8
* [#2146](https://github.com/http4s/http4s/pull/2146): Remove all use of `OutboundCommand` in blaze integration

## Dependency upgrades
* async-http-client-2.5.4
* blaze-0.14.0-M5
* fs2-1.0.0
* jawn-0.13.0
* scala-xml-1.1.1

# v0.19.0-M3 (2018-09-27)

## Breaking changes
* [#2081](https://github.com/http4s/http4s/pull/2081): Remove `OkHttp` code redundant with `OkHttpBuilder`.
* [#2092](https://github.com/http4s/http4s/pull/2092): Remove `ExecutionContext` and `Timer` implicits from async-http-client. Threads are managed by the `ContextShift`.
* [#2115](https://github.com/http4s/http4s/pull/2115): Refactoring of `Server` and `ServerBuilder`:
  * Removed `Server#shutdown`, `Server#shutdownNow`, `Server#onShutdown`, and `Server#awaitShutdown`.  `Server` lifecycles are managed as a `fs2.Stream` or a `cats.effect.Resource`.
  * `ServerBuilder#start` replaced by `Server#resource`, which shuts down the `Server` after use.
  * Added a `ServerBuilder#stream` to construct a `Stream` from a `Resource`.
* [#2118](https://github.com/http4s/http4s/pull/2118): Finalize various case classes.
* [#2102](https://github.com/http4s/http4s/pull/2102): Refactoring of `Client` and some builders:
  * `Client` is no longer a case class.  Construct a new `Client` backend or middleware with `Client.apply(run: Request[F] => Resource[F, Response[F]])` for any `F` with a `Bracket[Throwable, F]`.
  * Removed `DisposableResponse[F]` in favor of `Resource[F, Response[F]]`.
  * Removed `Client#open` in favor of `Client#run`.
  * Removed `Client#shutdown` in favor of `cats.effect.Resource` or `fs2.Stream`.
  * Removed `AsyncHttpClient.apply`. It was not referentially transparent, and no longer possible. Use `AsyncHttpClient.resource` instead.
  * Removed deprecated `blaze.Http1Client.apply`

## Enhancements
* [#2042](https://github.com/http4s/http4s/pull/2042): New `Throttle` server middleware
* [#2036](https://github.com/http4s/http4s/pull/2036): New `http4s-jetty-client` backend, with HTTP/2 support
* [#2080](https://github.com/http4s/http4s/pull/2080): Make `Http4sMatchers` polymorphic on their effect type
* [#2082](https://github.com/http4s/http4s/pull/2082): Structured parser for the `Origin` header
* [#2061](https://github.com/http4s/http4s/pull/2061): Send `Disconnect` event on EOF in blaze-server for faster cleanup of mid stages
* [#2093](https://github.com/http4s/http4s/pull/2093): Track redirects in the `FollowRedirect` client middleware
* [#2109](https://github.com/http4s/http4s/pull/2109): Add `→` as a synonym for `->` in http4s-dsl
* [#2100](https://github.com/http4s/http4s/pull/2100): Tighten up module dependencies
  * http4s-testing only depends on specs2-matchers instead of specs2-core
  * http4s-prometheus-server-metrics depends on simpleclient_common instead of simpleclient

## Bugfixes
* [#2069](https://github.com/http4s/http4s/pull/2069): Add proper `withMaxTotalConnections` method to `BlazeClientBuilder` in place of misnamed `withIdleTimeout` overload.
* [#2106](https://github.com/http4s/http4s/pull/2106): Add the servlet timeout listener before the response has a chance to complete the `AsyncContext`

## Documentation updates
* [#2076](https://github.com/http4s/http4s/pull/2076): Align coloring of legend and table for milestone on versoins page
* [#2077](https://github.com/http4s/http4s/pull/2077): Replace Typelevel Code of Conduct with Scala Code of Conduct
* [#2083](https://github.com/http4s/http4s/pull/2083): Fix link to 0.19 on the website
* [#2100](https://github.com/http4s/http4s/pull/2100): Correct `re-start` to `reStart` in docs

## Internal
* [#2105](https://github.com/http4s/http4s/pull/2105): Test on OpenJDK 11
* [#2113](https://github.com/http4s/http4s/pull/2113): Check for unused compile dependencies in build
* [#2115](https://github.com/http4s/http4s/pull/2115): Stop testing on Oracle JDK 10
* [#2079](https://github.com/http4s/http4s/pull/2079): Use `readRange`, as contributed to fs2
* [#2123](https://github.com/http4s/http4s/pull/2123): Remove unmaintained `load-test` module

## Dependency upgrades
* cats-1.4.0
* circe-0.10.0
* fs2-1.0.0-RC1
* jawn-fs2-0.13.0-RC1
* play-json-3.6.10 for Scala 2.11.x
* tomcat-9.0.12

# v0.18.19 (2018-09-27)

## Bug fixes
* [#2101](https://github.com/http4s/http4s/pull/2101): `haveHeaders` checks by equality, not reference
* [#2117](https://github.com/http4s/http4s/pull/2117): Handle unsuccessful responses in `JavaNetClient`

## Internal
* [#2116](https://github.com/http4s/http4s/pull/2116): Test against OpenJDK 11. Retire Oracle JDK 10.

# v0.18.18 (2018-09-18)

## Bug fixes
* [#2048](https://github.com/http4s/http4s/pull/2048): Correct misleading logging in `Retry` middleware
* [#2078](https://github.com/http4s/http4s/pull/2078): Replace generic exception on full wait queue with new `WaitQueueFullFailure`

## Enhancements
* [#2078](https://github.com/http4s/http4s/pull/2078): Replace generic exception on full wait queue with new `WaitQueueFullFailure`
* [#2095](https://github.com/http4s/http4s/pull/2095): Add `Monoid[UrlForm]` instance

## Dependency upgrades
* cats-1.4.0
* fs2-0.10.6
* jetty-9.4.12.v20180830
* tomcat-9.0.12

# v0.19.0-M2 (2018-09-07)

## Breaking changes
* [#1802](https://github.com/http4s/http4s/pull/1802): Race servlet requests against the `AsyncContext.timeout`. `JettyBuilder` and `TomcatBuilder` now require a `ConcurrentEffect` instance.
* [#1934](https://github.com/http4s/http4s/pull/1934): Refactoring of `ConnectionManager`.  Now requires a `Concurrent` instance, which ripples to a `ConcurrentEffect` in blaze-client builders
* [#2023](https://github.com/http4s/http4s/pull/2023): Don't overwrite existing `Vary` headers from `CORS`
* [#2030](https://github.com/http4s/http4s/pull/2023): Restrict `MethodNotAllowed` response generator in DSL
* [#2032](https://github.com/http4s/http4s/pull/2032): Eliminate mutable `Status` registry. IANA-registered `Status`es are still cached, but `register` is no longer public.
* [#2026](https://github.com/http4s/http4s/pull/2026): `CSRF` enhancements
  * CSRF tokens represented with a newtype
  * CSRF token signatures are encoded hexadecimal strings, making them URI-safe.
  * Added a `headerCheck: Request[F] => Boolean` parameter
  * Added an `onFailure: Response[F]` parameter, which defaults to a `403`. This was formerly a hardcoded `401`.
* [#1993](https://github.com/http4s/http4s/pull/2026): Massive changes from cats-effect and fs2 upgrades
  * `Timer` added to `AsyncHttpClient`
  * Dropwizard `Metrics` middleware now takes a `Clock` rather than a `Timer`
  * Client builders renamed and refactored for consistency and to support binary compatible evolution after 1.0:
    * `BlazeClientBuilder` replaces `Http1Client`, `BlazeClient`, and `BlazeClientConfig`
    * Removed deprecated `SimpleHttp1Client`
    * `JavaNetClient` renamed to `JavaNetClientBuilder`, which now has a `resource` and `stream`
    * `OkHttp` renamed to `OkHttpBuilder`.  The client now created from an `OkHttpClient` instance instead of an `F[OkHttpClient.Builder]`. A default client can be created as a `Resource` through `OkHttp.default`.
  * Fallout from removal of `fs2.Segment`
    * `EntityDecoder.collectBinary` now decodes a `Chunk`
    * `EntityDecoder.binaryChunk` deprecated
    * `SegmentWriter` is removed
    * Changes to:
      * `ChunkWriter`s in blaze rewritten
      * `Logger` middlewares
      * `MemoryCache`
  * Blocking I/O now requires a blocking `ExecutionContext` and a `ContextShift`:
    * `EntityDecoder`s:
      * `EntityDecoder.binFile`
      * `EntityDecoder.textFile`
      * `MultipartDecoder.mixedMultipart`
    * `EntityEncoder`s (no longer implicit):
      * `File`
      * `Path`
      * `InputStream`
      * `Reader`
    * Multipart:
      * `MultipartParser.parseStreamedFile`
      * `MultipartParser.parseToPartsStreamedFile`
      * `Part.fileData`
    * Static resources:
      * `StaticFile.fromString`
      * `StaticFile.fromResource`
      * `StaticFile.fromURL`
      * `StaticFile.fromFile`
      * `FileService.Config`
      * `ResourceService.Config`
      * `WebjarService.Config`
    * `OkHttpBuilder`
    * Servlets:
      * `BlockingHttp4sServlet`
      * `BlockingServletIo`
  * Servlet backend changes:
    * `Http4sServlet` no longer shift onto an `ExecutionContext` by default.  Accordingly, `ServerBuilder` no longer has a `withExecutionContext`.
    * Jetty and Tomcat builders use their native executor types instead of shifting onto an `ExecutionContext`.  Accordingly, `ServletBuilder#withExecutionContext` is removed.
    * `AsyncHttp4sServlet` and `ServletContextSyntax` now default to non-blocking I/O.  No startup check is made against the servlet version, which failed classloading on an older servlet container.  Neither takes an `ExeuctionContext` parameter anymore.
  * Removed deprecated `StreamApp` aliases. `fs2.StreamApp` is removed and replaced by `cats.effect.IOApp`, `monix.eval.TaskApp`, or similar.
  * Removed deprecated `ServerApp`.
  * `EntityLimiter` middleware now requires an `ApplicativeError`
* [#2054](https://github.com/http4s/http4s/pull/2054): blaze-server builder changes
  * `BlazeBuilder` deprecated for `BlazeServerBuilder`
  * `BlazeServerBuidler` has a single `withHttpApp(HttpApp)` in place of zero-to-many calls `mountService(HttpRoutes)`.
    * This change makes it possible to mount an `HttpApp` wrapped in a `Logger` middleware, which only supports `HttpApp`
    * Call `.orNotFound`, from `org.http4s.implicits._`, to cap an `HttpRoutes` as `HttpApp`
    * Use `Router` to combine multiple `HttpRoutes` into a single `HttpRoutes` by prefix
    * This interface will see more changes before 0.19.0 to promote long-term binary compatibility

## Enhancements
* [#1953](https://github.com/http4s/http4s/pull/1953): Add `UUIDVar` path extractor
* [#1963](https://github.com/http4s/http4s/pull/1963): Throw `ConnectException` rather than `IOException` on blaze-client connection failures
* [#1961](https://github.com/http4s/http4s/pull/1961): New `http4s-prometheus-client-metrics` module
* [#1974](https://github.com/http4s/http4s/pull/1974): New `http4s-client-metrics` module for Dropwizard Metrics
* [#1973](https://github.com/http4s/http4s/pull/1973): Add `onClose` handler to `WebSocketBuilder`
* [#2024](https://github.com/http4s/http4s/pull/2024): Add `HeaderEcho` server middleware
* [#2062](https://github.com/http4s/http4s/pull/2062): Eliminate "unhandled inbund command: Disconnected"` warnings in blaze-server

## Bugfixes
* [#2027](https://github.com/http4s/http4s/pull/2024): Miscellaneous websocket fixes
  * Stop sending frames even after closed
  * Avoid deadlock on small threadpools
  * Send `Close` frame in response to `Close` frame

## Documentation updates
* [#1935](https://github.com/http4s/http4s/pull/1953): Make `http4sVersion` lowercase
* [#1943](https://github.com/http4s/http4s/pull/1943): Make the imports in the Client documentation silent
* [#1944](https://github.com/http4s/http4s/pull/1944): Upgrade to cryptobits-1.2
* [#1971](https://github.com/http4s/http4s/pull/1971): Minor corrections to DSL tut
* [#1972](https://github.com/http4s/http4s/pull/1972): Add `UUIDVar` to DSL tut
* [#2034](https://github.com/http4s/http4s/pull/1958): Add branch to quickstart instructions
* [#2035](https://github.com/http4s/http4s/pull/2035): Add Christopher Davenport to community staff
* [#2060](https://github.com/http4s/http4s/pull/2060): Guide to setting up IntelliJ for contributors

## Internal
* [#1966](https://github.com/http4s/http4s/pull/1966): Use scalafmt directly from IntelliJ
* [#1968](https://github.com/http4s/http4s/pull/1968): Build with sbt-1.2.1
* [#1996](https://github.com/http4s/http4s/pull/1996): Internal refactoring of `JettyBuilder`
* [#2041](https://github.com/http4s/http4s/pull/2041): Simplify implementations of `RetryPolicy`
* [#2050](https://github.com/http4s/http4s/pull/2050): Replace test `ExecutionContext` in `Http4sWSStageSpec`
* [#2052](https://github.com/http4s/http4s/pull/2050): Introduce expiring `TestScheduler` to avoid leaking threads on tests

## Dependency upgrades
* async-http-client-2.5.2
* blaze-0.14.0-M4
* cats-1.3.1
* cats-effect-1.0.0
* circe-0.10.0-M2
* fs2-1.0.0-M5
* jawn-0.13.0
* jawn-fs2-0.13.0-M4
* json4s-3.6.0

# v0.18.17 (2018-09-04)
* Accumulate errors in `OptionalMultiQueryParamDecoderMatcher` [#2000](https://github.com/http4s/pull/2000)
* New http4s-scalatags module [#2002](https://github.com/http4s/pull/2002)
* Resubmit bodies in `Retry` middleware where allowed by policy [#2001](https://github.com/http4s/pull/2001)
* Dependency upgrades:
  * play-json-3.6.10 (for Scala 2.12)
  * tomcat-9.0.11

# v0.18.16 (2018-08-14)
* Fix regression for `AutoSlash` when nested in a `Router` [#1948](https://github.com/http4s/http4s/pull/1948)
* Respect `redactHeadersWhen` in `Logger` middleware [#1952](https://github.com/http4s/http4s/pull/1952)
* Capture `BufferPoolsExports` in prometheus server middleware [#1977](https://github.com/http4s/http4s/pull/1977)
* Make `Referer` header extractable [#1984](https://github.com/http4s/http4s/pull/1984)
* Log server startup banner in a single call to prevent interspersion [#1985](https://github.com/http4s/http4s/pull/1985)
* Add support module for play-json [#1946](https://github.com/http4s/http4s/pull/1946)
* Introduce `TranslateUri` middleware, which checks the prefix of the service it's translating against the request. Deprecated `URITranslation`, which chopped the prefix length without checking for a match. [#1964](https://github.com/http4s/http4s/pull/1964)
* Dependency upgrades:
  * cats-1.2.0
  * metrics-4.0.3
  * okhttp-3.11.0
  * prometheus-client-0.5.0
  * scodec-bits-1.1.6

# v0.18.15 (2018-07-05)
* Bugfix for `AutoSlash` Middleware in Router [#1937](https://github.com/http4s/http4s/pull/1937)
* Add `StaticHeaders` middleware that appends static headers to a service [#1939](https://github.com/http4s/http4s/pull/1939)

# v0.19.0-M1 (2018-07-04)
* Add accumulating version of circe `EntityDecoder` [#1647](https://github.com/http4/http4s/1647)
* Add ETag support to `StaticFile` [#1652](https://github.com/http4s/http4s/pull/1652)
* Reintroduce the option for fallthrough for authenticated services [#1670]((https://github.com/http4s/http4s/pull/1670)
* Separate `Cookie` into `RequestCookie` and `ResponseCookie` [#1676](https://github.com/http4s/http4s/pull/1676)
* Add `Eq[Uri]` instance [#1688](https://github.com/http4s/http4s/pull/1688)
* Deprecate `Message#withBody` in favor of `Message#withEntity`.  The latter returns a `Message[F]` rather than an `F[Message[F]]`. [#1694](https://github.com/http4s/http4s/pull/1694)
* Myriad new `Arbitrary` and `Cogen` instances [#1677](https://github.com/http4s/http4s/pull/1677)
* Add non-deprecated `LocationResponseGenerator` functions [#1715](https://github.com/http4s/http4s/pull/1715)
* Relax constraint on `Router` from `Sync` to `Monad` [#1723](https://github.com/http4s/http4s/pull/1723)
* Drop scodec-bits dependency [#1732](https://github.com/http4s/http4s/pull/1732)
* Add `Show[ETag]` instance [#1749](https://github.com/http4s/http4s/pull/1749)
* Replace `fs2.Scheduler` with `cats.effect.Timer` in `Retry` [#1754](https://github.com/http4s/http4s/pull/1754)
* Remove `Sync` constraint from `EntityEncoder[Multipart]` [#1762](https://github.com/http4s/http4s/pull/1762)
* Generate `MediaType`s from [MimeDB](https://github.com/jshttp/mime-db) [#1770](https://github.com/http4s/http4s/pull/1770)
  * Continue phasing out `Renderable` with `MediaRange` and `MediaType`.
  * Media types are now namespaced by main type.  This reduces backticks.  For example, `` MediaType.`text/plain` `` is replaced by `MediaType.text.plain`.
* Remove `Registry`. [#1770](https://github.com/http4s/http4s/pull/1770)
* Deprecate `HttpService`: [#1693](https://github.com/http4s/http4s/pull/1693)
  * Introduces an `Http[F[_], G[_]]` type alias
  * `HttpService` is replaced by `HttpRoutes`, which is an `Http[OptionT[F, ?], ?]`.  `HttpRoutes.of` replaces `HttpService` constructor from `PartialFunction`s.
  * `HttpApp` is an `Http[F, F]`, representing a total HTTP function.
* Add `BlockingHttp4sServlet` for use in Google App Engine and Servlet 2.5 containers.  Rename `Http4sServlet` to `AsyncHttp4sServlet`. [#1830](https://github.com/http4s/http4s/pull/1830)
* Generalize `Logger` middleware to log with `String => Unit` instead of `logger.info(_)` [#1839](https://github.com/http4s/http4s/pull/1839)
* Generalize `AutoSlash` middleware to work on `Kleisli[F, Request[G], B]` given `MonoidK[F]` and `Functor[G]`. [#1885](https://github.com/http4s/http4s/pull/1885)
* Generalize `CORS` middleware to work on `Http[F, G]` given `Applicative[F]` and `Functor[G]`. [#1889](https://github.com/http4s/http4s/pull/1889)
* Generalize `ChunkAggegator` middleware to work on `Kleisli[F, A, Response[G]]` given `G ~> F`, `FlatMap[F]`, and `Sync[G]`. [#1886](https://github.com/http4s/http4s/pull/1886)
* Generalize `EntityLimiter` middleware to work on `Kleisli[F, Request[G], B]`. [#1892](https://github.com/http4s/http4s/pull/1892)
* Generalize `HSTS` middleware to work on `Kleisli[F, A, Response[G]]` given `Functor[F]` and `Functor[G]`. [#1893](https://github.com/http4s/http4s/pull/1893)
* Generalize `UrlFormLifter` middleware to work on `Kleisli[F, Request[G], Response[G]]` given `G ~> F`, `Sync[F]` and `Sync[G]`.  [#1894](https://github.com/http4s/http4s/pull/1894)
* Generalize `Timeout` middleware to work on `Kleisli[F, A, Response[G]]` given `Concurrent[F]` and `Timer[F]`. [#1899](https://github.com/http4s/http4s/pull/1899)
* Generalize `VirtualHost` middleware to work on `Kleisli[F, Request[G], Response[G]]` given `Applicative[F]`.  [#1902](https://github.com/http4s/http4s/pull/1902)
* Generalize `URITranslate` middleware to work on `Kleisli[F, Request[G], B]` given `Functor[G]`.  [#1895](https://github.com/http4s/http4s/pull/1895)
* Generalize `CSRF` middleware to work on `Kleisli[F, Request[G], Response[G]]` given `Sync[F]` and `Applicative[G]`.  [#1909](https://github.com/http4s/http4s/pull/1909)
* Generalize `ResponseLogger` middleware to work on `Kleisli[F, A, Response[F]]` given `Effect[F]`.  [#1916](https://github.com/http4s/http4s/pull/1916)
* Make `Logger`, `RequestLogger`, and `ResponseLogger` work on `HttpApp[F]` so a `Response` is guaranteed unless the service raises an error [#1916](https://github.com/http4s/http4s/pull/1916)
* Rename `RequestLogger.apply0` and `ResponseLogger.apply0` to `RequestLogger.apply` and `ResponseLogger.apply`.  [#1837](https://github.com/http4s/http4s/pull/1837)
* Move `org.http4s.server.ServerSoftware` to `org.http4s.ServerSoftware` [#1884](https://github.com/http4s/http4s/pull/1884)
* Fix `Uncompressible` and `NotBinary` flags in `MimeDB` generator. [#1900](https://github.com/http4s/http4s/pull/1884)
* Generalize `DefaultHead` middleware to work on `Http[F, G]` given `Functor[F]` and `MonoidK[F]` [#1903](https://github.com/http4s/http4s/pull/1903)
* Generalize `GZip` middleware to work on `Http[F, G]` given `Functor[F]` and `Functor[G]` [#1903](https://github.com/http4s/http4s/pull/1903)
* `jawnDecoder` takes a `RawFacade` instead of a `Facade`
* Change `BasicCredentials` extractor to return `(String, String)` [#1924](https://github.com/http4s/http4s/1925)
* `Effect` constraint relaxed to `Sync`:
  * `Logger.logMessage`
* `Effect` constraint relaxed to `Async`:
  * `JavaNetClient`
* `Effect` constraint changed to `Concurrent`:
  * `Logger` (client and server)
  * `RequestLogger` (client and server)
  * `ResponseLogger` (client and server)
  * `ServerBuilder#serve` (moved to abstract member of `ServerBuilder`)
* `Effect` constraint strengthened to `ConcurrentEffect`:
  * `AsyncHttpClient`
  * `BlazeBuilder`
  * `JettyBuilder`
  * `TomcatBuilder`
* Implicit `ExecutionContext` removed from:
  * `RequestLogger` (client and server)
  * `ResponseLogger` (client and server)
  * `ServerBuilder#serve`
  * `ArbitraryInstances.arbitraryEntityDecoder`
  * `ArbitraryInstances.cogenEntity`
  * `ArbitraryInstances.cogenEntityBody`
  * `ArbitraryInstances.cogenMessage`
  * `JavaNetClient`
* Implicit `Timer` added to:
  * `AsyncHttpClient`
  * `JavaNetClient.create`
* `Http4sWsStage` removed from public API
* Removed charset for argonaut instances [#1914](https://github.com/http4s/http4s/pull/1914)
* Dependency upgrades:
  * async-http-client-2.4.9
  * blaze-0.14.0-M3
  * cats-effect-1.0.0-RC2
  * circe-0.10.0-M1
  * fs2-1.0.0-M1
  * fs2-reactive-streams-0.6.0
  * jawn-0.12.1
  * jawn-fs2-0.13.0-M1
  * prometheus-0.4.0
  * scala-xml-1.1.0

# v0.18.14 (2018-07-03)
* Add `CirceEntityCodec` to provide an implicit `EntityEncoder` or `EntityDecoder` from an `Encoder` or `Decoder`, respectively. [#1917](https://github.com/http4s/http4s/pull/1917)
* Add a client backend based on `java.net.HttpURLConnection`.  Note that this client blocks and is primarily intended for use in a REPL. [#1882](https://github.com/http4s/http4s/pull/1882)
* Dependency upgrades:
  * jetty-9.4.11
  * tomcat-9.0.10
	
# v0.18.13 (2018-06-22)
* Downcase type in `MediaRange` generator [#1907](https://github.com/http4s/http4s/pull/1907)
* Fixed bug where `PoolManager` would try to dequeue from an empty queue [#1922](https://github.com/http4s/http4s/pull/1922)
* Dependency upgrades:
  * argonaut-6.2.2
  * fs2-0.10.5

# v0.18.12 (2018-05-28)
* Deprecated `Part.empty` [#1858](https://github.com/http4s/http4s/pull/1858)
* Log requests with an unconsumed body [#1861](https://github.com/http4s/http4s/pull/1861)
* Log requests when the service returns `None` or raises an error [#1875](https://github.com/http4s/http4s/pull/1875)
* Support streaming parsing of multipart and storing large parts as temp files [#1865](https://github.com/http4s/http4s/pull/1865)
* Add an OkHttp client, with HTTP/2 support [#1864](https://github.com/http4s/http4s/pull/1864)
* Add `Host` header to requests to `Client.fromHttpService` if the request URI is absolute [#1874](https://github.com/http4s/http4s/pull/1874)
* Log `"service returned None"` or `"service raised error"` in service `ResponseLogger` when the service does not produce a successful response [#1879](https://github.com/http4s/http4s/pull/1879)
* Dependency upgrades:
  * jetty-9.4.10.v20180503
  * json4s-3.5.4
  * tomcat-9.0.8

# v0.18.11 (2018-05-10)
* Prevent zero-padding of servlet input chunks [#1835](https://github.com/http4s/http4s/pull/1835)
* Fix deadlock in client loggers.  `RequestLogger.apply` and `ResponseLogger.apply` are each replaced by `apply0` to maintain binary compatibility. [#1837](https://github.com/http4s/http4s/pull/1837)
* New `http4s-boopickle` module supports entity codecs through `boopickle.Pickler` [#1826](https://github.com/http4s/http4s/pull/1826)
* Log as much of the response as is consumed in the client. Previously, failure to consume the entire body prevented any part of the body from being logged. [#1846](https://github.com/http4s/http4s/pull/1846)
* Dependency upgrades:
  * prometheus-client-java-0.4.0

# v0.18.10 (2018-05-03)
* Eliminate dependency on Macro Paradise and macro-compat [#1816](https://github.com/http4s/http4s/pull/1816)
* Add `Logging` middleware for client [#1820](https://github.com/http4s/http4s/pull/1820)
* Make blaze-client tick wheel executor lazy [#1822](https://github.com/http4s/http4s/pull/1822)
* Dependency upgrades:
  * cats-effect-0.10.1
  * fs2-0.10.4
  * specs2-4.1.0

# v0.18.9 (2018-04-17)
* Log any exceptions when writing the header in blaze-server for HTTP/1 [#1781](https://github.com/http4s/http4s/pull/1781)
* Drain the response body (thus running its finalizer) when there is an error writing a servlet header or body [#1782](https://github.com/http4s/http4s/pull/1782)
* Clean up logging of errors thrown by services. Prevents the possible swallowing of errors thrown during `renderResponse` in blaze-server and `Http4sServlet` [#1783](https://github.com/http4s/http4s/pull/1783)
* Fix `Uri.Scheme` parser for schemes beginning with `http` other than `https` [#1790](https://github.com/http4s/http4s/pull/1790)
* Fix blaze-client to reset the connection start time on each invocation of the `F[DisposableResponse]`. This fixes the "timeout after 0 milliseconds" error. [#1792](https://github.com/http4s/http4s/pull/1792)
* Depdency upgrades:
  * blaze-0.12.13
  * http4s-websocket-0.2.1
  * specs2-4.0.4
  * tomcat-9.0.7

# v0.18.8 (2018-04-11)
* Improved ScalaDoc for BlazeBuilder [#1775](https://github.com/http4s/http4s/pull/1775)
* Added a stream constructor for async-http-client [#1776](https://github.com/http4s/http4s/pull/1776)
* http4s-prometheus-server-metrics project created. Prometheus Metrics middleware implemented for metrics on http4s server. Exposes an HttpService ready to be scraped by Prometheus, as well pairing to a CollectorRegistry for custom metric registration. [#1778](https://github.com/http4s/http4s/pull/1778)

# v0.18.7 (2018-04-04)
* Multipart parser defaults to fields interpreted as utf-8. [#1767](https://github.com/http4s/http4s/pull/1767)

# v0.18.6 (2018-04-03)
* Fix parsing of multipart bodies across chunk boundaries. [#1764](https://github.com/http4s/http4s/pull/1764)

# v0.18.5 (2018-03-28)
* Add `&` extractor to http4s-dsl. [#1758](https://github.com/http4s/http4s/pull/1758)
* Deprecate `EntityEncoder[F, Future[A]]`.  The `EntityEncoder` is strict in its argument, which causes any side effect of the `Future` to execute immediately.  Wrap your `future` in `IO.fromFuture(IO(future))` instead. [#1759](https://github.com/http4s/http4s/pull/1759)
* Dependency upgrades:
  * circe-0.9.3

# v0.18.4 (2018-03-23)
* Deprecate old `Timeout` middleware methods in favor of new ones that use `FiniteDuration` and cancel timed out effects [#1725](https://github.com/http4s/http4s/pull/1725)
* Add `expectOr` methods to client for custom error handling on failed expects [#1726](https://github.com/http4s/http4s/pull/1726)
* Replace buffered multipart parser with a streaming version. Deprecate all uses of fs2-scodec. [#1727](https://github.com/http4s/http4s/pull/1727)
* Dependency upgrades:
  * blaze-0.12.2
  * fs2-0.10.3
  * log4s-1.6.1
  * jetty-9.4.9.v20180320

# v0.18.3 (2018-03-17)
* Remove duplicate logging in pool manager [#1683]((https://github.com/http4s/http4s/pull/1683)
* Add request/response specific properties to logging [#1709](https://github.com/http4s/http4s/pull/1709)
* Dependency upgrades:
  * async-http-client-2.0.39
  * cats-1.1.0
  * cats-effect-0.10
  * circe-0.9.2
  * discipline-0.9.0
  * jawn-fs2-0.12.2
  * log4s-1.5.0
  * twirl-1.3.15

# v0.18.2 (2018-03-09)
* Qualify reference to `identity` in `uriLiteral` macro [#1697](https://github.com/http4s/http4s/pull/1697)
* Make `Retry` use the correct duration units [#1698](https://github.com/http4s/http4s/pull/1698)
* Dependency upgrades:
  * tomcat-9.0.6

# v0.18.1 (2018-02-27)
* Fix the rendering of trailer headers in blaze [#1629](https://github.com/http4s/http4s/pull/1629)
* Fix race condition between shutdown and parsing in Http1SeverStage [#1675](https://github.com/http4s/http4s/pull/1675)
* Don't use filter in `Arbitrary[``Content-Length``]` [#1678](https://github.com/http4s/http4s/pull/1678)
* Opt-in fallthrough for authenticated services [#1681](https://github.com/http4s/http4s/pull/1681)
* Dependency upgrades:
  * cats-effect-0.9
  * fs2-0.10.2
  * fs2-reactive-streams-0.5.1
  * jawn-fs2-0.12.1
  * specs2-4.0.3
  * tomcat-9.0.5
  * twirl-1.3.4

# v0.18.0 (2018-02-01)
* Add `filename` method to `Part`
* Dependency upgrades:
  * fs2-0.10.0
  * fs2-reactive-streams-0.5.0
  * jawn-fs2-0.12.0

# v0.18.0-M9 (2018-01-26)
* Emit Exit Codes On Server Shutdown [#1638](https://github.com/http4s/http4s/pull/1638) [#1637](https://github.com/http4s/http4s/pull/1637)
* Register Termination Signal and Frame in Http4sWSStage [#1631](https://github.com/http4s/http4s/pull/1631)
* Trailer Headers Are Now Being Emitted Properly [#1629](https://github.com/http4s/http4s/pull/1629)
* Dependency Upgrades:
   * alpn-boot-8.1.12.v20180117
   * circe-0.9.1
   * fs2-0.10.0-RC2
   * fs2-reactive-streams-0.3.0
   * jawn-fs2-0.12.0-M7
   * metrics-4.0.2
   * tomcat-9.0.4

# v0.18.0-M8 (2018-01-05)
* Dependency Upgrades:
   * argonaut-6.2.1
   * circe-0.9.0
   * fs2-0.10.0-M11
   * fs2-reactive-streams-0.2.8
   * jawn-fs2-0.12.0-M6
   * cats-1.0.1
   * cats-effect-0.8

# v0.18.0-M7 (2017-12-23)
* Relax various typeclass constraints from `Effect` to `Sync` or `Async`. [#1587](https://github.com/http4s/http4s/pull/1587)
* Operate on `Segment` instead of `Chunk` [#1588](https://github.com/http4s/http4s/pull/1588)
   * `EntityDecoder.collectBinary` and `EntityDecoder.binary` now
     return `Segment[Byte, Unit]` instead of `Chunk[Byte]`.
   * Add `EntityDecoder.binaryChunk`.
   * Add `EntityEncoder.segmentEncoder`.
   * `http4sMonoidForChunk` replaced by `http4sMonoidForSegment`.
* Add new generators for core RFC 2616 types. [#1593](https://github.com/http4s/http4s/pull/1593)
* Undo obsolete copying of bytes in `StaticFile.fromURL`. [#1202](https://github.com/http4s/http4s/pull/1202)
* Optimize conversion of `Chunk.Bytes` and `ByteVectorChunk` to `ByteBuffer. [#1602](https://github.com/http4s/http4s/pull/1602)
* Rename `read` to `send` and `write` to `receive` in websocket model. [#1603](https://github.com/http4s/http4s/pull/1603)
* Remove `MediaRange` mutable `Registry` and add `HttpCodec[MediaRange]` instance [#1597](https://github.com/http4s/http4s/pull/1597)
* Remove `Monoid[Segment[A, Unit]]` instance, which is now provided by fs2. [#1609](https://github.com/http4s/http4s/pull/1609)
* Introduce `WebSocketBuilder` to build `WebSocket` responses.  Allows headers (e.g., `Sec-WebSocket-Protocol`) on a successful handshake, as well as customization of the response to failed handshakes. [#1607](https://github.com/http4s/http4s/pull/1607)
* Don't catch exceptions thrown by `EntityDecoder.decodeBy`. Complain loudly in logs about exceptions thrown by `HttpService` rather than raised in `F`. [#1592](https://github.com/http4s/http4s/pull/1592)
* Make `abnormal-terminations` and `service-errors` Metrics names plural. [#1611](https://github.com/http4s/http4s/pull/1611)
* Refactor blaze client creation. [#1523](https://github.com/http4s/http4s/pull/1523)
   * `Http1Client.apply` returns `F[Client[F]]`
   * `Http1Client.stream` returns `Stream[F, Client[F]]`, bracketed to shut down the client.
   * `PooledHttp1Client` constructor is deprecated, replaced by the above.
   * `SimpleHttp1Client` is deprecated with no direct equivalent.  Use `Http1Client`.
* Improve client timeout and wait queue handling
   * `requestTimeout` and `responseHeadersTimeout` begin from the submission of the request.  This includes time spent in the wait queue of the pool. [#1570](https://github.com/http4s/http4s/pull/1570)
   * When a connection is `invalidate`d, try to unblock a waiting request under the same key.  Previously, the wait queue would only be checked on recycled connections.
   * When the connection pool is closed, allow connections in the wait queue to complete.
* Changes to Metrics middleware. [#1612](https://github.com/http4s/http4s/pull/1612)
   * Decrement the active requests gauge when no request matches
   * Don't count non-matching requests as 4xx in case they're composed with other services.
   * Don't count failed requests as 5xx in case they're recovered elsewhere.  They still get recorded as `service-error`s.
* Dependency upgrades:
   * async-http-client-2.0.38
   * cats-1.0.0.RC2
   * circe-0.9.0-M3
   * fs2-0.10.0-M10
   * fs2-jawn-0.12.0-M5
   * fs2-reactive-streams-0.2.7
   * scala-2.10.7 and scala-2.11.12

# v0.18.0-M6 (2017-12-08)
* Tested on Java 9.
* `Message.withContentType` now takes a `Content-Type` instead of an
  ``Option[`Content-Type`]``.  `withContentTypeOption` takes an `Option`,
  and `withoutContentType` clears it.
* `QValue` has an `HttpCodec` instance
* `AuthMiddleware` never falls through.  See
  [#1530](https://github.com/http4s/http4s/pull/1530) for more.
* `ContentCoding` is no longer a `Registry`, but has an `HttpCodec`
  instance.
* Render a banner on server startup.  Customize by calling
  `withBanner(List[String])` or `withoutBanner` on the
  `ServerBuilder`.
* Parameterize `isZippable` as a predicate of the `Response` in `GZip`
  middleware.
* Add constant for `application/vnd.api+json` MediaType.
* Limit memory consumption in `GZip` middleware
* Add `handleError`, `handleErrorWith`, `bimap`, `biflatMap`,
  `transform`, and `transformWith` to `EntityDecoder`.
* `org.http4s.util.StreamApp` and `org.http4s.util.ExitCode` are
  deprecated in favor of `fs2.StreamApp` and `fs2.StreamApp.ExitCode`,
  based on what was in http4s.
* Dependency upgrades:
  * fs2-0.10.0-M9
  * fs2-reactive-streams-0.2.6
  * jawn-fs2-0.12.0-M4
  * specs2-4.0.2

# v0.17.6 (2017-12-05)
* Fix `StaticFile` to serve files larger than `Int.MaxValue` bytes
* Dependency upgrades:
  * tomcat-8.5.24

# v0.16.6 (2017-12-04)
* Add a CSRF server middleware
* Fix `NullPointerException` when starting a Tomcat server related to `docBase`
* Log version info and server address on server startup
* Dependency upgrades:
  * jetty-9.4.8.v20171121
  * log4s-1.4.0
  * scalaz-7.2.17
  * twirl-1.3.13

# v0.18.0-M5 (2017-11-02)
* Introduced an `HttpCodec` type class that represents a type that can round
  trip to and from a `String`.  `Uri.Scheme` and `TransferCoding` are the first
  implementors, with more to follow.  Added an `HttpCodecLaws` to http4s-testing.
* `Uri.Scheme` is now its own type instead of a type alias.
* `TransferCoding` is no longer a case class. Its `coding` member is now a
  `String`, not a `CaseInsensitiveString`. Its companion is no longer a
  `Registry`.
* Introduced `org.http4s.syntax.literals`, which contains a `StringContext` forAll
  safely constructing a `Uri.Scheme`.  More will follow.
* `org.http4s.util.StreamApp.ExitCode` moved to `org.http4s.util.ExitCode`
* Changed `AuthService[F[_], T]` to `AuthService[T, F[_]]` to support
  partial unification when combining services as a `SemigroupK`.
* Unseal the `MessageFailure` hierarchy. Previous versions of http4s had a
  `GenericParsingFailure`, `GenericDecodeFailure`, and
  `GenericMessageBodyFailure`. This was not compatible with the parameterized
  effect introduced in v0.18. Now, `MessageFailure` is unsealed, so users
  wanting precise control over the default `toHttpResponse` can implement their
  own failure conditions.
* `MessageFailure` now has an `Option[Throwable]` cause.
* Removed `KleisliInstances`. The `SemigroupK[Kleisli[F, A, ?]]` is now provided
  by cats.  Users should no longer need to import `org.http4s.implicits._` to
  get `<+>` composition of `HttpService`s
* `NonEmptyList` extensions moved from `org.http4s.util.nonEmptyList` to
  `org.http4s.syntax.nonEmptyList`.
* There is a classpath difference in log4s version between blaze and http4s in this
  milestone that will be remedied in M6. We believe these warnings are safe.
* Dependency upgrades:
  * cats-1.0.0-RC1
  * fs2-0.10.0-M8
  * fs2-reactive-streams-0.2.5

# v0.18.0-M4 (2017-10-12)
* Syntax for building requests moved from `org.http4s.client._` to
  `org.http4s.client.dsl.Http4sClientDsl[F]`, with concrete type `IO`
  available as `org.http4s.client.dsl.io._`.  This is consistent with
  http4s-dsl for servers.
* Change `StreamApp` to return a `Stream[F, ExitCode]`. The first exit code
  returned by the stream is the exit code of the JVM. This allows custom exit
  codes, and eases dead code warnings in certain constructions that involved
  mapping over `Nothing`.
* `AuthMiddleware.apply` now takes an `Kleisli[OptionT[F, ?], Request[F], T]`
  instead of a `Kleisli[F, Request[F], T]`.
* Set `Content-Type` header on default `NotFound` response.
* Merges from v0.16.5 and v0.17.5.
* Remove mutable map that backs `Method` registry. All methods in the IANA
  registry are available through `Method.all`. Custom methods should be memoized
  by other means.
* Adds an `EntityDecoder[F, Array[Byte]]` and `EntityDecoder[F, Array[Char]]`
  for symmetry with provided `EntityEncoder` instances.
* Adds `Arbitrary` instances for `Headers`, `EntityBody[F]` (currently just
  single chunk), `Entity[F]`, and `EntityEncoder[F, A]`.
* Adds `EntityEncoderLaws` for `EntityEncoder`.
* Adds `EntityCodecLaws`.  "EntityCodec" is not a type in http4s, but these
  laws relate an `EntityEncoder[F, A]` to an `EntityDecoder[F, A]`.
* There is a classpath difference in log4s version between blaze and http4s in this
  milestone that will be remedied in M6. We believe these warnings are safe.

# v0.17.5 (2017-10-12)
* Merges only.

# v0.16.5 (2017-10-11)
* Correctly implement sanitization of dot segments in static file paths
  according to RFC 3986 5.2.4. Most importantly, this fixes an issue where `...`
  is reinterpreted as `..` and can escape the root of the static file service.

# v0.18.0-M3 (2017-10-04)
* Merges only.
* There is a classpath difference in log4s version between blaze and http4s in this
  milestone that will be remedied in M6. We believe these warnings are safe.

# v0.17.4 (2017-10-04)
* Fix reading of request body in non-blocking servlet backend. It was previously
  only reading the first byte of each chunk.
* Dependency upgrades:
  * fs2-reactive-streams-0.1.1

# v0.16.4 (2017-10-04)
* Backport removal `java.xml.bind` dependency from `GZip` middleware,
  to play more nicely with Java 9.
* Dependency upgrades:
  * metrics-core-3.2.5
  * tomcat-8.0.23
  * twirl-1.3.12

# v0.18.0-M2 (2017-10-03)
* Use http4s-dsl with any effect type by either:
    * extend `Http4sDsl[F]`
    * create an object that extends `Http4sDsl[F]`, and extend that.
    * `import org.http4s.dsl.io._` is still available for those who
      wish to specialize on `cats.effect.IO`
* Remove `Semigroup[F[MaybeResponse[F]]]` constraint from
  `BlazeBuilder`.
* Fix `AutoSlash` middleware when a service is mounted with a prefix.
* Publish internal http4s-parboiled2 as a separate module.  This does
  not add any new third-party dependencies, but unbreaks `sbt
  publishLocal`.
* Add `Request.from`, which respects `X-Fowarded-For` header.
* Make `F` in `EffectMessageSyntax` invariant
* Add `message.decodeJson[A]` syntax to replace awkward `message.as(implicitly,
  jsonOf[A])`. Brought into scope by importing one of the following, based on
  your JSON library of choice.
  * `import org.http4s.argonaut._`
  * `import org.http4s.circe._`
  * `import org.http4s.json4s.jackson._`
  * `import org.http4s.json4s.native._`
* `AsyncHttpClient.apply` no longer takes a `bufferSize`.  It is made
  irrelevant by fs2-reactive-streams.
* `MultipartParser.parse` no longer takes a `headerLimit`, which was unused.
* Add `maxWaitQueueLimit` (default 256) and `maxConnectionsPerRequestKey`
  (default 10) to `PooledHttp1Client`.
* Remove private implicit `ExecutionContext` from `StreamApp`. This had been
  known to cause diverging implicit resolution that was hard to debug.
* Shift execution of the routing of the `HttpService` to the `ExecutionContext`
  provided by the `JettyBuilder` or `TomcatBuilder`. Previously, it only shifted
  the response task and stream. This was a regression from v0.16.
* Add two utility execution contexts. These may be used to increase throughput
  as the server builder's `ExecutionContext`. Blocking calls on routing may
  decrease fairness or even deadlock your service, so use at your own risk:
  * `org.http4s.util.execution.direct`
  * `org.http4s.util.execution.trampoline`
* Deprecate `EffectRequestSyntax` and `EffectResponseSyntax`. These were
  previously used to provide methods such as `.putHeaders` and `.withBody`
  on types `F[Request]` and `F[Response]`.  As an alternative:
  * Call `.map` or `.flatMap` on `F[Request]` and `F[Response]` to get access
    to all the same methods.
  * Variadic headers have been added to all the status code generators in
    `Http4sDsl[F]` and method generators in `import org.http4s.client._`.
    For example:
    * `POST(uri, urlForm, Header("Authorization", "Bearer s3cr3t"))`
    * ``Ok("This will have an html content type!", `Content-Type`(`text/html`))``
* Restate `HttpService[F]` as a `Kleisli[OptionT[F, ?], Request[F], Response[F]]`.
* Similarly, `AuthedService[F]` as a `Kleisli[OptionT[F, ?], AuthedRequest[F], Response[F]]`.
* `MaybeResponse` is removed, because the optionality is now expressed through
  the `OptionT` in `HttpService`. Instead of composing `HttpService` via a
  `Semigroup`, compose via a `SemigroupK`. Import `org.http4s.implicits._` to
  get a `SemigroupK[HttpService]`, and chain services as `s1 <+> s2`. We hope to
  remove the need for `org.http4s.implicits._` in a future version of cats with
  [issue 1428](https://github.com/typelevel/cats/issues/1428).
* The `Service` type alias is deprecated in favor of `Kleisli`.  It used to represent
  a partial application of the first type parameter, but since version 0.18, it is
  identical to `Kleisli.
* `HttpService.lift`, `AuthedService.lift` are deprecated in favor of `Kleisli.apply`.
* Remove `java.xml.bind` dependency from `GZip` middleware to avoid an
  extra module dependency in Java 9.
* Upgraded dependencies:
    * jawn-fs2-0.12.0-M2
    * log4s-1.4.0
* There is a classpath difference in log4s version between blaze and http4s in this
  milestone that will be remedied in M6. We believe these warnings are safe.

# v0.17.3 (2017-10-02)
* Shift execution of HttpService to the `ExecutionContext` provided by the
  `BlazeBuilder` when using HTTP/2. Previously, it only shifted the response
  task and body stream.

# v0.16.3 (2017-09-29)
* Fix `java.io.IOException: An invalid argument was supplied` on blaze-client
  for Windows when writing an empty sequence of `ByteBuffer`s.
* Set encoding of `captureWriter` to UTF-8 instead of the platform default.
* Dependency upgrades:
  * blaze-0.12.9

# v0.17.2 (2017-09-25)
* Remove private implicit strategy from `StreamApp`. This had been known to
  cause diverging implicit resolution that was hard to debug.
* Shift execution of HttpService to the `ExecutionContext` provided by the
  `BlazeBuilder`. Previously, it only shifted the response stream. This was a
  regression from 0.16.
* Split off http4s-parboiled2 module as `"org.http4s" %% "parboiled"`. There are
  no externally visible changes, but this simplifies and speeds the http4s
  build.

# v0.16.2 (2017-09-25)
* Dependency patch upgrades:
  * async-http-client-2.0.37
  * blaze-0.12.8: changes default number of selector threads to
    from `2 * cores + 1` to `max(4, cores + 1)`.
  * jetty-9.4.7.v20170914
  * tomcat-8.5.21
  * twirl-1.3.7

# v0.17.1 (2017-09-17)
* Fix bug where metrics were not captured in `Metrics` middleware.
* Pass `redactHeadersWhen` argument from `Logger` to `RequestLogger`
  and `ResponseLogger`.

# v0.16.1 (2017-09-17)
* Publish our fork of parboiled2 as http4s-parboiled2 module.  It's
  the exact same internal code as was in http4s-core, with no external
  dependencies. By publishing an extra module, we enable a
  `publishLocal` workflow.
* Charset fixes:
  * Deprecate `CharsetRange.isSatisfiedBy` in favor of
    and ```Accept-Charset`.isSatisfiedBy`` in favor of
    ```Accept-Charset`.satisfiedBy``.
  * Fix definition of `satisfiedBy` to respect priority of
    ```Charset`.*``.
  * Add `CharsetRange.matches`.
* ContentCoding fixes:
  * Deprecate `ContentCoding.satisfiedBy` and
    `ContentCoding.satisfies` in favor of ```Accept-Encoding`.satisfiedBy``.
  * Deprecate ```Accept-Encoding`.preferred``, which has no reasonable
    interpretation in the presence of splats.
  * Add ```Accept-Language`.qValue``.
  * Fix definition of `satisfiedBy` to respect priority of
    `ContentCoding.*`.
  * Add `ContentCoding.matches` and `ContentCoding.registered`.
  * Add `Arbitrary[ContentCoding]` and ```Arbitrary[`Accept-Encoding`]``
    instances.
* LanguageTag fixes:
  * Deprecate `LanguageTag.satisfiedBy` and
    `LanguageTag.satisfies` in favor of ```Accept-Language`.satisfiedBy``.
  * Fix definition of `satisfiedBy` to respect priority of
    `LanguageTag.*` and matches of a partial set of subtags.
  * Add `LanguageTag.matches`.
  * Deprecate `LanguageTag.withQuality` in favor of new
    `LanguageTag.withQValue`.
  * Deprecate ```Accept-Language`.preferred``, which has no reasonable
    interpretation in the presence of splats.
  * Add ```Accept-Language`.qValue``.
  * Add `Arbitrary[LanguageTag]` and ```Arbitrary[`Accept-Language`]``
    instances.

# v0.17.0 (2017-09-01)
* Honor `Retry-After` header in `Retry` middleware.  The response will
  not be retried until the maximum of the backoff strategy and any
  time specified by the `Retry-After` header of the response.
* The `RetryPolicy.defaultRetriable` only works for methods guaranteed
  to not have a body.  In fs2, we can't introspect the stream to
  guarantee that it can be rerun.  To retry requests for idempotent
  request methods, use `RetryPolicy.unsafeRetriable`.  To retry
  requests regardless of method, use
  `RetryPolicy.recklesslyRetriable`.
* Fix `Logger` middleware to render JSON bodies as text, not as a hex
  dump.
* `MultipartParser.parse` returns a stream of `ByteVector` instead of
  a stream of `Byte`. This perserves chunking when parsing into the
  high-level `EntityDecoder[Multipart]`, and substantially improves
  performance on large files.  The high-level API is not affected.

# v0.16.0 (2017-09-01)
* `Retry` middleware takes a `RetryPolicy` instead of a backoff
  strategy.  A `RetryPolicy` is a function of the request, the
  response, and the number of attempts.  Wrap the previous `backoff`
  in `RetryPolicy {}` for compatible behavior.
* Expose a `Part.fileData` constructor that accepts an `EntityBody`.

# v0.17.0-RC3 (2017-08-29)
* In blaze-server, when doing chunked transfer encoding, flush the
  header as soon as it is available.  It previously buffered until the
  first chunk was available.

# v0.16.0-RC3 (2017-08-29)
* Add a `responseHeaderTimeout` property to `BlazeClientConfig`.  This
  measures the time between the completion of writing the request body
  to the reception of a complete response header.
* Upgraded dependencies:
    * async-http-client-2.0.35

# v0.18.0-M1 (2017-08-24)

This release is the product of a long period of parallel development
across different foundation libraries, making a detailed changelog
difficult.  This is a living document, so if any important points are
missed here, please send a PR.

The most important change in http4s-0.18 is that the effect type is
parameterized.  Where previous versions were specialized on
`scalaz.concurrent.Task` or `fs2.Task`, this version supports anything
with a `cats.effect.Effect` instance.  The easiest way to port an
existing service is to replace your `Task` with `cats.effect.IO`,
which has a similar API and is already available on your classpath.
If you prefer to bring your own effect, such as `monix.eval.Task` or
stick to `scalaz.concurrent.Task` or put a transformer on `IO`, that's
fine, too!

The parameterization chanages many core signatures throughout http4s:
- `Request` and `Response` become `Request[F[_]]` and
  `Response[F[_]]`.  The `F` is the effect type of the body (i.e.,
  `Stream[F, Byte]`), or what the body `.run`s to.
- `HttpService` becomes `HttpService[F[_]]`, so that the service
  returns an `F[Response[F]]`.  Instead of constructing with
  `HttpService { ... }`, we now declare the effect type of the
  service, like `HttpService[IO] { ... }`.  This determines the type
  of request and response handled by the service.
- `EntityEncoder[A]` and `EntityDecoder[A]` are now
  `EntityEncoder[F[_], A]` and `EntityDecoder[F[_], A]`, respectively.
  These act as a codec for `Request[F]` and `Response[F]`.  In practice,
  this change tends to be transparent in the DSL.
- The server builders now take an `F` parameter, which needs to match
  the services mounted to them.
- The client now takes an `F` parameter, which determines the requests
  and responses it handles.

Several dependencies are upgraded:
- cats-1.0.0.MF
- circe-0.9.0-M1
- fs2-0.10.0-M6
- fs2-reactive-streams-0.2.2
- jawn-fs2-0.12.0-M1

# v0.17.0-RC2 (2017-08-24)
* Remove `ServiceSyntax.orNotFound(a: A): Task[Response]` in favor of
  `ServiceSyntax.orNotFound: Service[Request, Response]`

# v0.16.0-RC2 (2017-08-24)
* Move http4s-blaze-core from `org.http4s.blaze` to
  `org.http4s.blazecore` to avoid a conflict with the non-http4s
  blaze-core module.
* Change `ServiceOps` to operate on a `Service[?, MaybeResponse]`.
  Give it an `orNotFound` that returns a `Service`.  The
  `orNotFound(a: A)` overload is left for compatibility with Scala
  2.10.
* Build with Lightbend compiler instead of Typelevel compiler so we
  don't expose `org.typelevel` dependencies that are incompatible with
  ntheir counterparts in `org.scala-lang`.
* Upgraded dependencies:
    * blaze-0.12.7 (fixes eviction notice in http4s-websocket)
    * twirl-1.3.4

# v0.17.0-RC1 (2017-08-16)
* Port `ChunkAggregator` to fs2
* Add logging middleware
* Standardize on `ExecutionContext` over `Strategy` and `ExecutorService`
* Implement `Age` header
* Fix `Client#toHttpService` to not dispose until the body is consumed
* Add a buffered implementation of `EntityDecoder[Multipart]`
* In async-http-client, don't use `ReactiveStreamsBodyGenerator` unless there is
  a body to transmit. This fixes an `IllegalStateException: unexpected message
  type`
* Add `HSTS` middleware
* Add option to serve pre-gzipped resources
* Add RequestLogging and ResponseLogging middlewares
* `StaticFile` options return `OptionT[Task, ?]`
* Set `Content-Length` or `Transfer-Encoding: chunked` header when serving
  from a URL
* Explicitly close `URLConnection``s if we are not reading the contents
* Upgrade to:
    * async-http-client-2.0.34
    * fs2-0.9.7
    * metrics-core-3.2.4
    * scodec-bits-1.1.5

# v0.16.0-RC1 (2017-08-16)
* Remove laziness from `ArbitraryInstances`
* Support an arbitrary predicate for CORS allowed origins
* Support `Access-Control-Expose-Headers` header for CORS
* Fix thread safety issue in `EntityDecoder[XML]`
* Support IPV6 headers in `X-Forwarded-For`
* Add `status` and `successful` methods to client
* Overload `client.fetchAs` and `client.streaming` to accept a `Task[Request]`
* Replace `Instant` with `HttpDate` to avoid silent truncation and constrain
  to dates that are legally renderable in HTTP.
* Fix bug in hash code of `CaseInsensitiveString`
* Update `request.pathInfo` when changing `request.withUri`. To keep these
  values in sync, `request.copy` has been deprecated, but copy constructors
  based on `with` have been added.
* Remove `name` from `AttributeKey`.
* Add `withFragment` and `withoutFragment` to `Uri`
* Construct `Content-Length` with `fromLong` to ensure validity, and
  `unsafeFromLong` when you can assert that it's positive.
* Add missing instances to `QueryParamDecoder` and `QueryParamEncoder`.
* Add `response.cookies` method to get a list of cookies from `Set-Cookie`
  header.  `Set-Cookie` is no longer a `Header.Extractable`, as it does
  not adhere to the HTTP spec of being concatenable by commas without
  changing semantics.
* Make servlet `HttpSession` available as a request attribute in servlet
  backends
* Fix `Part.name` to return the name from the `Content-Disposition` header
  instead of the name _of_ the `Content-Disposition` header. Accordingly, it is
  no longer a `CaseInsensitiveString`
* `Request.toString` and `Response.toString` now redact sensitive headers. A
  method to redact arbitrary headers is added to `Headers`.
* `Retry-After` is now modeled as a `Either[HttpDate, Long]` to reflect either
  an http-date or delta-seconds value.
* Look for index.html in `StaticFile` when rendering a directory instead of
  returning `401 Unauthorized`.
* Limit dates to a minimum of January 1, 1900, per RFC.
* Add `serviceErrorHandler` to `ServerBuilder` to allow pluggable error handlers
  when a server backend receives a failed task or a thrown Exception when
  invoking a service. The default calls `toHttpResponse` on `MessageFailure` and
  closes the connection with a `500 InternalServerError` on other non-fatal
  errors.  Fatal errors are left to the server.
* `FollowRedirect` does not propagate sensitive headers when redirecting to a
  different authority.
* Add Content-Length header to empty response generators
* Upgraded dependencies:
    * async-http-client-2.0.34
    * http4s-websocket-0.2.0
    * jetty-9.4.6.v20170531
    * json4s-3.5.3
    * log4s-1.3.6
    * metrics-core-3.2.3
    * scala-2.12.3-bin-typelevel-4
    * scalaz-7.2.15
    * tomcat-8.5.20

# v0.15.16 (2017-07-20)
* Backport rendering of details in `ParseFailure.getMessage`

# ~~v0.15.15 (2017-07-20)~~
* Oops. Same as v0.15.14.

# v0.15.14 (2017-07-10)
* Close parens in `Request.toString`
* Use "message" instead of "request" in message body failure messages
* Add `problem+json` media type
* Tolerate `[` and `]` in queries parsing URIs. These characters are parsed, but
  percent-encoded.

# v0.17.0-M3 (2017-05-27)
* Fix file corruption issue when serving static files from the classpath

# v0.16.0-M3 (2017-05-25)
* Fix `WebjarService` so it matches assets.
* `ServerApp` overrides `process` to leave a single abstract method
* Add gzip trailer in `GZip` middleware
* Upgraded dependencies:
    * circe-0.8.0
    * jetty-9.4.5.v20170502
    * scalaz-7.2.13
    * tomcat-8.5.15
* `ProcessApp` uses a `Process[Task, Nothing]` rather than a
  `Process[Task, Unit]`
* `Credentials` is split into `Credentials.AuthParams` for key-value pairs and
  `Credentials.Token` for legacy token-based schemes.  `OAuthBearerToken` is
  subsumed by `Credentials.Token`.  `BasicCredentials` no longer extends
  `Credentials`, but is extractable from one.  This model permits the
  definition of other arbitrary credential schemes.
* Add `fromSeq` constructor to `UrlForm`
* Allow `WebjarService` to pass on methods other than `GET`.  It previously
  threw a `MatchError`.

# v0.15.13 (2017-05-25)
* Patch-level upgrades to dependencies:
    * async-http-client-2.0.32
    * blaze-0.12.6 (fixes infinite loop in some SSL handshakes)
    * jetty-9.3.19.v20170502
    * json4s-3.5.2
    * tomcat-8.0.44

# v0.15.12 (2017-05-11)
* Fix GZip middleware to render a correct stream

# v0.17.0-M2 (2017-04-30)
* `Timeout` middleware takes an implicit `Scheduler` and
  `ExecutionContext`
* Bring back `http4s-async-client`, based on `fs2-reactive-stream`
* Restore support for WebSockets

# v0.16.0-M2 (2017-04-30)
* Upgraded dependencies:
    * argonaut-6.2
    * jetty-9.4.4.v20170414
    * tomcat-8.5.14
* Fix `ProcessApp` to terminate on process errors
* Set `secure` request attribute correctly in blaze server
* Exit with code `-1` when `ProcessApp` fails
* Make `ResourceService` respect `If-Modified-Since`
* Rename `ProcessApp.main` to `ProcessApp.process` to avoid overload confusio
* Avoid intermediate String allocation in Circe's `jsonEncoder`
* Adaptive EntityDecoder[Json] for circe: works directly from a ByteBuffer for
  small bodies, and incrementally through jawn for larger.
* Capture more context in detail message of parse errors

# v0.15.11 (2017-04-29)
* Upgrade to blaze-0.12.5 to pick up fix for `StackOverflowError` in
  SSL handshake

# v0.15.10 (2017-04-28)
* Patch-level upgrades to dependencies
* argonaut-6.2
* scalaz-7.2.12
* Allow preambles and epilogues in multipart bodies
* Limit multipart headers to 40 kilobytes to avoid unbounded buffering
  of long lines in a header
* Remove `' '` and `'?'` from alphabet for generated multipart
  boundaries, as these are not token characters and are known to cause
  trouble for some multipart implementations
* Fix multipart parsing for unlucky input chunk sizes

# v0.15.9 (2017-04-19)
* Terminate `ServerApp` even if the server fails to start
* Make `ResourceService` respect `If-Modified-Since`
* Patch-level upgrades to dependencies:
* async-http-client-2.0.31
* jetty-9.3.18.v20170406
* json4s-3.5.1
* log4s-1.3.4
* metrics-core-3.1.4
* scalacheck-1.13.5
* scalaz-7.1.13 or scalaz-7.2.11
* tomcat-8.0.43

# v0.17.0-M1 (2017-04-08)
* First release on cats and fs2
    * All scalaz types and typeclasses replaced by cats equivalengts
	* `scalaz.concurrent.Task` replaced by `fs2.Task`
	* `scalaz.stream.Process` replaced by `fs2.Stream`
* Roughly at feature parity with v0.16.0-M1. Notable exceptions:
	* Multipart not yet supported
	* Web sockets not yet supported
	* Client retry middleware can't check idempotence of requests
	* Utilties in `org.http4s.util.io` not yet ported

# v0.16.0-M1 (2017-04-08)
* Fix type of `AuthedService.empty`
* Eliminate `Fallthrough` typeclass.  An `HttpService` now returns
  `MaybeResponse`, which can be a `Response` or `Pass`.  There is a
  `Semigroup[MaybeResponse]` instance that allows `HttpService`s to be
  chained as a semigroup.  `service orElse anotherService` is
  deprecated in favor of `service |+| anotherService`.
* Support configuring blaze and Jetty servers with a custom
  `SSLContext`.
* Upgraded dependencies for various modules:
    * async-http-client-2.0.31
    * circe-0.7.1
    * jetty-9.4.3.v20170317
    * json4s-3.5.1
    * logback-1.2.1
    * log4s-1.3.4
    * metrics-3.2.0
    * scalacheck-1.13.5
    * tomcat-8.0.43
* Deprecate `EntityEncoder[ByteBuffer]` and
  `EntityEncoder[CharBuffer]`.
* Add `EntityDecoder[Unit]`.
* Move `ResponseClass`es into `Status`.
* Use `SSLContext.getDefault` by default in blaze-client.  Use
  `BlazeServerConfig.insecure` to ignore certificate validity.  But
  please don't.
* Move `CaseInsensitiveString` syntax to `org.http4s.syntax`.
* Bundle an internal version of parboiled2.  This decouples core from
  shapeless, allowing applications to use their preferred version of
  shapeless.
* Rename `endpointAuthentication` to `checkEndpointAuthentication`.
* Add a `WebjarService` for serving files out of web jars.
* Implement `Retry-After` header.
* Stop building with `delambdafy` on Scala 2.11.
* Eliminate finalizer on `BlazeConnection`.
* Respond OK to CORS pre-flight requests even if the wrapped service
  does not return a successful response.  This is to allow `CORS`
  pre-flight checks of authenticated services.
* Deprecate `ServerApp` in favor of `org.http4s.util.ProcessApp`.  A
  `ProcessApp` is easier to compose all the resources a server needs via
  `Process.bracket`.
* Implement a `Referer` header.

# v0.15.8 (2017-04-06)
* Cache charset lookups to avoid synchronization.  Resolution of
  charsets is synchronized, with a cache size of two.  This avoids
  the synchronized call on the HTTP pool.
* Strip fragment from request target in blaze-client.  An HTTP request
  target should not include the fragment, and certain servers respond
  with a `400 Bad Request` in their presence.

# v0.15.7 (2017-03-09)
* Change default server and client executors to a minimum of four
  threads.
* Bring scofflaw async-http-client to justice for its brazen
  violations of Reactive Streams Rule 3.16, requesting of a null
  subscription.
* Destroy Tomcat instances after stopping, so they don't hold the port
* Deprecate `ArbitraryInstances.genCharsetRangeNoQuality`, which can
  cause deadlocks
* Patch-level upgrades to dependencies:
    * async-http-client-2.0.30
    * jetty-9.3.16.v20170120
    * logback-1.1.11
    * metrics-3.1.3
    * scala-xml-1.0.6
    * scalaz-7.2.9
    * tomcat-8.0.41
    * twirl-1.2.1

# v0.15.6 (2017-03-03)
* Log unhandled MessageFailures to `org.http4s.server.message-failures`

# v0.15.5 (2017-02-20)
* Allow services wrapped in CORS middleware to fall through
* Don't log message about invalid CORS headers when no `Origin` header present
* Soften log about invalid CORS headers from info to debug

# v0.15.4 (2017-02-12)
* Call `toHttpResponse` on tasks failed with `MessageFailure`s from
  `HttpService`, to get proper 4xx handling instead of an internal
  server error.

# v0.15.3 (2017-01-17)
* Dispose of redirect responses in `FollowRedirect`. Fixes client deadlock under heavy load
* Refrain from logging headers with potentially sensitive info in blaze-client
* Add `hashCode` and `equals` to `Headers`
* Make `challenge` in auth middlewares public to facilitate composing multiple auth mechanisms
* Fix blaze-client detection of stale connections

# v0.15.2 (2016-12-29)
* Add helpers to add cookies to requests

# v0.12.6 (2016-12-29)
* Backport rendering of details in `ParseFailure.getMessage`

# ~~v0.12.5 (2016-12-29)~~
* ~~Backport rendering of details in `ParseFailure.getMessage`~~ Oops.

# v0.15.1 (2016-12-20)
* Fix GZip middleware to fallthrough non-matching responses
* Fix UnsupportedOperationException in Arbitrary[Uri]
* Upgrade to Scala 2.12.1 and Scalaz 7.2.8

# v0.15.0 (2016-11-30)
* Add support for Scala 2.12
* Added `Client.fromHttpService` to assist with testing.
* Make all case classes final where possible, sealed where not.
* Codec for Server Sent Events (SSE)
* Added JSONP middleware
* Improve Expires header to more easily build the header and support parsing of the header
* Replce lazy `Raw.parsed` field with a simple null check
* Added support for Zipkin headers
* Eliminate response attribute for detecting fallthrough response.
  The fallthrough response must be `Response.fallthrough`.
* Encode URI path segments created with `/`
* Introduce `AuthedRequest` and `AuthedService` types.
* Replace `CharSequenceEncoder` with `CharBufferEncoder`, assuming
  that `CharBuffer` and `String` are the only `CharSequence`s one
  would want to encode.
* Remove `EnittyEncoder[Char]` and `EntityEncoder[Byte]`.  Send an
  array, buffer, or String if you want this.
* Add `DefaultHead` middleware for `HEAD` implementation.
* Decouple `http4s-server` from Dropwizard Metrics.  Metrics code is
  in the new `http4s-metrics` module.
* Allow custom scheduler for timeout middleware.
* Add parametric empty `EntityEncoder` and `EntityEncoder[Unit]`.
* Replace unlawful `Order[CharsetRange]` with `Equal[CharsetRange]`.
* Auth middlewares renamed `BasicAuth` and `DigestAuth`.
* `BasicAuth` passes client password to store instead of requesting
  password from store.
* Remove realm as an argument to the basic and digest auth stores.
* Basic and digest auth stores return a parameterized type instead of
  just a String username.
* Upgrade to argonaut-6.2-RC2, circe-0.6.1, json4s-3.5.0

# v0.14.11 (2016-10-25)
* Fix expansion of `uri` and `q` macros by qualifying with `_root_`

# v0.14.10 (2016-10-12)
* Include timeout type and duration in blaze client timeouts

# v0.14.9 (2016-10-09)
* Don't use `"null"` as query string in servlet backends for requests without a query string

# v0.14.8 (2016-10-04)
* Allow param names in UriTemplate to have encoded, reserved parameters
* Upgrade to blaze-0.12.1, to fix OutOfMemoryError with direct buffers
* Upgrade to Scalaz 7.1.10/7.2.6
* Upgrade to Jetty 9.3.12
* Upgrade to Tomcat 8.0.37

# v0.14.7 (2016-09-25)
* Retry middleware now only retries requests with idempotent methods
  and pure bodies and appropriate status codes
* Fix bug where redirects followed when an effectful chunk (i.e., `Await`) follows pure ones.
* Don't uppercase two hex digits after "%25" when percent encoding.
* Tolerate invalid percent-encodings when decoding.
* Omit scoverage dependencies from POM

# v0.14.6 (2016-09-11)
* Don't treat `Kill`ed responses (i.e., HEAD requests) as abnormal
  termination in metrics

# v0.14.5 (2016-09-02)
* Fix blaze-client handling of HEAD requests

# v0.14.4 (2016-08-29)
* Don't render trailing "/" for URIs with empty paths
* Avoid calling tail of empty list in `/:` extractor

# v0.14.3 (2016-08-24)
* Follow 301 and 302 responses to POST with a GET request.
* Follow all redirect responses to HEAD with a HEAD request.
* Fix bug where redirect response is disposed prematurely even if not followed.
* Fix bug where payload headers are sent from original request when
  following a redirect with a GET or HEAD.
* Return a failed task instead of throwing when a client callback
  throws an exception. Fixes a resource leak.
* Always render `Date` header in GMT.
* Fully support the three date formats specified by RFC 7231.
* Always specify peer information in blaze-client SSL engines
* Patch upgrades to latest async-http-client, jetty, scalaz, and scalaz-stream

# v0.14.2 (2016-08-10)
* Override `getMessage` in `UnexpectedStatus`

# v0.14.1 (2016-06-15)
* Added the possibility to specify custom responses to MessageFailures
* Address issue with Retry middleware leaking connections
* Fixed the status code for a semantically invalid request to `422 UnprocessableEntity`
* Rename `json` to `jsonDecoder` to reduce possibility of implicit shadowing
* Introduce the `ServerApp` trait
* Deprectate `onShutdown` and `awaitShutdown` in `Server`
* Support for multipart messages
* The Path extractor for Long now supports negative numbers
* Upgrade to scalaz-stream-0.8.2(a) for compatibility with scodec-bits-1.1
* Downgrade to argonaut-6.1 (latest stable release) now that it cross builds for scalaz-7.2
* Upgrade parboiled2 for compatibility with shapeless-2.3.x

# ~~v0.14.0 (2016-06-15)~~
* Recalled. Use v0.14.1 instead.

# v0.13.3 (2016-06-15)
* Address issue with Retry middleware leaking connections.
* Pass the reason string when setting the `Status` for a successful `ParseResult`.

# v0.13.2 (2016-04-13)
* Fixes the CanBuildFrom for RequestCookieJar to avoid duplicates.
* Update version of jawn-parser which contains a fix for Json decoding.

# v0.13.1 (2016-04-07)
* Remove implicit resolution of `DefaultExecutor` in blaze-client.

# v0.13.0 (2016-03-29)
* Add support for scalaz-7.2.x (use version 0.13.0a).
* Add a client backed based on async-http-client.
* Encode keys when rendering a query string.
* New entity decoder based on json4s' extract.
* Content-Length now accepts a Long.
* Upgrade to circe-0.3, json4s-3.3, and other patch releases.
* Fix deadlocks in blaze resulting from default executor on single-CPU machines.
* Refactor `DecodeFailure` into a new `RequestFailure` hierarchy.
* New methods for manipulating `UrlForm`.
* All parsed headers get a `parse` method to construct them from their value.
* Improve error message for unsupported media type decoding error.
* Introduce `BlazeClientConfig` class to simplify client construction.
* Unify client executor service semantics between blaze-client and async-http-client.
* Update default response message for UnsupportedMediaType failures.
* Add a `lenient` flag to blazee configuration to accept illegal characters in headers.
* Remove q-value from `MediaRange` and `MediaType`, replaced by `MediaRangeAndQValue`.
* Add `address` to `Server` trait.
* Lazily construct request body in Servlet NIO to support HTTP 100.
* Common operations pushed down to `MessageOps`.
* Fix loop in blaze-client when no connection can be established.
* Privatize most of the blaze internal types.
* Enable configuration of blaze server parser lengths.
* Add trailer support in blaze client.
* Provide an optional external executor to blaze clients.
* Fix Argonaut string interpolation

# v0.12.4 (2016-03-10)
* Fix bug on rejection of invalid URIs.
* Do not send `Transfer-Encoding` or `Content-Length` headers for 304 and others.
* Don't quote cookie values.

# v0.12.3 (2016-02-24)
* Upgrade to jawn-0.8.4 to fix decoding escaped characters in JSON.

# v0.12.2 (2016-02-22)
* ~~Upgrade to jawn-0.8.4 to fix decoding escaped characters in JSON.~~ Oops.

# v0.12.1 (2016-01-30)
* Encode keys as well as values when rendering a query.
* Don't encode '?' or '/' when encoding a query.

# v0.12.0 (2016-01-15)
* Refactor the client API for resource safety when not reading the entire body.
* Rewrite client connection pool to support maximum concurrent
  connections instead of maximum idle connections.
* Optimize body collection for better connection keep-alive rate.
* Move `Service` and `HttpService`, because a `Client` can be viewed as a `Service`.
* Remove custom `DateTime` in favor of `java.time.Instant`.
* Support status 451 Unavailable For Legal Reasons.
* Various blaze-client optimizations.
* Don't let Blaze `IdentityWriter` write more than Content-Length bytes.
* Remove `identity` `Transfer-Encoding`, which was removed in HTTP RFC errata.
* In blaze, `requireClose` is now the return value of `writeEnd`.
* Remove body from `Request.toString` and `Response.toString`.
* Move blaze parser into its own class.
* Trigger a disconnect if an ignored body is too long.
* Configurable thread factories for happier profiling.
* Fix possible deadlock in default client execution context.

# v0.11.3 (2015-12-28)
* Blaze upgrade to fix parsing HTTP responses without a reason phrase.
* Don't write more than Content-Length bytes in blaze.
* Fix infinite loop in non-blocking Servlet I/O.
* Never write a response body on HEAD requests to blaze.
* Add missing `'&'` between multivalued k/v pairs in `UrlFormCodec.encode`

# v0.11.2 (2015-12-04)
* Fix stack safety issue in async servlet I/O.
* Reduce noise from timeout exceptions in `ClientTimeoutStage`.
* Address file descriptor leaks in blaze-client.
* Fix `FollowRedirect` middleware for 303 responses.
* Support keep-alives for client requests with bodies.

# v0.11.1 (2015-11-29)
* Honor `connectorPoolSize` and `bufferSize` parameters in `BlazeBuilder`.
* Add convenient `ETag` header constructor.
* Wait for final chunk to be written before closing the async context in non-blocking servlet I/O.
* Upgrade to jawn-streamz-0.7.0 to use scalaz-stream-0.8 across the board.

# v0.11.0 (2015-11-20)
* Upgrade to scalaz-stream 0.8
* Add Circe JSON support module.
* Add ability to require content-type matching with EntityDecoders.
* Cleanup blaze-client internals.
* Handle empty static files.
* Add ability to disable endpoint authentication for the blaze client.
* Add charset encoding for Argonaut JSON EntityEncoder.

# v0.10.1 (2015-10-07)
* Processes render data in chunked encoding by default.
* Incorporate type name into error message of QueryParam.
* Comma separate Access-Control-Allow-Methods header values.
* Default FallThrough behavior inspects for the FallThrough.fallthroughKey.

# v0.10.0 (2015-09-03)
* Replace `PartialService` with the `Fallthrough` typeclass and `orElse` syntax.
* Rename `withHeaders` to `replaceAllHeaders`
* Set https endpoint identification algorithm when possible.
* Stack-safe `ProcessWriter` in blaze.
* Configureable number of connector threads and buffer size in blaze-server.

# v0.9.3 (2015-08-27)
* Trampoline recursive calls in blaze ProcessWriter.
* Handle server hangup and body termination correctly in blaze client.

# v0.9.2 (2015-08-26)
* Bump http4s-websockets to 1.0.3 to properly decode continuation opcode.
* Fix metrics incompatibility when using Jetty 9.3 backend.
* Preserve original headers when appending as opposed to quoting.

# v0.8.5 (2015-08-26)
* Preserve original headers when appending as opposed to quoting.
* Upgrade to jawn-0.8.3 to avoid transitive dependency on GPL2 jmh

# v0.9.1 (2015-08-19)
* Fix bug in servlet nio handler.

# v0.9.0 (2015-08-15)
* Require Java8.
* `StaticFile` uses the filename extension exclusively to determine media-type.
* Add `/` method to `Uri`.
* Add `UrlFormLifter` middleware to aggregate url-form parameters with the query parameters.
* Add local address information to the `Request` type.
* Add a Http method 'or' (`|`) extractor.
* Add `VirtualHost` middleware for serving multiple sites from one server.
* Add websocket configuration to the blaze server builder.
* Redefine default timeout status code to 500.
* Redefine the `Service` arrow result from `Task[Option[_]]` to `Task[_]`.
* Don't extend `AllInstances` with `Http4s` omnibus import object.
* Use UTF-8 as the default encoding for text bodies.
* Numerous bug fixes by numerous contributors!

# v0.8.4 (2015-07-13)
* Honor the buffer size parameter in gzip middleware.
* Handle service exceptions in servlet backends.
* Respect asyncTimeout in servlet backends.
* Fix prefix mounting bug in blaze-server.
* Do not apply CORS headers to unsuccessful OPTIONS requests.

# v0.8.3 (2015-07-02)
* Fix bug parsing IPv4 addresses found in URI construction.

# v0.8.2 (2015-06-22)
* Patch instrumented handler for Jetty to time async contexts correctly.
* Fix race condition with timeout registration and route execution in blaze client
* Replace `ConcurrentHashMap` with synchronized `HashMap` in `staticcontent` package.
* Fix static content from jars by avoiding `"//"` in path uris when serving static content.
* Quote MediaRange extensions.
* Upgrade to jawn-streamz-0.5.0 and blaze-0.8.2.
* Improve error handling in blaze-client.
* Respect the explicit default encoding passed to `decodeString`.

# v0.8.1 (2015-06-16)
* Authentication middleware integrated into the server package.
* Static content tools integrated into the server package.
* Rename HttpParser to HttpHeaderParser and allow registration and removal of header parsers.
* Make UrlForm EntityDecoder implicitly resolvable.
* Relax UrlForm parser strictness.
* Add 'follow redirect' support as a client middleware.
* Add server middleware for auto retrying uris of form '/foo/' as '/foo'.
* Numerous bug fixes.
* Numerous version bumps.

# ~~v0.8.0 (2015-06-16)~~
* Mistake.  Go straight to v0.8.1.

# v0.7.0 (2015-05-05)
* Add QueryParamMatcher to the dsl which returns a ValidationNel.
* Dsl can differentiate between '/foo/' and '/foo'.
* Added http2 support for blaze backend.
* Added a metrics middleware usable on all server backends.
* Websockets are now modeled by an scalaz.stream.Exchange.
* Add `User-Agent` and `Allow` header types and parsers.
* Allow providing a Host header to the blaze client.
* Upgrade to scalaz-stream-7.0a.
* Added a CORS middleware.
* Numerous bug fixes.
* Numerous version bumps.

# v0.6.5 (2015-03-29)
* Fix bug in Request URI on servlet backend with non-empty context or servlet paths.
* Allow provided Host header for Blaze requests.

# v0.6.4 (2015-03-15)
* Avoid loading javax.servlet.WriteListener when deploying to a servlet 3.0 container.

# ~~v0.6.3 (2015-03-15)~~
* Forgot to pull origin before releasing.  Use v0.6.4 instead.

# v0.6.2 (2015-02-27)
* Use the thread pool provided to the Jetty servlet builder.
* Avoid throwing exceptions when parsing headers.
* Make trailing slash insignificant in service prefixes on servlet containers.
* Fix mapping of servlet query and mount prefix.

# v0.6.1 (2015-02-04)
* Update to blaze-0.5.1
* Remove unneeded error message (90b2f76097215)
* GZip middleware will not throw an exception if the AcceptEncoding header is not gzip (ed1b2a0d68a8)

# v0.6.0 (2015-01-27)

## http4s-core
* Remove ResponseBuilder in favor of Response companion.
* Allow '';'' separators for query pairs.
* Make charset on Message an Option.
* Add a `flatMapR` method to EntityDecoder.
* Various enhancements to QueryParamEncoder and QueryParamDecoder.
* Make Query an IndexedSeq.
* Add parsers for Location and Proxy-Authenticate headers.
* Move EntityDecoder.apply to `Request.decode` and `Request.decodeWith`
* Move headers into `org.http4s.headers` package.
* Make UriTranslation respect scriptName/pathInfo split.
* New method to resolve relative Uris.
* Encode query and fragment of Uri.
* Codec and wrapper type for URL-form-encoded bodies.

## http4s-server
* Add SSL support to all server builders.

## http4s-blaze-server
* Add Date header to blaze-server responses.
* Close connection when error happens during body write in blaze-server.

## http4s-servlet
* Use asynchronous servlet I/O on Servlet 3.1 containers.
* ServletContext syntax for easy mounting in a WAR deployment.
* Support Dropwizard Metrics collection for servlet containers.

## http4s-jawn
* Empty strings are a JSON decoding error.

## http4s-argonaut
* Add codec instances for Argonaut's CodecJson.

## http4s-json4s
* Add codec instances for Json4s' Reader/Writer.

## http4s-twirl
* New module to support Twirl templates

## http4s-scala-xml
* Split scala-xml support into http4s-scala-xml module.
* Change inferred type of `scala.xml.Elem` to `application/xml`.

## http4s-client
* Support for signing oauth-1 requests in client.

## http4s-blaze-client
* Fix blaze-client when receiving HTTP1 response without Content-Length header.
* Change default blaze-client executor to variable size.
* Fix problem with blaze-client timeouts.

# v0.5.4 (2015-01-08)
* Upgrade to blaze 0.4.1 to fix header parsing issue in blaze http/1.x client and server.

# v0.5.3 (2015-01-05)
* Upgrade to argonaut-6.1-M5 to match jawn. [#157](https://github.com/http4s/http4s/issues/157)

# v0.5.2 (2015-01-02)
* Upgrade to jawn-0.7.2.  Old version of jawn was incompatible with argonaut. [#157]](https://github.com/http4s/http4s/issues/157)

# v0.5.1 (2014-12-23)
* Include context path in calculation of scriptName/pathInfo. [#140](https://github.com/http4s/http4s/issues/140)
* Fix bug in UriTemplate for query params with multiple keys.
* Fix StackOverflowError in query parser. [#147](https://github.com/http4s/http4s/issues/147)
* Allow ';' separators for query pairs.

# v0.5.0 (2014-12-11)
* Client syntax has evloved and now will include Accept headers when used with EntityDecoder
* Parse JSON with jawn-streamz.
* EntityDecoder now returns an EitherT to make decoding failure explicit.
* Renamed Writable to EntityEncoder
* New query param typeclasses for encoding and decoding query strings.
* Status equality now discards the reason phrase.
* Match AttributeKeys as singletons.
* Added async timeout listener to servlet backends.
* Start blaze server asynchronously.
* Support specifying timeout and executor in blaze-client.
* Use NIO for encoding files.

# v0.4.2 (2014-12-01)
* Fix whitespace parsing in Authorization header [#87](https://github.com/http4s/http4s/issues/87)

# v0.4.1 (2014-11-20)
* `Uri.query` and `Uri.fragment` are no longer decoded. [#75](https://github.com/http4s/http4s/issues/75)

# v0.4.0 (2014-11-18)

* Change HttpService form a `PartialFunction[Request,Task[Response]]`
  to `Service[Request, Response]`, a type that encapsulates a `Request => Task[Option[Response]]`
* Upgrade to scalaz-stream-0.6a
* Upgrade to blaze-0.3.0
* Drop scala-logging for log4s
* Refactor ServerBuilders into an immutable builder pattern.
* Add a way to control the thread pool used for execution of a Service
* Modernize the Renderable/Renderer framework
* Change Renderable append operator from ~ to <<
* Split out the websocket codec and types into a seperate package
* Added ReplyException, an experimental way to allow an Exception to encode
  a default Response on for EntityDecoder etc.
* Many bug fixes and slight enhancements

# v0.3.0 (2014-08-29)

* New client API with Blaze implementation
* Upgrade to scalaz-7.1.0 and scalaz-stream-0.5a
* JSON Writable support through Argonaut and json4s.
* Add EntityDecoders for parsing bodies.
* Moved request and response generators to http4s-dsl to be more flexible to
  other frameworks'' syntax needs.
* Phased out exception-throwing methods for the construction of various
  model objects in favor of disjunctions and macro-enforced literals.
* Refactored imports to match the structure followed by [scalaz](https://github.com/scalaz/scalaz).

# v0.2.0 (2014-07-15)

* Scala 2.11 support
* Spun off http4s-server module. http4s-core is neutral between server and
the future client.
* New builder for running Blaze, Jetty, and Tomcat servers.
* Configurable timeouts in each server backend.
* Replace Chunk with scodec.bits.ByteVector.
* Many enhancements and bugfixes to URI type.
* Drop joda-time dependency for slimmer date-time class.
* Capitalized method names in http4s-dsl.

# v0.1.0 (2014-04-15)

* Initial public release.<|MERGE_RESOLUTION|>--- conflicted
+++ resolved
@@ -8,11 +8,20 @@
 ordered chronologically, so each release contains all changes described below
 it.
 
-<<<<<<< HEAD
 # v0.20.3 (2019-06-12)
 
 ## Bug fixes
-* [#2638](https://github.com/http4s/http4s/pull/2638): Pass `redactHeadersWith` from server `RequestLogger`.
+* [#2638](https://github.com/http4s/http4s/pull/2638): Fix leaking sensitive headers in server RequestLogger
+
+# v0.18.24 (2019-06-12)
+
+## Bug fixes
+* [#2639](https://github.com/http4s/http4s/pull/2639): Fix leaking sensitive headers in server RequestLogger
+
+## Dependency updates
+- cats-1.6.1
+- jetty-9.4.19.v20190610
+- tomcat-9.0.21
 
 # v0.20.2 (2019-06-12)
 
@@ -194,17 +203,6 @@
 * play-json-2.7.2
 * sbt-explicit-depenendencies-0.2.9 (build only)
 * sbt-native-packager-1.3.19 (example only)
-=======
-# v0.18.24 (2019-06-12)
-
-## Bug fixes
-* [#2639](https://github.com/http4s/http4s/pull/2639): Fix leaking sensitive headers in server RequestLogger
-
-## Dependency updates
-- cats-1.6.1
-- jetty-9.4.19.v20190610
-- tomcat-9.0.21
->>>>>>> 04b1d72b
 
 # v0.18.23 (2019-03-19)
 
