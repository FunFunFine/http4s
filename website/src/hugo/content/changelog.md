---
menu: main
weight: 101
title: Changelog
---

Maintenance branches are merged before each new release. This change log is
ordered chronologically, so each release contains all changes described below
it.

<<<<<<< HEAD
# v0.21.14 (2020-12-11)
=======
# v0.21.15 (2020-12-31)

## http4s-core

### Enhancements

* [#4014](https://github.com/http4s/http4s/pull/4014): Tolerate spaces in cookie headers. These are illegal per RFC6265, but commonly seen in the wild.
* [#4113](https://github.com/http4s/http4s/pull/4113): Expose a mixed multipart decoder that buffers large file parts to a temporary file.

## http4s-server

### Enhancements

* [#4026](https://github.com/http4s/http4s/pull/4026): Add `Resource`-based constructors to the `BracketRequestResponse` middleware.
o* [#4037](https://github.com/http4s/http4s/pull/4037): Normalize some default settings between server backends to standard http4s defaults, to make a more similar experience between backends.  This changes some defaults for Ember and Jetty backends.

## http4s-jetty

### Enhancements

* [#4032](https://github.com/http4s/http4s/pull/4032): Add an `HttpConfiguration` parameter to the Jetty builder to support deeper configuration than what is otherwise available on the builer.  Use it for both HTTP/1 and HTTP/2.

## http4s-jetty-client

### Enhancements

* [#4110](https://github.com/http4s/http4s/pull/4110): Provide an `SslContextFactory` in the default configuration. Before this, secure requests would throw a `NullPointerException` unless a custom Jetty `HttpClient` was used.

## Documentation

* [#4020](https://github.com/http4s/http4s/pull/4020): Improvements to scaladoc. Link to other projects' scaladoc where we can and various cleanups of our own.
* [#4025](https://github.com/http4s/http4s/pull/4025): Publish our own API URL, so other scaladoc can link to us

## http4s-circe

* [#4012](https://github.com/http4s/http4s/pull/4012): Add sensitive EntityDecoders for circe that filter JSON that couldn't be decoded before logging it.

## Dependency bumps

* cats-2.3.1
* cats-effect-2.3.1
* discipline-core-1.1.3
* fs2-2.5.0
* jackson-databind-2.11.4
* netty-4.1.56.Final
* scodec-bits-1.1.23

# v0.21.14 (2020-12-10)
>>>>>>> 2e555dcf

## http4s-core

### Bugfixes

* [#3966](https://github.com/http4s/http4s/pull/3966): In `Link` header, retain the first `rel` attribute when multiple are present

### Enhancements

* [#3937](https://github.com/http4s/http4s/pull/3937): Add `Order[Charset]` and `Hash[Charset]` instances
* [#3969](https://github.com/http4s/http4s/pull/3969): Add `Order[Uri]`, `Hash[Uri]`, and `Show[Uri]`. Add the same for its component types.
* [#3966](https://github.com/http4s/http4s/pull/3966): Add `Order[Method]` instance

## http4s-server

### Enhancements

* [#3977](https://github.com/http4s/http4s/pull/3977): Add a `BracketRequestResponse` middleware, to reflect lifecycles between acquiring the `F[Response[F]]` and completion of the response body `Stream[F, Byte]`.  Introduces a new `ConcurrentRequests` middleware, and refactors `MaxActiveRequests` on top of it.

## http4s-okhttp-client

### Bugfixes

* [#4006](https://github.com/http4s/http4s/pull/4006): Set `Content-Length` header on requests where available instead of always chunking

## Internals

Should not affect end users, but noted just in case:

* [#3964](https://github.com/http4s/http4s/pull/3964): Replace `cats.implicits._` imports with `cats.syntax.all._`. Should not be user visible.
* [#3963](https://github.com/http4s/http4s/pull/3963), [#3983](https://github.com/http4s/http4s/pull/3983): Port several tests to MUnit. This helps with CI health.
* [#3980](https://github.com/http4s/http4s/pull/3980): Integrate new sbt-http4s-org plugin with sbt-spiewak

## http4s-metrics

### Bugfixes

* [#3977](https://github.com/http4s/http4s/pull/3977): Changes from `BracketRequestResponse` middleware may address reported leaks in `decreaseActiveRequests`.  Corrects a bug in `recordHeadersTime`.  Also can now record times for abnormal terminations.

## Dependency bumps

* cats-2.3.0
* cats-effect-2.3.0
* dropwizard-metrics-4.1.16
* scodec-bits-1.1.22

# v0.21.13 (2020-11-25)

## Bugfixes

### Most modules

* [#3932](https://github.com/http4s/http4s/pull/3932): Fix `NoClassDefFoundError` regression.  An example:

  ```
  [info]   java.lang.NoClassDefFoundError: cats/effect/ResourceLike
  [info]   at org.http4s.client.Client$.$anonfun$fromHttpApp$2(Client.scala:246)
  ```

  A test dependency upgrade evicted our declared cats-effect-2.2.0 dependency, so we built against a newer version than we advertise in our POM.  Fixed by downgrading the test dependency and inspecting the classpath.  Tooling will be added to avoid repeat failures.

# v0.21.12 (2020-11-25)

## Bugfixes

### http4s-core

* [#3911](https://github.com/http4s/http4s/pull/3911): Support raw query strings. Formerly, all query strings were stored as a vector of key-value pairs, which was lossy in the percent-encoding of sub-delimiter characters (e.g., '+' vs '%2B').  Queries constructed with `.fromString` will be rendered as-is, for APIs that assign special meaning to sub-delimiters.
* [#3921](https://github.com/http4s/http4s/pull/3921): Fix rendering of URIs with colons. This was a regression in v0.21.9.

### http4s-circe

* [#3906](https://github.com/http4s/http4s/pull/3906): Fix streamed encoder for empty stream. It was not rendering the `{`.

## Enhancements

### http4s-core

* [#3902](https://github.com/http4s/http4s/pull/3902): Add `Hash` and `BoundedEnumerable` instances for `HttpVersion`
* [#3909](https://github.com/http4s/http4s/pull/3909): Add `Order` instance for `Header` and `Headers`

## Dependency upgrades

* fs2-2.4.6
* jetty-9.4.35.v20201120

# v0.21.11 (2020-11-20)

## Enhancements

### http4s-core

* [#3864](https://github.com/http4s/http4s/pull/3864): Cache a `Right` of the common `HttpVersion`s for its `ParseResult`.

### http4s-circe

* [#3891](https://github.com/http4s/http4s/pull/3891): Encode JSON streams in their constituent chunks instead of a chunk-per-`Json`. This can significantly reduce the network flushes on most backends.

### http4s-dsl

* [#3844](https://github.com/http4s/http4s/pull/3844): Add `MatrixVar` extractor for [Matrix URIs](https://www.w3.org/DesignIssues/MatrixURIs.html)

### http4s-async-http-client

* [#3859](https://github.com/http4s/http4s/pull/3859): Add `AsyncHttpClient.apply` method that takes an already constructed async-http-client. This is useful for keeping a handle on bespoke of the client, such as its stats. Adds a functional `AsyncHttpClientStats` wrapper around the native stats class.

## Internals

These changes should be transparent, but are mentioned for completeness.

### Dotty preparations

* [#3798](https://github.com/http4s/http4s/pull/3798): Parenthesize some arguments to lambda functions.

### Build

* [#3868](https://github.com/http4s/http4s/pull/3868), [#3870](https://github.com/http4s/http4s/pull/3870): Start building with sbt-github-actions.

## Dependency updates

* discipline-1.1.2
* dropwizard-metrics-4.1.15
* jackson-databind-2.11.3
* jawn-1.0.1
* netty-4.1.54.Final
* okio-2.9.0
* tomcat-9.0.40

~~# v0.21.10 (2020-11-20)~~

Cursed release, accidentally tagged from main.
Proceed directly to 0.21.11.

# v0.21.9 (2020-11-11)

## Bugfixes

* [#3757](https://github.com/http4s/http4s/pull/3757): Restore mixin forwarders in `Http4sDsl` for binary compatibility back to v0.21.0.  These were removed in v0.21.6 by [#3492](https://github.com/http4s/http4s/pull/3492), but not caught by an older version of MiMa.
* [#3752](https://github.com/http4s/http4s/pull/3752): Fix rendering of absolute `Uri`s with no scheme.  They were missing the `//`.
* [#3810](https://github.com/http4s/http4s/pull/3810): In okhttp-client, render the request body synchronously on an okhttp-managed thread. There was a race condition that could truncate bodies.

## Enhancements

* [#3609](https://github.com/http4s/http4s/pull/3609): Introduce `Forwarded` header
* [#3789](https://github.com/http4s/http4s/pull/3789): In Ember, apply `Transfer-Encoding: chunked` in the absence of contrary information
* [#3815](https://github.com/http4s/http4s/pull/3815): Add `Show`, `Hash`, and `Order` instances to `QueryParamKey` and `QueryParamValue`
* [#3820](https://github.com/http4s/http4s/pull/3820): In jetty-client, eliminate uninformative request logging of failures

## Dotty preparations

Dotty support remains [in progress](https://github.com/http4s/http4s/projects/5), though many http4s features can be used now in compatibility mode.

* [#3767](https://github.com/http4s/http4s/pull/3767): Name "unbound placeholders."
* [#3757](https://github.com/http4s/http4s/pull/3757): Replace `@silent` annotations with `@nowarn`.

## Dependency updates

* blaze-0.14.14
* discipline-specs2-1.1.1
* dropwizard-metrics-4.1.14
* fs2-2.4.5
* jetty-9.4.34.v20201102
* log4s-1.9.0
* scalacheck-1.15.1

# v0.21.8 (2020-10-16)

## Security

* [GHSA-8hxh-r6f7-jf45](https://github.com/http4s/http4s/security/advisories/GHSA-8hxh-r6f7-jf45): The version of Netty used by async-http-client is affected by [CVE-2020-11612](https://app.snyk.io/vuln/SNYK-JAVA-IONETTY-564897).  A server we connect to with http4s-async-http-client could theoretically respond with a large or malicious compressed stream and exhaust memory in the client JVM. This does not affect any release in the 1.x series.

## Bugfixes

* [#3666](https://github.com/http4s/http4s/pull/3666): In CSRF middleware, always use the `onFailure` handler instead of a hardcoded 403 response
* [#3716](https://github.com/http4s/http4s/pull/3716): Fail in `Method.fromString` when a token is succeeded by non-token characters.
* [#3743](https://github.com/http4s/http4s/pull/3743): Fix `ListSep` parser according to RFC.

## Enhancements

* [#3605](https://github.com/http4s/http4s/pull/3605): Improve header parsing in Ember
* [#3634](https://github.com/http4s/http4s/pull/3634): Query parameter codecs for `LocalDate` and `ZonedDate`
* [#3659](https://github.com/http4s/http4s/pull/3659): Make requests to mock client cancelable
* [#3701](https://github.com/http4s/http4s/pull/3701): In `matchHeader`, only parse headers with matching names. This improves parsing laziness.
* [#3641](https://github.com/http4s/http4s/pull/3641): Add `FormDataDecoder` to decode `UrlForm` to case classes via `QueryParamDecoder`

## Documentation

* [#3693](https://github.com/http4s/http4s/pull/3693): Fix some typos
* [#3703](https://github.com/http4s/http4s/pull/3703): Fix non-compiling example in streaming.md
* [#3670](https://github.com/http4s/http4s/pull/3670): Add scaladocs for various headers, including RFC links
* [#3692](https://github.com/http4s/http4s/pull/3692): Mention partial unification is no longer needed in Scala 2.13
* [#3710](https://github.com/http4s/http4s/pull/3710): Add docs for `OptionalValidatingQueryParamDecoderMatcher`
* [#3712](https://github.com/http4s/http4s/pull/3712): Add integrations.md with feature comparison of backends

## Miscellaneous

* [#3742](https://github.com/http4s/http4s/pull/3742): Drop JDK14 tests for JDK15

## Dependency updates

* dropwizard-metrics-4.1.13
* cats-2.2.0
* cats-effect-2.2.0
* fs2-2.4.4
* jetty-9.4.32.v20200930
* json4s-3.6.10
* netty-4.1.53.Final (async-http-client transitive dependency)
* okhttp-4.9.0
* play-json-2.9.1
* scalafix-0.9.21
* scalatags-0.9.2
* tomcat-9.0.39

# v0.21.7 (2020-08-08)

## Bugfixes

* [#3548](https://github.com/http4s/http4s/pull/3548): Fixes `IllegalStateException` when a path matches a directory in `ResourceService`
* [#3546](https://github.com/http4s/http4s/pull/3546): In ember, encode headers as ISO-8859-1. Includes performance improvements
* [#3550](https://github.com/http4s/http4s/pull/3550): Don't attempt to decompress empty response bodies in `GZip` client middleware
* [#3598](https://github.com/http4s/http4s/pull/3598): Fix connection keep-alives in ember-client
* [#3594](https://github.com/http4s/http4s/pull/3594): Handle `FileNotFoundException` in `StaticFile.fromURL` by returning a 404 response
* [#3625](https://github.com/http4s/http4s/pull/3625): Close `URLConnection` in `StaticFile.fromURL` when the resource is not expired
* [#3624](https://github.com/http4s/http4s/pull/3624): Use client with the http4s defaults instead of a the Jetty defaults in `JettyClientBuilder#resource` and `JettyClientBuilder#stream`

## Enhancements

* [#3552](https://github.com/http4s/http4s/pull/3552): Add `liftKleisli` operation to `Client.` This is useful for integration with [natchez](https://github.com/tpolecat/natchez).
* [#3566](https://github.com/http4s/http4s/pull/3566): Expose `RetryPolicy.isErrorOrRetriablestatus`
* [#3558](https://github.com/http4s/http4s/pull/3558): Add `httpRoutes` and `httpApp` convenience constructors to `HSTS` middleware
* [#3559](https://github.com/http4s/http4s/pull/3559): Add `httpRoutes` and `httpApp` convenience constructors to `HttpsRedirect` middleware
* [#3623](https://github.com/http4s/http4s/pull/3623): Add `configure` method to allow more configurations of async-http-client
* [#3607](https://github.com/http4s/http4s/pull/3607): Add request key to the connection manager debug logs in blaze-client
* [#3602](https://github.com/http4s/http4s/pull/3602): Support trailer headers in Ember.
* [#3603](https://github.com/http4s/http4s/pull/3603): Enable connection reuse in ember-server.
* [#3601](https://github.com/http4s/http4s/pull/3601): Improve ember-client by adding `keep-alive`, a `Date` header if not present, and a configurable `User-Agent` header if not present.

## Refactoring

* [#3547](https://github.com/http4s/http4s/pull/3547): Refactor the ember request parser

## Documentation

* [#3545](https://github.com/http4s/http4s/pull/3545): Refresh the getting started guide to match the current template.
* [#3595](https://github.com/http4s/http4s/pull/3595): Show handling of `Year.of` exceptions in DSL tutorial

## Dependency upgrades

* cats-effect-2.1.4
* dropwizard-metrics-4.1.11
* jetty-9.4.31.v20200723
* okhttp-4.8.1
* tomcat-9.0.37

# v0.21.6 (2020-06-27)

## Bugfixes

* [#3538](https://github.com/http4s/http4s/pull/3538): In ember, fix request and response parser to recognize chunked transfer encoding. In chunked messages, bodies were incorrectly empty.

## Enhancements

* [#3492](https://github.com/http4s/http4s/pull/3538): Split the request extractors in the server DSL into `org.http4s.dsl.request`. This leaner DSL does not deal with bodies, and does not require an `F[_]` parameter. Use of the existing `http4s-dsl` is unaffected.

## Dependency updates

* blaze-0.14.13

# v0.21.5 (2020-06-24)

This release is fully backward compatible with 0.21.4.

## New modules

* [#3372](https://github.com/http4s/http4s/pull/3372): `http4s-scalafix`: starting with this release, we have integrated Scalafix rules into the build.  All our Scalafix rules will be published as both snapshots and with core releases.  The http4s-scalafix version is equivalent to the output version of the scalafix rules.  The scalafix rules are intended to assist migrations with deprecations (within this series) and breaking changes (in the upcoming push to 1.0).

## Bugfixes

* [#3476](https://github.com/http4s/http4s/pull/3476): Fix crash of `GZip` client middleware on responses to `HEAD` requests
* [#3488](https://github.com/http4s/http4s/pull/3488): Don't call `toString` on input of `ResponseLogger` on cancellation. The input is usually a `Request`. We filter a set of default sensitive headers in `Request#toString`, but custom headers can also be sensitive and could previously be leaked by this middleware.
* [#3521](https://github.com/http4s/http4s/pull/3521): In async-http-client, raise errors into response body stream when thrown after we've begun streaming. Previously, these errors were logged, but the response body was truncated with no value indicating failure.
* [#3520](https://github.com/http4s/http4s/pull/3520): When adding a query parameter to a `Uri` with a blank query string (i.e., the URI ends in '?'), don't prepend it with a `'&'` character. This is important in OAuth1 signing.
* [#3518](https://github.com/http4s/http4s/pull/3518): Fix `Cogen[ContentCoding]` in the testing arbitraries to respect the case-insensitivity of the coding field.
* [#3501](https://github.com/http4s/http4s/pull/3501): Explicitly use `Locale.ENGLISH` when comparing two `ContentCoding`'s coding fields. This only matters if your default locale has different casing semantics than English for HTTP token characters.

## Deprecations

* [#3441](https://github.com/http4s/http4s/pull/3441): Deprecate `org.http4s.util.threads`, which is not related to HTTP
* [#3442](https://github.com/http4s/http4s/pull/3442): Deprecate `org.http4s.util.hashLower`, which is not related to HTTP
* [#3466](https://github.com/http4s/http4s/pull/3466): Deprecate `util.decode`, which may loop infinitely on certain malformed input.  Deprecate `Media#bodyAsText` and `EntityDecoder.decodeString`, which may loop infinitely for charsets other than UTF-8.  The latter two methods are replaced by `Media#bodyText` and `EntityDecoder.decodeText`.
* [#3372](https://github.com/http4s/http4s/pull/3372): Deprecate `Client.fetch(request)(f)` in favor of `Client#run(request).use(f)`. This is to highlight the dangers of using `F.pure` or similar as `f`, which gives access to the body after the client may have recycled the connection.  For training and code reviewing purposes, it's easier to be careful with `Resource#use` than convenience methods like `fetch` that are `use` in disguise. This change can be fixed with our new http4s-scalafix.

## Enhancements

* [#3286](https://github.com/http4s/http4s/pull/3286): Add `httpRoutes` constructor for `Autoslash middleware`
* [#3382](https://github.com/http4s/http4s/pull/3382): Use more efficient String compiler in `EntityDecoder[F, String]`
* [#3439](https://github.com/http4s/http4s/pull/3439): Add `Hash[Method]` instance. See also [#3490](https://github.com/http4s/http4s/pull/3490).
* [#3438](https://github.com/http4s/http4s/pull/3438): Add `PRI` method
* [#3474](https://github.com/http4s/http4s/pull/3474): Add `httpApp` and `httpRoutes` constructors for `HeaderEcho` middleware
* [#3473](https://github.com/http4s/http4s/pull/3473): Add `httpApp` and `httpRoutes` constructors for `ErrorHandling` middleware
* [#3472](https://github.com/http4s/http4s/pull/3472): Add `httpApp` and `httpRoutes` constructors for `EntityLimiter` middleware
* [#3487](https://github.com/http4s/http4s/pull/3487): Add new `RequestID` middleware.
* [#3515](https://github.com/http4s/http4s/pull/3472): Add `httpApp` and `httpRoutes` constructors for `ErrorAction` middleware
* [#3513](https://github.com/http4s/http4s/pull/3513): Add `httpRoutes` constructor for `DefaultHead`. Note that `httpApp` is not relevant.
* [#3497](https://github.com/http4s/http4s/pull/3497): Add `logBodyText` functions to `Logger` middleware to customize the logging of the bodies

## Documentation

* [#3358](https://github.com/http4s/http4s/pull/3358): Replaced tut with mdoc
* [#3421](https://github.com/http4s/http4s/pull/3421): New deployment tutorial, including GraalVM
* [#3404](https://github.com/http4s/http4s/pull/3404): Drop reference to http4s-argonaut61, which is unsupported.
* [#3465](https://github.com/http4s/http4s/pull/3465): Update sbt version used in `sbt new` command
* [#3489](https://github.com/http4s/http4s/pull/3489): Remove obsolete scaladoc about `Canceled` in blaze internals

## Internals

* [#3478](https://github.com/http4s/http4s/pull/3478): Refactor `logMessage` in client and server logging middlewares

## Dependency updates

* scala-2.13.2
* boopickle-1.3.3
* fs2-2.4.2
* metrics-4.1.9 (Dropwizard)
* jetty-9.4.30
* json4s-3.6.9
* log4cats-1.1.1
* okhttp-4.7.2
* scalafix-0.9.17
* scalatags-0.9.1
* tomcat-9.0.36

# v0.21.4 (2020-04-28)

This release is fully backward compatible with 0.21.3.

## Bugfixes

* [#3338](https://github.com/http4s/http4s/pull/3338): Avoid incorrectly responding with an empty body in http4s-async-http-client

## Enhancements

* [#3303](https://github.com/http4s/http4s/pull/3303): In blaze, cache `Date` header value 
* [#3350](https://github.com/http4s/http4s/pull/3350): Use stable host address in `ConnectionFailure` message. Makes code more portable post-JDK11.

## Deprecation

* [#3361](https://github.com/http4s/http4s/pull/3361): Deprecate the `org.http4s.util.execution` package.

## Documentation

* [#3279](https://github.com/http4s/http4s/pull/3279): Improve Prometheus middleware usage example

## Depedency updates

* fs2-2.3.0
* okhttp-4.5.0
* scalafix-0.9.12
* scala-xml-1.3.0
* specs2-4.9.3

# v0.20.23 (2020-04-28)

This release restores backward compatibility with the 0.20 series.
This is the final planned release in the 0.20 series.

## Compatibility

* [#3362](https://github.com/http4s/http4s/pull/3362): Restores binary compatibility in http4s-jetty back to 0.20.21.

# v0.20.22 (2020-04-28)

This release is backward compatible with 0.20, except for http4s-jetty.
This incompatibility will be corrected in 0.20.23.

## Breaking changes

* [#3333](https://github.com/http4s/http4s/pull/3333): Add Http2c support to jetty-server. This accidentally broke binary compatibility, and will be patched in v0.20.23.

## Bugfixes

* [#3326](https://github.com/http4s/http4s/pull/3326): In `WebjarService`, do not use OS-specific directory separators
* [#3331](https://github.com/http4s/http4s/pull/3326): In `FileService`, serve index.html if request points to directory

## Enhancements

* [#3327](https://github.com/http4s/http4s/pull/3327): Add `httpRoutes` and `httpApp` convenience constructors to `Date` middleware
* [#3381](https://github.com/http4s/http4s/pull/3327): Add `httpRoutes` and `httpApp` convenience constructors to `CORS` middleware
* [#3298](https://github.com/http4s/http4s/pull/3298): In `Logger` client and server middlewares, detect any media types ending in `+json` as non-binary

## Deprecations

* [#3330](https://github.com/http4s/http4s/pull/3330): Deprecate `BlazeServerBuilder#apply()` in favor of passing an `ExecutionContext` explicitly.  Formerly, `ExecutionContext.global` was referenced by the default builder, and would spin up its thread pool even if the app never used the global execution context.
* [#3361](https://github.com/http4s/http4s/pull/3361): Deprecate `org.http4s.util.bug`, which is for internal use only.

## Backports

These appeared in previous releases, but have been backported to 0.20.x

* [#2591](https://github.com/http4s/http4s/pull/2591): Change literal interpolator macros to use unsafe methods to avoid triggering Wartremover's EitherProjectionPartial warning
* [#3115](https://github.com/http4s/http4s/pull/3115): Drop UTF-8 BOM when decoding
* [#3148](https://github.com/http4s/http4s/pull/3148): Add `HttpRoutes.strict`
* [#3185](https://github.com/http4s/http4s/pull/3185): In blaze, recover `EOF` on `bodyEncoder.write` to close connection
* [#3196](https://github.com/http4s/http4s/pull/3196): Add convenience functions to `Caching` middleware

## Build improvements

* Start testing on JDK14

## Depedency updates

* blaze-0.14.12
* metrics-4.1.6
* jetty-9.4.28.v20200408
* scala-2.12.11
* tomcat-9.0.34

# v0.21.3 (2020-04-02)

This release is fully backward compatible with 0.21.2.

# Bugfixes

* [#3245](https://github.com/http4s/http4s/pull/3245): Write ember-client request to socket before reading response

## Enhancements

* [#3196](https://github.com/http4s/http4s/pull/3196): Add convenience functions to `Caching` middleware. 
* [#3155](https://github.com/http4s/http4s/pull/3155): Internal `j.u.c.CompletionStage` conversions.

## Dependency updates

* cats-2.1.1
* okhttp-4.4.1

# v0.20.21 (2020-04-02)

This release is fully backward compatible with 0.20.20.

## Dependency updates

* argonaut-6.2.5
* jetty-9.4.27.v20200227
* metrics-4.1.5 (Dropwizard)
* tomcat-9.0.33

# v0.21.2 (2020-03-24)

This release is fully backward compatible with 0.21.1.

## Security fixes
* [GHSA-66q9-f7ff-mmx6](https://github.com/http4s/http4s/security/advisories/GHSA-66q9-f7ff-mmx6): Fixes a local file inclusion vulnerability in `FileService`, `ResourceService`, and `WebjarService`.
  * Request paths with `.`, `..`, or empty segments will now return a 400 in all three services.  Combinations of these could formerly be used to escape the configured roots and expose arbitrary local resources.
  * Request path segments are now percent-decoded to support resources with reserved characters in the name.

## Bug fixes

* [#3261](https://github.com/http4s/http4s/pull/3261): In async-http-client, fixed connection release when body isn't run, as well as thread affinity.

## Enhancements

* [#3253](https://github.com/http4s/http4s/pull/3253): Preparation for Dotty support. Should be invisible to end users, but calling out because it touches a lot.

# v0.20.20 (2020-03-24)

This release is fully backward compatible with 0.20.19.

## Security fixes
* [GHSA-66q9-f7ff-mmx6](https://github.com/http4s/http4s/security/advisories/GHSA-66q9-f7ff-mmx6): Fixes a local file inclusion vulnerability in `FileService`, `ResourceService`, and `WebjarService`.
  * Request paths with `.`, `..`, or empty segments will now return a 400 in all three services.  Combinations of these could formerly be used to escape the configured roots and expose arbitrary local resources.
  * Request path segments are now percent-decoded to support resources with reserved characters in the name.

## Enhancements

* [#3167](https://github.com/http4s/http4s/pull/3167): Add `MetricsOps.classifierFMethodWithOptionallyExcludedPath`.name.

# v0.18.26 (2020-03-24)

This release is fully backward compatible with 0.18.25.

## Security fixes
* [GHSA-66q9-f7ff-mmx6](https://github.com/http4s/http4s/security/advisories/GHSA-66q9-f7ff-mmx6): Fixes a local file inclusion vulnerability in `FileService`, `ResourceService`, and `WebjarService`.
  * Request paths with `.`, `..`, or empty segments will now return a 400 in all three services.  Combinations of these could formerly be used to escape the configured roots and expose arbitrary local resources.
  * Request path segments are now percent-decoded to support resources with reserved characters in the name.

# v0.21.1 (2020-02-13)

This release is fully backward compatible with v0.21.0, and includes all the changes from v0.20.18.

## Bug fixes

* [#3192](https://github.com/http4s/http4s/pull/3192): Parse `SameSite` cookie attribute and values case insensitively.

## Enhancements

* [#3185](https://github.com/http4s/http4s/pull/3185): In blaze-server, recover `EOF` to close the connection instead of catching it. This reduces log noise in Cats Effect implementations that wrap uncaught exceptions.

## Dependency updates

* jawn-fs2-1.0.0: We accidentally released v0.21.0 against an RC of jawn-fs2. This is fully compatible.

# v0.20.19 (2020-02-13)

This release is fully backward compatible with 0.20.18.

## Bugfixes

* [#3199](https://github.com/http4s/http4s/pull/3199): When `Uri#withPath` is called without a slash and an authority is defined, add a slash to separate them.

## Enhancements

* [#3199](https://github.com/http4s/http4s/pull/3199): 
  * New `addSegment` alias for `Uri#/`
  * New `Uri#addPath` function, which splits the path segments and adds each, URL-encoded.

# v0.20.18 (2020-02-13)

This release is fully backward compatible with 0.20.17.

## Bugfixes

* [#3178](https://github.com/http4s/http4s/pull/3178): In `TomcatBuilder`, use the correct values for the `clientAuth` connector attribute.
* [#3184](https://github.com/http4s/http4s/pull/3184): 
  * Parse cookie attribute names case insensitively.
  * Preserve multiple extended cookie attributes, delimited by a `';'`
  * Support cookie domains with a leading `'.'`

## Enhancements

* [#3190](https://github.com/http4s/http4s/pull/3190): Remove reflection from initialization of `HttpHeaderParser`. This allows modeled headers to be parsed when running on Graal. The change is fully transparent on the JVM.

## Dependency updates

* argonaut-6.2.4
* async-http-client-2.10.5
* tomcat-9.0.31

# v0.21.0 (2020-02-09)

This release is fully compatible with 0.21.0-RC4.  Future releases in the 0.21.x series will maintain binary compatibility with this release.  All users on the 0.20.x or earlier are strongly encouraged to upgrade.

## Dependency updates

* argonaut-6.2.4
* circe-0.13.0

# v0.21.0-RC5 (2020-02-08)

This release is binary compatible with 0.21.0-RC4.

We announced this as built on circe-0.13.0.  That was not correct, but is fixed in 0.21.0.

## Enhancements

* [#3148](https://github.com/http4s/http4s/pull/3148): Add `HttpRoutes.strict` and `ContextRoutes.strict` for routes that require only an `Applicative`, at the cost of evaluating `combineK`ed routes strictly.

## Dependency updates

* async-http-client-2.10.5
* cats-effect-2.1.1
* scalatags-0.8.5

# v0.21.0-RC4 (2020-02-04)

This release is binary incompatible with 0.21.0-RC2, but is source compatible.

## Breaking changes

### Binary

* [#3145](https://github.com/http4s/http4s/pull/3145): Relax constraints from `Effect` to `Sync` in `resourceService`, `fileService`, and `webjarService`.

# v0.21.0-RC3 (2020-02-03)

This release is binary incompatible with 0.21.0-RC2, but should be source compatible, with deprecations.

## Breaking changes

### Binary

* [#3126](https://github.com/http4s/http4s/pull/3126): Remove unnecessary `Applicative` constraints from http4s-circe
* [#3124](https://github.com/http4s/http4s/pull/3124): Relax constraints from `Effect` to `Sync` in `FileService`.
* [#3136](https://github.com/http4s/http4s/pull/3136): In `WebSocketBuilder`, add `filterPingPongs` parameter, default true.  When false, `send` and `receive` will see pings and pongs sent by the client.  The server still responds automatically to pings.  This change should be transparent to existing users.
* [#3138](https://github.com/http4s/http4s/pull/3124): Remove unnecessary `Applicative` constraints on `EntityEncoder` instances in several modules.

### Semantic
  
* [#3139](https://github.com/http4s/http4s/pull/3139): Changes `Router` to find the longest matching prefix by path segments rather than character-by-character.  This is arguably a bug fix.  The old behavior could cause unexpected matches, is inconsistent with the servlet mappings that inspired `Router`, and is unlikely to have been intentionally depended on.

### Deprecation

* [#3134](https://github.com/http4s/http4s/pull/3132): Deprecate `JettyBuilder#withSSLContext` in favor of new methods in favor of new `withSslContext*` methods.
* [#3132](https://github.com/http4s/http4s/pull/3132): Deprecate `BlazeServerBuilder#withSSLContext` and `BlazeServerBuilder#withSSL` in favor of new `withSslContext*` methods.
* [#3140](https://github.com/http4s/http4s/pull/3140): Deprecate `JettyBuilder#withSSL`, to match `BlazeServerBuilder`. It's still necessary in Tomcat, which doesn't take a `ServletContext`.  Deprecate `SSLConfig`, `KeyStoreBits`, and `SSLContextBits`, which had already been removed from public API.

## Bugfixes

* [#3140](https://github.com/http4s/http4s/pull/3140): In `TomcatBuilder`, fix mapping of `SSLClientAuthMode` to Tomcat's connector API.

## Enhancements

* [#3134](https://github.com/http4s/http4s/pull/3132): In `JettyBuilder`, add `withSslContext` and `withSslContextAndParameters` to permit full control of `SSLParameters`.  Add `withoutSsl`.
* [#3132](https://github.com/http4s/http4s/pull/3132): In `BlazeBuilder`, add `withSslContext` and `withSslContextAndParameters` to permit full control of `SSLParameters`.  Add `withoutSsl`.

## Dependency updates

* cats-effect-2.1.0
* fs2-2.2.2

# v0.21.0-RC2 (2020-01-27)

## Breaking changes

### Binary and source

* [#3110](https://github.com/http4s/http4s/pull/3098): Change `MessageFailure#toHttpResponse` to return a `Response[F]` instead of an `F[Response[F]]`, and relax constraints accordingly. Drops the `inHttpResponse` method.
* [#3107](https://github.com/http4s/http4s/pull/3107): Add `covary[F[_]]` method to `Media` types.  Should not break your source unless you have your own `Media` subclass, which you shouldn't.

### Binary only

* [#3098](https://github.com/http4s/http4s/pull/3098): Update `MimeDB` from IANA registry. 

### Deprecation

* [#3087](https://github.com/http4s/http4s/pull/3087): Deprecate the public http4s-testing module.  This was mostly Specs2 matchers, the majority of which block threads.  This is not to be confused with http4s-laws, which depends only on Discipline and is still maintained.

## Bugfixes

* [#3105](https://github.com/http4s/http4s/pull/3105): Fix "cannot have more than one pending write request" error in blaze-server web sockets.
* [#3115](https://github.com/http4s/http4s/pull/3115): Handle BOM at the head of a chunk in `decode`.

## Enhancements

* [#3106](https://github.com/http4s/http4s/pull/3106): Interrupt response body in `DefaultHead` middleware. This optimization saves us from draining a potentially large response body that, because `HEAD` is a safe method, should not have side effects.
* [#3095](https://github.com/http4s/http4s/pull/3095): Add `Request#asCurl` method to render a request as a curl command.  Renders the method, URI, and headers, but not yet the body.

# v0.20.17 (2020-01-25)

This release is fully compatible with 0.20.16.

## Bugfixes

* [#3105](https://github.com/http4s/http4s/pull/3105): Fix "cannot have more than one pending write request" error in blaze-server web sockets.

## Dependency updates

* simpleclient-0.8.1 (Prometheus)
  
# v0.18.25 (2020-01-21)

## Bug fixes
* [#3093](https://github.com/http4s/http4s/pull/3093): Backport [#3086](https://github.com/http4s/http4s/pull/3086): Fix connection leak in blaze-client pool manager when the next request in the queue is expired.

# v0.21.0-RC1 (2020-01-21)

## Breaking changes

* [#3012](https://github.com/http4s/http4s/pull/3012): Use `HttpApp` instead of `HttpRoutes` in `Http4sServlet`. The servlet builders themselves retain compatibility.
* [#3078](https://github.com/http4s/http4s/pull/3078): Wrap Java exceptions in `ConnectionFailure` when a blaze-client fails to establish a connection. This preserves information about which host could not be connected to.
* [#3062](https://github.com/http4s/http4s/pull/3062): http4s' JSON support is now built on jawn-1.0.0, which is a binary break from jawn-0.14.x.  This comes with a bump to circe-0.13.  Most circe-0.13 modules are binary compatible with circe-0.12, but note that circe-parser is not.
* [#3055](https://github.com/http4s/http4s/pull/3055): Add fs2-io's TLS support to ember-client.  The `sslContext: Option[(ExecutionContext, SSLContext)]` argument is replaced by a `tlsContext: Option[TLSContext]`.`

## Enhancements

* [#3004](https://github.com/http4s/http4s/pull/3004): Add `classloader` argument to `StaticFile.fromResource` 
* [#3007](https://github.com/http4s/http4s/pull/3007): Add `classloader` argument to `TomcatBuilder`
* [#3008](https://github.com/http4s/http4s/pull/3008): Consistently use `collection.Seq` across Scala versions in DSL
* [#3031](https://github.com/http4s/http4s/pull/3031): Relax `Router.apply` constraint from `Sync` to `Monad`
* [#2821](https://github.com/http4s/http4s/pull/2821): Add `Media` supertype of `Message` and `Part`, so multipart parts can use `EntityDecoder`s
* [#3021](https://github.com/http4s/http4s/pull/3021): Relax `Throttle.apply` constraint from `Sync` to `Monad`. Add a `mapK` operation to `TokenBucket`.
* [#3056](https://github.com/http4s/http4s/pull/3056): Add `streamJsonArrayEncoder*` operations to circe support, to encode a `Stream` of `A` to a JSON array, given an encoder for `A`.
* [#3053](https://github.com/http4s/http4s/pull/3053): Remove unneeded `Functor[G]` constraint on `HeaderEcho.apply`.
* [#3054](https://github.com/http4s/http4s/pull/3054): Add `SameSite` cookie support
* [#2518](https://github.com/http4s/http4s/pull/2518): Add `status` methods to `Client` that take a `String` or `Uri`
* [#3069](https://github.com/http4s/http4s/pull/3069): Add `ContextMiddleware.const` function
* [#3070](https://github.com/http4s/http4s/pull/3070): Add `NonEmptyTraverse` instance to `ContextRequest`
* [#3060](https://github.com/http4s/http4s/pull/3060): Stop mixing context bounds and implicits in `CirceInstances`.
* [#3024](https://github.com/http4s/http4s/pull/3024): Add `withQueryParams` and `withMultiValueQueryParams` to `QueryOps`
* [#3092](https://github.com/http4s/http4s/pull/3092): Add TLS support to ember-server via fs2-io.

## Dependency updates

* cats-2.1.0
* circe-0.13.0-RC1
* fs2-2.2.0
* jawn-1.0.0
* jawn-fs2-1.0.0-RC2
* okhttp-4.3.1
* play-json-2.8.1
* scalacheck-1.14.3
* scalatags-0.8.4
* specs2-4.8.3

# v0.20.16 (2020-01-21)

## Bugfixes

* [#3086](https://github.com/http4s/http4s/pull/3086): Fix connection leak in blaze-client pool manager when the next request in the queue is expired.

## Breaking changes

* [#3053](https://github.com/http4s/http4s/pull/3053): Deprecate `HttpDate.now`, which is not referentially transparent. Prefer `HttpDate.current`.

## Enhancements

* [#3049](https://github.com/http4s/http4s/pull/3049): Add new `Date` server middleware
* [#3051](https://github.com/http4s/http4s/pull/3051): Add `HttpDate.current` convenience constructor, based on `Clock`.
* [#3052](https://github.com/http4s/http4s/pull/3052): Add `Caching` server middleware.
* [#3065](https://github.com/http4s/http4s/pull/3065): Add `ErrorAction` server middleware
* [#3082](https://github.com/http4s/http4s/pull/3082): Wrap `UnresolvedAddressException` in blaze in an `UnresolvedAddressException` subtype that contains the address that could not resolve to aid diagnostics.  This is a conservative change.  See [#3078](https://github.com/http4s/http4s/pull/3078) for the wrapper forthcoming in http4s-0.21.

## Documentation

* [#3017](https://github.com/http4s/http4s/pull/3017): Correct the documentation in `Timeout.apply`
* [#3020](https://github.com/http4s/http4s/pull/3020): Update scaladoc to compiling example code on OptionalMultiQueryParamDecoderMatcher

## Dependency updates

* async-http-client-2.10.4
* jetty-9.4.26.v20200117
* metrics-4.1.2 (Dropwizard)
* log4s-1.8.2
* okhttp-3.14.6
* simpleclient-0.8.0 (Prometheus)
* tomcat-9.0.30

# v0.20.15 (2019-11-27)

## Enhancements

* [#2966](https://github.com/http4s/http4s/pull/2966): Add `HttpsRedirect` middleware
* [#2965](https://github.com/http4s/http4s/pull/2965): Add `Request#addCookies` method
* [#2887](https://github.com/http4s/http4s/pull/2887): Support realm in the `OAuth1` header

## Bug fixes

* [#2916](https://github.com/http4s/http4s/pull/2916): Ensure that `Metrics` only decrements active requests once
* [#2889](https://github.com/http4s/http4s/pull/2889): In `Logger`, log the prelude if `logBody` and `logHeaders` are false

# v0.20.14 (2019-11-26)

## Bug fixes

* [#2909](https://github.com/http4s/http4s/pull/2909): Properly propagate streamed errors in jetty-client
* The blaze upgrade fixes the "SSL Handshake WRAP produced 0 bytes" error on JDK 11.

## Enhancements

* [#2911](https://github.com/http4s/http4s/pull/2911): Add missing bincompat syntax to `org.http4s.implicits`.

## Dependency updates

* blaze-0.14.11
* circe-0.11.2
* jawn-0.14.3
* jetty-9.4.24.v20191120
* tomcat-9.0.29

# v0.20.13 (2019-11-05)

## Bug fixes

* [#2946](https://github.com/http4s/http4s/pull/2946): Restore binary compatibility of private `UrlCodingUtils`. [#2930](https://github.com/http4s/http4s/pull/2930) caused a breakage in rho.
* [#2922](https://github.com/http4s/http4s/pull/2922): Handle Content-Length longer that Int.MaxValue in chunked uploads
* [#2941](https://github.com/http4s/http4s/pull/2941): Fix for `BlockingHttp4sServlet` with shifted IO.
* [#2953](https://github.com/http4s/http4s/pull/2953): Fix connection info in servlet backend.  The local and remote addresses were reversed.
* [#2942](https://github.com/http4s/http4s/pull/2942): Fix `Request.addcookie` to consolidate all `Cookie` headers into one.
* [#2957](https://github.com/http4s/http4s/pull/2957): Shift the write to Blocker in `BlockingServletIo`

## Enhancements

* [#2948](https://github.com/http4s/http4s/pull/2948): Add all missing `ContentCoding`s from the IANA registry.

## Dependency updates

* blaze-0.14.9

# v0.20.12 (2019-10-31)

## Enhancements

* [#2930](https://github.com/http4s/http4s/pull/2830): Move private `UrlCodingUtils` to the `Uri` companion object, make public

## Dependency updates

* jawn-0.14.2
* jetty-9.4.22
* json4s-0.14.2
* metrics-4.1.1
* okhttp-3.14.4
* play-json-2.7.4
* tomcat-9.0.27
* twirl-1.4.2

# v0.21.0-M5 (2019-09-19)

## Breaking changes

* [#2815](https://github.com/http4s/http4s/pull/2815): Allow `Allow` header to specify an empty set of methods.
* [#2832](https://github.com/http4s/http4s/pull/2836): Add natural transformation to `ResponseGenerator` to allow the `F` and `G` to work in unison. Relevant for http4s-directives.

## Enhancements

* [#2836](https://github.com/http4s/http4s/pull/2836): Add `additionalSocketOptions` to ember configs
* [#2869](https://github.com/http4s/http4s/pull/2869): Add JsonDebugErrorHandler middleware
* [#2830](https://github.com/http4s/http4s/pull/2830): Add encoder and decoder helpers to `Uri` companion

## Documentation

* [#2733](https://github.com/http4s/http4s/pull/2733): Add CSRF documentation

## Dependency updates

* async-http-client-2.10.2
* cats-2.0.0
* cats-effect-2.0.0
* circe-0.12.1
* fs2-2.0.0
* keypool-2.0.0
* log4cats-core-1.0.0
* okhttp-4.2.0
* jawn-fs2-0.15.0
* tomcat-9.0.24
* vault-2.0.0

# v0.20.11 (2019-09-19)

## Breaking changes

* [#2792](https://github.com/http4s/http4s/pull/2792): Drop support for Scala 2.13.0-M5. Users of Scala 2.13 should be on a stable release of Scala on the http4s-0.21 release series.
* [#2800](https://github.com/http4s/http4s/pull/2800): Revert [#2785](https://github.com/http4s/http4s/pull/2785), using `F[A]` instead of `G[A]` in `EntityResponseGenerator`, which broke directives.

## Bug fixes

* [#2807](https://github.com/http4s/http4s/pull/2807): In jetty-client, don't follow redirects with the internal client, which throws an exception in the http4s wrapper.

## Enhancements

* [#2817](https://github.com/http4s/http4s/pull/2817): In jetty-client, disable internal client's default `Content-Type` to prevent default `application/octet-stream` for empty bodies.

## Dependency updates

* jetty-9.4.20

# v0.21.0-M4 (2019-08-14)

## Dependency updates

* cats-core-2.0.0-RC1
* cats-effect-2.0.0-RC1
* circe-0.12.0-RC1
* discipline-1.0.0
* keypool-0.2.0-RC1
* log4cats-1.0.0-RC1
* vault-2.0.0-RC1

# v0.20.10 (2019-08-14)

## Breaking changes

* [#2785](https://github.com/http4s/http4s/pull/2785): Use `F[A]` instead of `G[A]` in the DSL's `EntityResponseGenerator`. This change is binary compatible, but not source compatible for users of `Http4sDsl2` where `F` is not `G`. This is uncommon.

## Bug fixes

* [#2778](https://github.com/http4s/http4s/pull/2778): Don't truncate signing keys in CSRF middleware to 20 bytes, which causes a loss of entropy.

## Enhancements

* [#2776](https://github.com/http4s/http4s/pull/2776): Add `MaxActiveRequest` middleware
* [#2724](https://github.com/http4s/http4s/pull/2724): Add `QueryParamEncoder[Instant]` and `QueryParamDecoder[Instant]`. Introduce `QueryParamCodec` for convenience.
* [#2777](https://github.com/http4s/http4s/pull/2777): Handle invalid `Content-Range` requests with a 416 response and `Accept-Range` header.

# v0.20.9 (2019-08-07)

## Bug fixes

* [#2761](https://github.com/http4s/http4s/pull/2761): In blaze-client, don't add `ResponseHeaderTimeoutStage` when `responseHeaderTimeout` is infinite. This prevents an `IllegalArgumentException` when debug logging is turned on.
* [#2762](https://github.com/http4s/http4s/pull/2762): Fix text in warnings when blaze-client timeouts are questionably ordered.

# v0.21.0-M3 (2019-08-02)

## Breaking changes

* [#2572](https://github.com/http4s/http4s/pull/2572): Make `Http1Stage` private to `org.http4s`, which we highly doubt anybody extended directly anyway.

## Bug fixes

* [#2727](https://github.com/http4s/http4s/pull/2727): Fix `UserInfo` with `+` sign

## Enhancements

* [#2623](https://github.com/http4s/http4s/pull/2623): Propagate cookies in `FollowRedirect` client middleware

## Documentation

* [#2717](https://github.com/http4s/http4s/pull/2717): Update quickstart for v0.21
* [#2734](https://github.com/http4s/http4s/pull/2734): Add missing comma in code sample
* [#2740](https://github.com/http4s/http4s/pull/2740): Clarify `Method` imports for client DSL

## Internals

* [#2747](https://github.com/http4s/http4s/pull/2717): Create .mergify.yml

## Dependency upgrades

* better-monadic-for-0.3.1
* cats-effect-2.0.0-M5
* log4cats-0.4.0-M2
* okhttp-4.0.1

# v0.20.8 (2019-08-02)

## Enhancements

* [#2550](https://github.com/http4s/http4s/pull/2550): Adjust default timeouts and add warnings about misconfiguration

## Dependency updates

* blaze-0.14.8
* cats-effect-1.4.0

# v0.20.7 (2019-07-30)

## Bug fixes
* [#2728](https://github.com/http4s/http4s/pull/2728): Preserve division of `request.uri.path` into `scriptName` and `pathInfo` when calling `withPathInfo`.
* [#2737](https://github.com/http4s/http4s/pull/2737): Fix deadlock in blaze-server web socket shutdown.

## Enhancements
* [#2736](https://github.com/http4s/http4s/pull/2736): Implement a `connectTimeout` in blaze-client, defaulted to 10 seconds.  Prevents indefinite hangs on non-responsive hosts.

## Documentation
* [#2741](https://github.com/http4s/http4s/pull/2741): Improve docs surrounding auth middleware and fall through.

## Dependency upgrades
- blaze-0.14.7
- tomcat-9.0.22

# v0.21.0-M2 (2019-07-09)

This release drops support for Scala 2.11 and adds the `http4s-ember-server` and `http4s-ember-client` backends.  Ember is new and experimental, but we intend for it to become the reference implementation.  Notably, it only requires a `Concurrent` constraint.

## Bugfixes
* [#2691](https://github.com/http4s/http4s/pull/2691): Fix deadlock in client by releasing current connection before retrying in `Retry` client middleware.  The constraint is upgraded to `Concurrent`.
* [#2693](https://github.com/http4s/http4s/pull/2693): Fix deadlock in client by releasing current connection before retrying in `FollowRedirect` client middleware.  The constraint is upgraded to `Concurrent`.
* [#2671](https://github.com/http4s/http4s/pull/2671): Upgrade `Uri.UserInfo` to a case class with username and password, fixing encoding issues. This is for RFC 3986 compliance, where it's deprecated for security reasons. Please don't use this.
* [#2704](https://github.com/http4s/http4s/pull/2704): Remove unused `Sync` constraint on `Part.formData`.

## Breaking changes
* [#2654](https://github.com/http4s/http4s/pull/2654): Extract an http4s-laws module from http4s-testing, with no dependency on Specs2.  The arbitraries, laws, and tests are now laid out in a similar structure to cats and cats-effect.
* [#2665](https://github.com/http4s/http4s/pull/2665): Change `withBlock` to `withBlocker` in `OkHttpBuilder`
* [#2661](https://github.com/http4s/http4s/pull/2661): Move string contexts macros for literals from `org.http4s` to `org.http4s.implicits`
* [#2679](https://github.com/http4s/http4s/pull/2679): Replace `Uri.IPv4` with `Uri.Ipv4Address`, including an `ipv4` interpolator and interop with `Inet4Address`.
* [#2694](https://github.com/http4s/http4s/pull/2694): Drop Scala 2.11 support 
* [#2700](https://github.com/http4s/http4s/pull/2700): Replace `Uri.IPv6` with `Uri.Ipv6Address`, including an `ipv6` interpolator and interop with `Inet6Address`.

## Enhancements
* [#2656](https://github.com/http4s/http4s/pull/2656): Add `emap` and `emapValidatedNel` to `QueryParamDecoder`
* [#2696](https://github.com/http4s/http4s/pull/2696): Introduce `http4s-ember-server` and `http4s-ember-client`

## Documentation
* [#2658](https://github.com/http4s/http4s/pull/2658): Link to http4s-jdk-http-client
* [#2668](https://github.com/http4s/http4s/pull/2668): Clarify scaladoc for `Uri.Scheme`

## Internal
* [#2655](https://github.com/http4s/http4s/pull/2655): Tune JVM options for throughput

## Dependency updates
* async-http-client-2.10.1
* circe-0.12.0-M4
* json4s-3.6.7
* okhttp-4.0.0
* specs2-core-4.6.0

# v0.20.6 (2019-07-09)

## Bug fixes
* [#2705](https://github.com/http4s/http4s/pull/2705): Upgrades blaze to close `SSLEngine` when an `SSLStage` shuts down. This is useful in certain `SSLContext` implementations.  See [blaze#305](https://github.com/http4s/blaze/pull/305) for more.

## Dependency upgrades
- blaze-0.14.6

~~# v0.20.5 (2019-07-09)~~

Cursed release.  Sonatype staging repo closed in flight.

# v0.20.4 (2019-07-06)

## Bug fixes
* [#2687](https://github.com/http4s/http4s/pull/2687): Don't throw in `Uri.fromString` on invalid ports
* [#2695](https://github.com/http4s/http4s/pull/2695): Handle EOF in blaze-server web socket by shutting down stage

## Enhancements
* [#2673](https://github.com/http4s/http4s/pull/2673): Add `GZip` middleware for client

## Documentation
* [#2668](https://github.com/http4s/http4s/pull/2668): Clarifications in `Uri.Scheme` scaladoc

## Dependency upgrades
- blaze-0.14.5
- jetty-9.14.19.v20190610 (for client)

# v0.21.0-M1 (2019-06-17)

## Breaking changes
* [#2565](https://github.com/http4s/http4s/pull/2565): Change constraint on server `Metrics` from `Effect` to `Sync`
* [#2551](https://github.com/http4s/http4s/pull/2551): Refactor `AuthMiddleware` to not require `Choice` constraint
* [#2614](https://github.com/http4s/http4s/pull/2614): Relax various `ResponseGenerator` constraints from `Monad` to `Applicative` in http4s-dsl.
* [#2613](https://github.com/http4s/http4s/pull/2613): Rename implicit `http4sKleisliResponseSyntax` and its parameter name.
* [#2624](https://github.com/http4s/http4s/pull/2624): In `BlazeServerBuilder`, don't depend on laziness of `SSLContext`. `None` now disables the secure context. The default argument tries to load `Some(SSLContext.getDefault())`, but falls back to `None` in case of failure.
* [#2493](https://github.com/http4s/http4s/pull/2493): Scala 2.13 support and related upgrades
  * Scala 2.13.0-M5 is dropped.
  * All modules are supported on 2.11, 2.12, and 2.13 again.
  * Use cats-effect-2.0's new `Blocker` in place of `ExecutionContext` where appropriate

## Enhancements
* [#2591](https://github.com/http4s/http4s/pull/2590): Add `MediaType.unsafeParse` and `QValue.unsafeFromString`. 
* [#2548](https://github.com/http4s/http4s/pull/2548): Add `Client#translate`
* [#2622](https://github.com/http4s/http4s/pull/2622): Add `Header#renderedLength`

## Docs
* [#2569](https://github.com/http4s/http4s/pull/2569): Fix typo in CORS scaladoc
* [#2608](https://github.com/http4s/http4s/pull/2608): Replace `Uri.uri` with `uri` in tuts
* [#2626](https://github.com/http4s/http4s/pull/2626): Fix typos in root package and DSL docs
* [#2635](https://github.com/http4s/http4s/pull/2635): Remove obsolete scaladoc from client
* [#2645](https://github.com/http4s/http4s/pull/2645): Fix string literal in router example in static file docs

## Internal
* [#2563](https://github.com/http4s/http4s/pull/2563): Refactor `EntityDecoder#decode`
* [#2553](https://github.com/http4s/http4s/pull/2553): Refactor `Timeout`
* [#2564](https://github.com/http4s/http4s/pull/2564): Refactor boopickle and circe decoders
* [#2580](https://github.com/http4s/http4s/pull/2580): Refactor server `RequestLogger`
* [#2581](https://github.com/http4s/http4s/pull/2581): Remove redundant braces in various types
* [#2539](https://github.com/http4s/http4s/pull/2539): Narrow cats imports
* [#2582](https://github.com/http4s/http4s/pull/2582): Refactor `DefaultHead`
* [#2590](https://github.com/http4s/http4s/pull/2590): Refactor `GZip`
* [#2591](https://github.com/http4s/http4s/pull/2590): Refactor literal macros to not use `.get`
* [#2596](https://github.com/http4s/http4s/pull/2596): Refactor `MimeLoader`
* [#2542](https://github.com/http4s/http4s/pull/2542): Refactor `WebjarService`
* [#2555](https://github.com/http4s/http4s/pull/2555): Refactor `FileService`
* [#2597](https://github.com/http4s/http4s/pull/2597): Optimize internal hex encoding
* [#2599](https://github.com/http4s/http4s/pull/2599): Refactor `ChunkAggregator`
* [#2574](https://github.com/http4s/http4s/pull/2574): Refactor `FollowRedirect`
* [#2648](https://github.com/http4s/http4s/pull/2648): Move `mimedb-generator` from a project to an internal SBT plugin. Run with `core/generateMimeDb`.

## Depedency updates
* cats-2.0.0-M4
* cats-effect-2.0.0-M4
* circe-0.12.0-M3
* discipline-0.12.0-M3
* fs2-1.1.0-M1
* jawn-0.14.2
* jawn-fs2-0.15.0-M1
* json4s-3.6.6
* log4s-1.8.2
* parboiled-2.0.1 (internal fork)
* play-json-2.7.4
* sbt-doctest-0.9.5 (tests only)
* sbt-native-packager-1.3.22 (examples only)
* sbt-site-1.4.0 (docs only)
* sbt-tpolecat-0.1.6 (compile time only)
* scalacheck-1.14.0
* scalatags-0.7.0 (2.12 and 2.13 only)
* scalaxml-1.2.0
* specs2-4.5.1 
* mockito-core-2.28.2 (tests only)
* tut-0.6.12 (docs only)
* twirl-1.4.2
* vault-2.0.0-M2

# v0.20.3 (2019-06-12)

## Bug fixes
* [#2638](https://github.com/http4s/http4s/pull/2638): Fix leaking sensitive headers in server RequestLogger

# v0.18.24 (2019-06-12)

## Bug fixes
* [#2639](https://github.com/http4s/http4s/pull/2639): Fix leaking sensitive headers in server RequestLogger

## Dependency updates
- cats-1.6.1
- jetty-9.4.19.v20190610
- tomcat-9.0.21

# v0.20.2 (2019-06-12)

## Bug fixes
* [#2604](https://github.com/http4s/http4s/pull/2604): Defer creation of `SSLContext.getDefault()` in blaze-client
* [#2611](https://github.com/http4s/http4s/pull/2611): Raise errors with `getResource()` into effect in `StaticFile`

## Enhancements
* [#2567](https://github.com/http4s/http4s/pull/2567): Add `mapK` to `AuthedRequest`.  Deprecate `AuthedService` in favor of `AuthedRoutes`.

## Internals
* [#2579](https://github.com/http4s/http4s/pull/2579): Skip Travis CI on tags

## Dependency updates
* blaze-0.14.4
* cats-core-1.6.1
* cats-effect-1.3.1
* fs2-1.0.5 (except Scala 2.13.0-M5)
* okhttp-3.14.2
* tomcat-9.0.21

# v0.20.1 (2019-05-16)

Users of blaze-client are strongly urged to upgrade.  This patch fixes a bug and passes new tests, but we still lack 100% confidence in it.  The async-http-client backend has proven stable for a large number of users.

## Bug fixes
* [#2562](https://github.com/http4s/http4s/pull/2562): Fix issue in `PoolManager` that causes hung requests in blaze-client.
* [#2571](https://github.com/http4s/http4s/pull/2571): Honor `If-None-Match` request header in `StaticFile`

## Enhancements
* [#2532](https://github.com/http4s/http4s/pull/2532): Add queue limit to log message when client wait queue is full
* [#2535](https://github.com/http4s/http4s/pull/2535): Add `translate` to `HttpRoutes` and `HttpApp`

## Documentation
* [#2533](https://github.com/http4s/http4s/pull/2533): Fix link to Metrics middleware
* [#2538](https://github.com/http4s/http4s/pull/2538): Add @MartinSnyder's presentation, update giter8 instructions
* [#2559](https://github.com/http4s/http4s/pull/2559): Add @gvolpe's presentation and http4s-tracer

## Internals
* [#2525](https://github.com/http4s/http4s/pull/2525): Pointful implementation of `AuthMiddleware.noSpider`
* [#2534](https://github.com/http4s/http4s/pull/2534): Build with xenial and openjdk8 on Travis CI
* [#2530](https://github.com/http4s/http4s/pull/2530): Refactoring of `authentication.challenged`
* [#2531](https://github.com/http4s/http4s/pull/2531): Refactoring of `PushSupport`
* [#2543](https://github.com/http4s/http4s/pull/2543): Rename maintenance branches to `series/x.y`
* [#2549](https://github.com/http4s/http4s/pull/2549): Remove workarounds in `BlazeClient` for [typelevel/cats-effect#487](https://github.com/typelevel/cats-effect/issues/487)
* [#2575](https://github.com/http4s/http4s/pull/2575): Fix the Travis CI release pipeline

## Dependency updates
* blaze-0.14.2
* cats-effect-1.3.0
* jetty-server-9.4.18.v20190429
* metrics-core-4.1.0
* sbt-native-packager-1.3.21 (examples only)
* tomcat-9.0.20

# v0.20.0 (2019-04-22)

## Announcements

### blaze-client stability

We are declaring this a stable release, though we acknowledge a handful of lingering issues with the blaze-client.  Users who have trouble with the blaze backend are invited to try the async-http-client, okhttp, or jetty-client backends instead.

### Scala 2.13 compatibility

When our dependencies are published for Scala 2.13.0-RC1, we will publish for it and drop support for Scala 2.13.0-M5.  We know it's out there, and we're as anxious as you.

### cats-2 and http4s-0.21

Cats 2.0 is expected soon, and a Cats Effect 2.0 is under discussion.  These will be binary compatible with their 1.x versions, with the exception of their laws modules.  We intend to publish http4s-0.21 on these when they are available in order to provide a compatible stack for our own laws.

### EOL of 0.18

This marks the end of active support for the 0.18 series.  Further releases in that series will require a pull request and an accompanying tale of woe.

## Breaking changes
* [#2506](https://github.com/http4s/http4s/pull/2506): Raise `DecodeFailure` with `MonadError` in `Message#as` rather than relying on effect to catch in `fold`. Requires a new `MonadError` constraint.

## Bugfixes
* [#2502](https://github.com/http4s/http4s/pull/2502): Stop relying on undefined behavior of `fold` to catch errors in client.

## Enhancements
* [#2508](https://github.com/http4s/http4s/pull/2508): Add `mediaType` String context macro for validating literals.  Provide the same for `uri` and `qValue`, deprecating `Uri.uri` and `QValue.q`.
* [#2520](https://github.com/http4s/http4s/pull/2520): Parameterize `selectorThreadFactory` for blaze server.  This allows setting the priority for selector threads.

## Documentation
* [#2488](https://github.com/http4s/http4s/pull/2488): Fix bad link in changelog
* [#2494](https://github.com/http4s/http4s/pull/2494): Add note on queue usage to `BlazeWebSocketExample`
* [#2509](https://github.com/http4s/http4s/pull/2509): Add Formation as adopter
* [#2516](https://github.com/http4s/http4s/pull/2516): Drop redundant `enableWebSockets` in blaze example.

## Internals
* [#2521](https://github.com/http4s/http4s/pull/2521): Add utility conversion for `java.util.concurrent.CompletableFuture` to `F[_]: Concurrent`

## Dependency updates
* blaze-0.14.0
* jetty-9.4.16.v20190411
* kind-projector-0.10.0 (build only)
* okhttp-3.14.1
* mockito-core-2.27.0 (test only)
* sbt-jmh-0.3.6 (benchmarks only)
* tomcat-9.0.19
* tut-plugin-0.6.11 (docs only)

# v0.20.0-RC1 (2019-04-03)

## Breaking changes
* [#2471](https://github.com/http4s/http4s/pull/2471): `Headers` is no longer an `Iterable[Header]`
* [#2393](https://github.com/http4s/http4s/pull/2393): Several changes related to 2.13 support:
  * Replace `Seq` with `List` on:
    * `` `Accept-Ranges.`.rangeUnits``
    * ``CacheDirective.`no-cache`.fieldNames``
    * `CacheDirective.private.fieldNames`
    * `LanguageTag.subTags`
    * `MediaType.fileExtensions`
    * `` `User-Agent`.other``
  * Replace `Seq` with `immutable.Seq` on:
    * `Query#multiParams.values`
    * `Query#params.values`
    * `Uri#multipParams.values`
  * `Query` is no longer a `Seq[Query.KeyValue]`
  * `RequestCookieJar` is no longer an `Iterable[RequestCookie]`.

## Enhancements
* [#2466](https://github.com/http4s/http4s/pull/2466): Provide better message for `WaitQueueFullFailure`
* [#2479](https://github.com/http4s/http4s/pull/2479): Refresh `MimeDb` from the IANA registry
* [#2393](https://github.com/http4s/http4s/pull/2393): Scala 2.13.0-M5 support
  * All modules except http4s-boopickle
  * `Monoid[Headers]` instance

## Bugfixes
* [#2470](https://github.com/http4s/http4s/pull/2470): Don't wait indefinitely if a request timeout happens while borrowing a connection in blaze-client.

## Documentation
* [#2469](https://github.com/http4s/http4s/pull/2469): Add scala-steward to adopters
* [#2472](https://github.com/http4s/http4s/pull/2472): Add http4s-chatserver demo
* [#2478](https://github.com/http4s/http4s/pull/2478): Better scaladoc for `HttpApp`
* [#2480](https://github.com/http4s/http4s/pull/2480): Enhance documentation of static rendering

## Other
* [#2474](https://github.com/http4s/http4s/pull/2474): Skip another blaze test that fails only on CI

## Dependency upgrades
* argonaut-6.2.3
* blaze-0.14.0-RC1
* sbt-jmh-0.3.5 (benchmarks only)
* sbt-native-packager (example only)
* scalatags-0.6.8

# v0.20.0-M7 (2019-03-20)

## Bugfixes
* [#2450](https://github.com/http4s/http4s/pull/2450): Fix `CirceInstances.builder` initialization, which referenced unintialized eager vals.

## Enhancements
* [#2435](https://github.com/http4s/http4s/pull/2435): Log information about canceled requests in `ResponseLogger`
* [#2429](https://github.com/http4s/http4s/pull/2429): Add `httpRoutes` and `httpApp` convenience constructors to `ChunkAggregator`
* [#2446](https://github.com/http4s/http4s/pull/2446): Introduce `Http4sDsl2[F[_], G[_]]` trait to support `http4s-directives` library.  `Http4sDsl` extends it as `Http4sDsl[F, F]`.  This change should be invisible to http4s-dsl users.
* [#2444](https://github.com/http4s/http4s/pull/2444): New modeled headers for `If-Match` and `If-Unmodified-Since`
* [#2458](https://github.com/http4s/http4s/pull/2458): Building on bugfix in [#2453](https://github.com/http4s/http4s/pull/2453), don't clean up the stage if it's going to be shut down anyway

## Documentation
* [#2432](https://github.com/http4s/http4s/pull/2432): Fix Github URL in Scaladoc for tagged versions
* [#2440](https://github.com/http4s/http4s/pull/2440): Fix broken links in client documentation
* [#2447](https://github.com/http4s/http4s/pull/2447): Clarification of webjar path on static files
* [#2448](https://github.com/http4s/http4s/pull/2448): Update copyright year
* [#2454](https://github.com/http4s/http4s/pull/2454): Update `mountService` reference to `withHttpApp`
* [#2455](https://github.com/http4s/http4s/pull/2455): Remove dangling reference to `G` parameter in `HttpApp` scaladoc
* [#2460](https://github.com/http4s/http4s/pull/2460): Add `circuit-http4s` to adopters

## Other
* [#2464](https://github.com/http4s/http4s/pull/2464): Temporarily disable blaze tests that fail only on CI while running on CI.

## Dependency upgrades
* async-http-client-2.8.1
* fs2-1.0.4
* json4s-3.6.5
* okhttp-3.14.0
* play-json-2.7.2
* sbt-explicit-depenendencies-0.2.9 (build only)
* sbt-native-packager-1.3.19 (example only)

# v0.18.23 (2019-03-19)

## Bug fixes
* [#2453](https://github.com/http4s/http4s/pull/2453): Fix bug in blaze-client that unnecessarily recycled connections.

## Dependency upgrades
- jetty-9.4.15.v20190215
- log4s-1.7.0
- metrics-4.0.5
- mockito-2.25.1 (test only)
- scodec-bits-1.1.9
- tomcat-9.0.17

# v0.20.0-M6 (2019-02-16)

## Breaking changes
* [#2369](https://github.com/http4s/http4s/pull/2369): Make `log` operation on logging middlewares return an `F[Unit]` to support pure logging.
* [#2370](https://github.com/http4s/http4s/pull/2370): `Prometheus.apply` returns in `F[_]` to represent its effect on the collector registry.
* [#2398](https://github.com/http4s/http4s/pull/2398): Add media ranges to `jsonDecoderAdaptive` to support overriding the media type in an `EntityDecoder`
* [#2396](https://github.com/http4s/http4s/pull/2396): Parameterize `Logger` middlewares to work with any `Http[G, F]` instead of requiring `HttpApp[F]`.
* [#2318](https://github.com/http4s/http4s/pull/2318): Replace `AttributeMap` with `io.christopherdavenport.Vault`
* [#2414](https://github.com/http4s/http4s/pull/2414): Default to a no-op cookie store in async-http-client for more uniform behavior with other clients
* [#2419](https://github.com/http4s/http4s/pull/2419): Relax constraint on `Retry` middleware from `Effect` to `Sync`

## Bugfixes
* [#2421](https://github.com/http4s/http4s/pull/2421): Fix buggy use of `toString` in async-http-client when rendering URIs.

## Enhancements
* [#2364](https://github.com/http4s/http4s/pull/2364): Scalafix `allocate` to `allocated`
* [#2366](https://github.com/http4s/http4s/pull/2366): Add `chunkBufferMaxSize` parameter to `BlazeClientBuilder` and `BlazeServerBuilder`. Change default to 10kB.
* [#2316](https://github.com/http4s/http4s/pull/2316): Support custom error messages in circe, argonaut, and jawn.
* [#2403](https://github.com/http4s/http4s/pull/2403): Add `MemoryAllocationExports` to `PrometheusExportService`
* [#2355](https://github.com/http4s/http4s/pull/2355), [#2407](https://github.com/http4s/http4s/pull/2407): Add new `HttpMethodOverride` middleware
* [#2391](https://github.com/http4s/http4s/pull/2391): Add `Authorization` to `*` as a default allowed header in default CORS config
* [#2424](https://github.com/http4s/http4s/pull/2424): Include Chunked Transfer-Encoding header in Multipart Requests

## Documentation
* [#2378](https://github.com/http4s/http4s/pull/2378): Fix typo in `EntityDecoder` scaladoc
* [#2374](https://github.com/http4s/http4s/pull/2374): Include scheme in CORS examples
* [#2399](https://github.com/http4s/http4s/pull/2399): Link to @kubukoz' presentation
* [#2418](https://github.com/http4s/http4s/pull/2418): Fix typo in CORS documentation
* [#2420](https://github.com/http4s/http4s/pull/2420): Add Raster Foundry to adopters

## Internal
* [#2359](https://github.com/http4s/http4s/pull/2359): Remove code coverage checks
* [#2382](https://github.com/http4s/http4s/pull/2382): Refactor the blaze-server pipeline construction
* [#2401](https://github.com/http4s/http4s/pull/2401), [#2408](https://github.com/http4s/http4s/pull/2408), [#2409](https://github.com/http4s/http4s/pull/2409): Stop building with sbt-rig, deal with fallout
* [#2422](https://github.com/http4s/http4s/pull/2422): Use Scala 2.12.8 and slash-syntax in SBT files

## Dependency upgrades
* async-http-client-2.7.0
* cats-1.6.0
* circe-0.11.1
* fs2-1.0.3
* jawn-fs2-0.14.2
* json4s-3.6.4
* log4s-1.7.0
* mockito-core-2.24.5 (tests only)
* okhttp-3.13.1
* parboiled-1.0.1 (http4s' internal fork)
* play-json-2.7.1
* sbt-build-info-0.9.0 (build only)
* sbt-native-packager-1.3.18 (examples only)
* sbt-updates-0.4.0 (build only)
* tomcat-9.0.6
* twirl-1.4.0

# v0.18.22 (2019-02-13)

## Enhancements
* [#2389](https://github.com/http4s/http4s/pull/2389): Add `RequestKey` to Logging when eviction is necessary

# v0.20.0-M5 (2019-01-12)

Consider the blaze beta and all other modules RC quality. Don't forget
there is a scalafix to assist migration from 0.18!

## Breaking changes
* [#2308](https://github.com/http4s/http4s/pull/2308): Change `allocate` to `allocated` on backend builders for consistency with `cats.effect.Resource#allocated`.
* [#2332](https://github.com/http4s/http4s/pull/2332): Make double slashes behave more reasonably in the DSL.
* [#2351](https://github.com/http4s/http4s/pull/2351): Change `clientAuthMode` on server builders from `Boolean` to sum type `SSLClientAuthMode`

## Enhancements
* [#2309](https://github.com/http4s/http4s/pull/2308): Specialize `TimeoutException` to `WaitQueueTimeoutException` in client pool manager.  Do not retry this by default in `Retry` middleware.
* [#2342](https://github.com/http4s/http4s/pull/2342): Add `expectOption` and `expectOptionOr` which behave like `expect` and `expectOr` respectively, but return `None` on `404` and `410` responses and `Some[A]` on other successful responses.  Other status codes still raise an error.
* [#2328](https://github.com/http4s/http4s/pull/2328): Add a `SecureSession` attribute to server requests to expose the SSL session ID, the cipher suite, the key size, and a list of X509 certificates.

## Documentation
* [#2337](https://github.com/http4s/http4s/pull/2337): Use `tut:silent` on imports in docs
* [#2336](https://github.com/http4s/http4s/pull/2336): Add example of building a server from a `Resource`

## Internal
* [#2310](https://github.com/http4s/http4s/pull/2310): Use max of 16 cores in `-Ybackend-parallelism`
* [#2332](https://github.com/http4s/http4s/pull/2332): Don't make `F` evidence parameter a val in jetty-client `ResponseListener`.

## Dependency upgrades
* blaze-0.14.0-M2
* circe-0.11.0
* jawn-0.14.1
* jawn-fs2-0.14.1
* json4s-3.6.3
* metrics-4.0.5
* okhttp-3.12.1
* play-json-2.6.13
* scalafix-0.9.1 (scalafix only)
* tomcat-9.0.14

# v0.20.0-M4 (2018-12-05)

## Bugfixes
* [#2283](https://github.com/http4s/http4s/pull/2283): Fix client metrics bug that decremented active requests and recorded time before the resource was released.
* [#2288](https://github.com/http4s/http4s/pull/2288): Stop leaking `IdleTimeoutStage`s in the blaze client.  They were not always removed properly, leading to multiple timeout stages remaining in a connection's blaze pipeline.
* [#2281](https://github.com/http4s/http4s/pull/2281): Fix `ClassCastException` on `decode` of an empty `Chunk`
* [#2305](https://github.com/http4s/http4s/pull/2305): Correctly shut down the blaze-client

## Enhancements
* [#2275](https://github.com/http4s/http4s/pull/2275): Set default prefix for Prometheus and Dropwizard metrics backends.
* [#2276](https://github.com/http4s/http4s/pull/2276): Make scalafix Github based instead of binary based
* [#2285](https://github.com/http4s/http4s/pull/2285): Finish deprecating `BlazeServer` in favor of `BlazeServerBuilder`.  The former's internals are now expressed in terms of the latter.
* [#2286](https://github.com/http4s/http4s/pull/2286): Improvements to scalafix
  * Fix `withEntitywithEntity` bug in migration
  * Migration to `BlazeServerBuilder`
  * Fix `MessageSyntax#withBody`
  * Import `ResponseCookie` instead of an alias to the old `Cookie`

# Documentation
* [#2297](https://github.com/http4s/http4s/pull/2297): Remove appveyor badge

## Dependency upgrades
* cats-1.5.0
* cats-effect-1.1.0
* jetty-9.4.14.v20181114
* kind-projector-0.9.9 (internal)
* mockito-2.23.4 (tests only)
* okhttp-3.12.0
* play-json-2.6.11
* simpleclient-0.6.0 (Prometheus)
* sbt-1.2.7 (build only)
* sbt-native-packager-1.3.15 (examples only)
* tut-0.6.10 (docs only)

# v0.20.0-M3 (2018-11-13)

## Breaking changes
* [#2228](https://github.com/http4s/http4s/pull/2228): Support more attributes for the response cookie in `CSRF` middleware. Configuration is now done through a builder, similar to backends.
* [#2269](https://github.com/http4s/http4s/pull/2269): In the client DSL, move the body parameter ahead of the `Uri`. This works around an ambiguous overload that previously made it impossible to call `(Uri, Header)` on methods that take a body.
* [#2262](https://github.com/http4s/http4s/pull/2262): Replace `Seq` with `Chain` in `UrlForm`.
* [#2197](https://github.com/http4s/http4s/pull/2262): Require `Signal` rather than `SignallingRef` in `serveWhile`

## Bugfixes
* [#2260](https://github.com/http4s/http4s/pull/2260): Fix leak in blaze-client on a canceled connection
* [#2258](https://github.com/http4s/http4s/pull/2258): Fix deadlocks in the blaze-client pool manager under cancellation and certain other failures.

## Enhancements
* [#2266](https://github.com/http4s/http4s/pull/2266): Support flag query parameters (i.e., parameters with no value) in the DSL with `FlagQueryParamMatcher`.
* [#2240](https://github.com/http4s/http4s/pull/2240): Add `.resource`, `.stream`. and `.allocate` constructors to all server and client builders.
* [#2242](https://github.com/http4s/http4s/pull/2242): Support setting socket channel options on blaze-server.
* [#2270](https://github.com/http4s/http4s/pull/2270): Refresh `MimeDB` from the IANA registry.

## Internal
* [#2250](https://github.com/http4s/http4s/pull/2250): Ignore http4s updates in scalafix-inputs
* [#2267](https://github.com/http4s/http4s/pull/2267): Drop appveyor continuous integration
* [#2256](https://github.com/http4s/http4s/pull/2256): Bump base version of scalafix to 0.18.21.
* [#2271](https://github.com/http4s/http4s/pull/2271): Fix compilation error introduced between [#2228](https://github.com/http4s/http4s/pull/2228) and [#2262](https://github.com/http4s/http4s/pull/2262).

## Documentation
* [#2255](https://github.com/http4s/http4s/pull/2255): Improve scalafix docs

## Dependency upgrades
* blaze-0.14.0-M11
* tomcat-9.0.13

# v0.20.0-M2 (2018-11-05)

## Bug fixes
* [#2239](https://github.com/http4s/http4s/pull/2239): Fix hang when `.allocate` on a client builder fails

## Breaking changes
* [#2207](https://github.com/http4s/http4s/pull/2207): Remove `PathNormalizer`. The functionality is now on `Uri.removeDotSegments`.
* [#2210](https://github.com/http4s/http4s/pull/2210): Streamline instances:
  * `Http4s`, `Http4sInstances`, and `Http4sFunctions` are deprecated
  * Move instances `F[A]` for cats type classes `F` into companions of `A`
  * `Http4sDsl` no longer mixes in `UriFunctions`
  * `EntityEncoderInstances` and `EntityDecoderInstances` are removed. The instances moved to the companion objects.
* [#2243](https://github.com/http4s/http4s/pull/2243): Cleanup `ServerBuilder` defaults and traits
  * Make `ServerBuilder` private.  The public server builders (e.g., `BlazeServerBuilder`) remain, but they no longer implement a public interface.
  * Remove `IdleTimeoutSupport`, `AsyncTimeout`, `SSLKeyStoreSupport`, `SSLContextSupport`, and `WebSocketSupport` traits. The properties remain on the public server builders.
  * Deprecated defaults on those support companion objects, in favor of `org.http4s.server.defaults`.
* [#2063](https://github.com/http4s/http4s/pull/2063): Cancel request whenever a blaze server connection is shutdown.
* [#2234](https://github.com/http4s/http4s/pull/2234): Clean up `Message` trait
  * Remove deprecated `EffectMessageSyntax`, `EffectRequestSyntax`, `EffectResponseSyntax` traits and associated objects
  * Remove `MessageOps`, `RequestOps`, and `ResponseOps` and put the removed methods, sans unneeded implicit parameters, directly in the classes
  * Deprecate `replaceAllHeaders`, pointing to `withHeaders` instead.
  * Deprecate `withType`, which takes a `MediaType` and just wraps it in a `Content-Type`
  * Add `withoutAttribute` and `withoutTrailerHeaders` to complement the with variants
  * Correct `filterHeaders`' scaladoc comment, which described the opposite of the behavior
  * Fix bug in `withoutContentType`

## Enhancements
* [#2205](https://github.com/http4s/http4s/pull/2205): Add new `ResponseTiming` middleware, which adds a header to the Response as opposed to full `MetricsOps`.
* [#2222](https://github.com/http4s/http4s/pull/2222): Add `shutdownTimeout` property to `JettyBuilder`.  Shutdown of the server waits for existing connections to complete for up to this duration before a hard shutdown with a `TimeoutException`.
* [#2227](https://github.com/http4s/http4s/pull/2227): Add `withMaxHeaderLength` setter to `BlazeClientBuilder`
* [#2230](https://github.com/http4s/http4s/pull/2230): `DefaultServerErrorHandler` only handles `NonFatal` `Throwable`s, instead of all `Throwable`s that aren't `VirtualMachineError`s
* [#2237](https://github.com/http4s/http4s/pull/2237): Support parsing cookies with trailing semi-colons. This is invalid per spec, but seen often in the wild.
* [#1687](https://github.com/http4s/http4s/pull/1687): Add a modeled `Link` header.
* [#2244](https://github.com/http4s/http4s/pull/2244): Refactor blaze-server idle timeout
  * Quiet `Abnormal NIO1HeadStage termination\njava.util.concurrent.TimeoutException: Timeout of 30 seconds triggered. Killing pipeline.` error logging, even on idling persistent connections.  This is reduced to a debug log.
  * Use a `TickWheelExecutor` resource per blaze-server instead of a global that does not shut down when the server does.

## Bug fixes
* [#2239](https://github.com/http4s/http4s/pull/2239): Fix hang when `.allocate` on a client builder fails
* [#2214](https://github.com/http4s/http4s/pull/2214): Add a scalafix from http4s-0.18.20 to 0.20.0-M2.  See [upgrading](https://http4s.org/v0.20/upgrading/) for instructions.
* [#2241](https://github.com/http4s/http4s/pull/2241): Restrict internal `IdleTimeoutStage` to a `FiniteDuration`.  Fixes an exception when converting to milliseconds when debug logging.

## Documentation
* [#2223](https://github.com/http4s/http4s/pull/2223): Fix color of EOL label on v0.19
* [#2226](https://github.com/http4s/http4s/pull/2226): Correct erroneous `Resource` in 0.19.0-M3 changelog

## Internal
* [#2219](https://github.com/http4s/http4s/pull/2219): Allow test failures on openjdk11 until we can fix the SSL issue
* [#2221](https://github.com/http4s/http4s/pull/2194): Don't grant MiMa exceptions for 0.19.1, which will never be

## Dependency upgrades
* async-http-client-2.6.0
* blaze-0.14.0-M10
* circe-0.10.1
* json4s-3.6.2
* sbt-native-packager-1.3.12 (examples only)
* tut-0.6.9 (docs only)

# v0.20.0-M1 (2018-10-27)

Due to the inadvertent release of 0.19.0, we have opened a new minor version.  The stable release with MiMa enforcement will be v0.20.0.

## Breaking changes
* [#2159](https://github.com/http4s/http4s/pull/2159): Add a `responseHeaderTimeout` property to `BlazeServerBuilder`. Responses that timeout are completed with `Response.timeout`, which defaults to 503 Service Unavailable.  `BlazeServerBuilder` now requires a `Timer[F]`.
* [#2177](https://github.com/http4s/http4s/pull/2177): Deprecate `org.http4s.syntax.async`, which was not directly relevant to HTTP.
* [#2131](https://github.com/http4s/http4s/pull/2131): Refactor server metrics
  * `http4s-server-metrics` module merged into `http4s-dropwizard-metrics`
  * `http4s-prometheus-server-metrics` module merged into `http4s-prometheus-metrics`
  * The `org.http4s.server.middleware.metrics.Metrics` middleware now takes a `MetricsOps`, implemented by Dropwizard, Prometheus, or your custom interpreter.
* [#2180](https://github.com/http4s/http4s/pull/2180): Change default response on `Timeout` middlware to `503 Service Unavailable`

## Enhancements
* [#2159](https://github.com/http4s/http4s/pull/2159): Set default client request timeout to 1 minute
* [#2163](https://github.com/http4s/http4s/pull/2163): Add `mapK` to `Request` and `Response`
* [#2168](https://github.com/http4s/http4s/pull/2168): Add `allocate` to client builders
* [#2174](https://github.com/http4s/http4s/pull/2159): Refactor the blaze-client timeout architecture.
  * A `TickWheelExecutor` is now allocated per client, instead of globally.
  * Request rendering and response parsing is now canceled more aggressively on timeout.
* [#2184](https://github.com/http4s/http4s/pull/2184): Receive response concurrently with sending request in blaze client. This reduces waste when the server is not interested in the entire request body.
* [#2190](https://github.com/http4s/http4s/pull/2190): Add `channelOptions` to blaze-client to customize socket options.

## Bug fixes
* [#2166](https://github.com/http4s/http4s/pull/2166): Fix request timeout calculation in blaze-client to resolve "Client response header timeout after 0 millseconds" error.
* [#2189](https://github.com/http4s/http4s/pull/2189): Manage the `TickWheelTimer` as a resource instead of an `F[A, F[Unit]]`. This prevents a leak in (extremely unlikely) cases of cancellation.

## Internal
* [#2179](https://github.com/http4s/http4s/pull/2179): Method to silence expected exceptions in tests
* [#2194](https://github.com/http4s/http4s/pull/2194): Remove ill-conceived, zero-timeout unit tests
* [#2199](https://github.com/http4s/http4s/pull/2199): Make client test sizes proportional to the number of processors for greater Travis stability

## Dependency upgrades
* alpn-boot-8.1.13.v20181017 (examples only)
* blaze-0.14.0-M9
* sbt-native-packager-1.3.11 (examples only)

# v0.18.21 (2018-11-05)

## Bug fixes
* [#2231](https://github.com/http4s/http4s/pull/2231): Fix off-by-one error that lets blaze-client wait queue grow one past its limit

# v0.18.20 (2018-10-18)

## Bug fixes
* [#2181](https://github.com/http4s/http4s/pull/2181): Honor `redactHeadersWhen` in client `RequestLogger` middleware

## Enhancements
* [#2178](https://github.com/http4s/http4s/pull/2178): Redact sensitive headers by default in `Retry` middleware. Add `retryWithRedactedHeaders` function that parameterizes the headers predicate.

## Documentation
* [#2147](https://github.com/http4s/http4s/pull/2147): Fix link to v0.19 docs

## Internal
* [#2130](https://github.com/http4s/http4s/pull/2130): Build with scala-2.12.7 and sbt-1.2.3

# ~~v0.19.0 (2018-10-05)~~

This release is identical to v0.19.0-M4.  We mistagged it.  Please proceed to the 0.20 series.

# v0.19.0-M4 (2018-10-05)

## Breaking changes
* [#2137](https://github.com/http4s/http4s/pull/2137): Remove `ExecutionContext` argument to jetty-client in favor of the `ContextShift[F]`.
* [#2070](https://github.com/http4s/http4s/pull/2070): Give `AbitraryInstances` unique names with `http4sTesting` prefix.
* [#2136](https://github.com/http4s/http4s/pull/2136): Add `stream` method to `Client` interface. Deprecate `streaming`, which is just a `flatMap` of `Stream`.
* [#2143](https://github.com/http4s/http4s/pull/2143): WebSocket model improvements:
  * The `org.http4s.websocket` package in unified in http4s-core
  * Drop http4s-websocket module dependency
  * All frames use an immutable `scodec.bits.ByteVector` instead of an `Array[Byte]`.
  * Frames moved from `WebSocketBits` to the `WebSocketFrame` companion
  * Rename all instances of `Websocket*` to `WebSocket*` for consistency
* [#2094](https://github.com/http4s/http4s/pull/2094): Metrics unification
  * Add a `MetricsOps` algebra to http4s-core to be implemented by any metrics backend.
  * Create new `Metrics` middleware in http4s-client based on `MetricsOps`
  * Replace http4s-dropwizard-client-metrics and http4s-proemtheus-client-metrics modules with http4s-dropwizard-metrics and http4s-prometheus-metrics to implement `MetricsOps`.

## Enhancements
* [#2149](https://github.com/http4s/http4s/pull/2134): Refresh `MimeDB` constants from the public registry
* [#2151](https://github.com/http4s/http4s/pull/2151): Changed default response timeout code from 500 to 503

## Documentation updates
* [#2134](https://github.com/http4s/http4s/pull/2134): Add Cats Friendly badge to readme
* [#2139](https://github.com/http4s/http4s/pull/2139): Reinstate example projects
* [#2145](https://github.com/http4s/http4s/pull/2145): Fix deprecated calls to `Client#streaming`

## Internal
* [#2126](https://github.com/http4s/http4s/pull/2126): Delete obsolete `bin` directory
* [#2127](https://github.com/http4s/http4s/pull/2127): Remove MiMa exceptions for new modules
* [#2128](https://github.com/http4s/http4s/pull/2128): Don't run `dependencyUpdates` on load
* [#2129](https://github.com/http4s/http4s/pull/2129): Build with sbt-1.2.3 and scala-2.12.7
* [#2133](https://github.com/http4s/http4s/pull/2133): Build with kind-projector-0.9.8
* [#2146](https://github.com/http4s/http4s/pull/2146): Remove all use of `OutboundCommand` in blaze integration

## Dependency upgrades
* async-http-client-2.5.4
* blaze-0.14.0-M5
* fs2-1.0.0
* jawn-0.13.0
* scala-xml-1.1.1

# v0.19.0-M3 (2018-09-27)

## Breaking changes
* [#2081](https://github.com/http4s/http4s/pull/2081): Remove `OkHttp` code redundant with `OkHttpBuilder`.
* [#2092](https://github.com/http4s/http4s/pull/2092): Remove `ExecutionContext` and `Timer` implicits from async-http-client. Threads are managed by the `ContextShift`.
* [#2115](https://github.com/http4s/http4s/pull/2115): Refactoring of `Server` and `ServerBuilder`:
  * Removed `Server#shutdown`, `Server#shutdownNow`, `Server#onShutdown`, and `Server#awaitShutdown`.  `Server` lifecycles are managed as a `fs2.Stream` or a `cats.effect.Resource`.
  * `ServerBuilder#start` replaced by `Server#resource`, which shuts down the `Server` after use.
  * Added a `ServerBuilder#stream` to construct a `Stream` from a `Resource`.
* [#2118](https://github.com/http4s/http4s/pull/2118): Finalize various case classes.
* [#2102](https://github.com/http4s/http4s/pull/2102): Refactoring of `Client` and some builders:
  * `Client` is no longer a case class.  Construct a new `Client` backend or middleware with `Client.apply(run: Request[F] => Resource[F, Response[F]])` for any `F` with a `Bracket[Throwable, F]`.
  * Removed `DisposableResponse[F]` in favor of `Resource[F, Response[F]]`.
  * Removed `Client#open` in favor of `Client#run`.
  * Removed `Client#shutdown` in favor of `cats.effect.Resource` or `fs2.Stream`.
  * Removed `AsyncHttpClient.apply`. It was not referentially transparent, and no longer possible. Use `AsyncHttpClient.resource` instead.
  * Removed deprecated `blaze.Http1Client.apply`

## Enhancements
* [#2042](https://github.com/http4s/http4s/pull/2042): New `Throttle` server middleware
* [#2036](https://github.com/http4s/http4s/pull/2036): New `http4s-jetty-client` backend, with HTTP/2 support
* [#2080](https://github.com/http4s/http4s/pull/2080): Make `Http4sMatchers` polymorphic on their effect type
* [#2082](https://github.com/http4s/http4s/pull/2082): Structured parser for the `Origin` header
* [#2061](https://github.com/http4s/http4s/pull/2061): Send `Disconnect` event on EOF in blaze-server for faster cleanup of mid stages
* [#2093](https://github.com/http4s/http4s/pull/2093): Track redirects in the `FollowRedirect` client middleware
* [#2109](https://github.com/http4s/http4s/pull/2109): Add `→` as a synonym for `->` in http4s-dsl
* [#2100](https://github.com/http4s/http4s/pull/2100): Tighten up module dependencies
  * http4s-testing only depends on specs2-matchers instead of specs2-core
  * http4s-prometheus-server-metrics depends on simpleclient_common instead of simpleclient

## Bugfixes
* [#2069](https://github.com/http4s/http4s/pull/2069): Add proper `withMaxTotalConnections` method to `BlazeClientBuilder` in place of misnamed `withIdleTimeout` overload.
* [#2106](https://github.com/http4s/http4s/pull/2106): Add the servlet timeout listener before the response has a chance to complete the `AsyncContext`

## Documentation updates
* [#2076](https://github.com/http4s/http4s/pull/2076): Align coloring of legend and table for milestone on versoins page
* [#2077](https://github.com/http4s/http4s/pull/2077): Replace Typelevel Code of Conduct with Scala Code of Conduct
* [#2083](https://github.com/http4s/http4s/pull/2083): Fix link to 0.19 on the website
* [#2100](https://github.com/http4s/http4s/pull/2100): Correct `re-start` to `reStart` in docs

## Internal
* [#2105](https://github.com/http4s/http4s/pull/2105): Test on OpenJDK 11
* [#2113](https://github.com/http4s/http4s/pull/2113): Check for unused compile dependencies in build
* [#2115](https://github.com/http4s/http4s/pull/2115): Stop testing on Oracle JDK 10
* [#2079](https://github.com/http4s/http4s/pull/2079): Use `readRange`, as contributed to fs2
* [#2123](https://github.com/http4s/http4s/pull/2123): Remove unmaintained `load-test` module

## Dependency upgrades
* cats-1.4.0
* circe-0.10.0
* fs2-1.0.0-RC1
* jawn-fs2-0.13.0-RC1
* play-json-3.6.10 for Scala 2.11.x
* tomcat-9.0.12

# v0.18.19 (2018-09-27)

## Bug fixes
* [#2101](https://github.com/http4s/http4s/pull/2101): `haveHeaders` checks by equality, not reference
* [#2117](https://github.com/http4s/http4s/pull/2117): Handle unsuccessful responses in `JavaNetClient`

## Internal
* [#2116](https://github.com/http4s/http4s/pull/2116): Test against OpenJDK 11. Retire Oracle JDK 10.

# v0.18.18 (2018-09-18)

## Bug fixes
* [#2048](https://github.com/http4s/http4s/pull/2048): Correct misleading logging in `Retry` middleware
* [#2078](https://github.com/http4s/http4s/pull/2078): Replace generic exception on full wait queue with new `WaitQueueFullFailure`

## Enhancements
* [#2078](https://github.com/http4s/http4s/pull/2078): Replace generic exception on full wait queue with new `WaitQueueFullFailure`
* [#2095](https://github.com/http4s/http4s/pull/2095): Add `Monoid[UrlForm]` instance

## Dependency upgrades
* cats-1.4.0
* fs2-0.10.6
* jetty-9.4.12.v20180830
* tomcat-9.0.12

# v0.19.0-M2 (2018-09-07)

## Breaking changes
* [#1802](https://github.com/http4s/http4s/pull/1802): Race servlet requests against the `AsyncContext.timeout`. `JettyBuilder` and `TomcatBuilder` now require a `ConcurrentEffect` instance.
* [#1934](https://github.com/http4s/http4s/pull/1934): Refactoring of `ConnectionManager`.  Now requires a `Concurrent` instance, which ripples to a `ConcurrentEffect` in blaze-client builders
* [#2023](https://github.com/http4s/http4s/pull/2023): Don't overwrite existing `Vary` headers from `CORS`
* [#2030](https://github.com/http4s/http4s/pull/2023): Restrict `MethodNotAllowed` response generator in DSL
* [#2032](https://github.com/http4s/http4s/pull/2032): Eliminate mutable `Status` registry. IANA-registered `Status`es are still cached, but `register` is no longer public.
* [#2026](https://github.com/http4s/http4s/pull/2026): `CSRF` enhancements
  * CSRF tokens represented with a newtype
  * CSRF token signatures are encoded hexadecimal strings, making them URI-safe.
  * Added a `headerCheck: Request[F] => Boolean` parameter
  * Added an `onFailure: Response[F]` parameter, which defaults to a `403`. This was formerly a hardcoded `401`.
* [#1993](https://github.com/http4s/http4s/pull/2026): Massive changes from cats-effect and fs2 upgrades
  * `Timer` added to `AsyncHttpClient`
  * Dropwizard `Metrics` middleware now takes a `Clock` rather than a `Timer`
  * Client builders renamed and refactored for consistency and to support binary compatible evolution after 1.0:
    * `BlazeClientBuilder` replaces `Http1Client`, `BlazeClient`, and `BlazeClientConfig`
    * Removed deprecated `SimpleHttp1Client`
    * `JavaNetClient` renamed to `JavaNetClientBuilder`, which now has a `resource` and `stream`
    * `OkHttp` renamed to `OkHttpBuilder`.  The client now created from an `OkHttpClient` instance instead of an `F[OkHttpClient.Builder]`. A default client can be created as a `Resource` through `OkHttp.default`.
  * Fallout from removal of `fs2.Segment`
    * `EntityDecoder.collectBinary` now decodes a `Chunk`
    * `EntityDecoder.binaryChunk` deprecated
    * `SegmentWriter` is removed
    * Changes to:
      * `ChunkWriter`s in blaze rewritten
      * `Logger` middlewares
      * `MemoryCache`
  * Blocking I/O now requires a blocking `ExecutionContext` and a `ContextShift`:
    * `EntityDecoder`s:
      * `EntityDecoder.binFile`
      * `EntityDecoder.textFile`
      * `MultipartDecoder.mixedMultipart`
    * `EntityEncoder`s (no longer implicit):
      * `File`
      * `Path`
      * `InputStream`
      * `Reader`
    * Multipart:
      * `MultipartParser.parseStreamedFile`
      * `MultipartParser.parseToPartsStreamedFile`
      * `Part.fileData`
    * Static resources:
      * `StaticFile.fromString`
      * `StaticFile.fromResource`
      * `StaticFile.fromURL`
      * `StaticFile.fromFile`
      * `FileService.Config`
      * `ResourceService.Config`
      * `WebjarService.Config`
    * `OkHttpBuilder`
    * Servlets:
      * `BlockingHttp4sServlet`
      * `BlockingServletIo`
  * Servlet backend changes:
    * `Http4sServlet` no longer shift onto an `ExecutionContext` by default.  Accordingly, `ServerBuilder` no longer has a `withExecutionContext`.
    * Jetty and Tomcat builders use their native executor types instead of shifting onto an `ExecutionContext`.  Accordingly, `ServletBuilder#withExecutionContext` is removed.
    * `AsyncHttp4sServlet` and `ServletContextSyntax` now default to non-blocking I/O.  No startup check is made against the servlet version, which failed classloading on an older servlet container.  Neither takes an `ExeuctionContext` parameter anymore.
  * Removed deprecated `StreamApp` aliases. `fs2.StreamApp` is removed and replaced by `cats.effect.IOApp`, `monix.eval.TaskApp`, or similar.
  * Removed deprecated `ServerApp`.
  * `EntityLimiter` middleware now requires an `ApplicativeError`
* [#2054](https://github.com/http4s/http4s/pull/2054): blaze-server builder changes
  * `BlazeBuilder` deprecated for `BlazeServerBuilder`
  * `BlazeServerBuidler` has a single `withHttpApp(HttpApp)` in place of zero-to-many calls `mountService(HttpRoutes)`.
    * This change makes it possible to mount an `HttpApp` wrapped in a `Logger` middleware, which only supports `HttpApp`
    * Call `.orNotFound`, from `org.http4s.implicits._`, to cap an `HttpRoutes` as `HttpApp`
    * Use `Router` to combine multiple `HttpRoutes` into a single `HttpRoutes` by prefix
    * This interface will see more changes before 0.19.0 to promote long-term binary compatibility

## Enhancements
* [#1953](https://github.com/http4s/http4s/pull/1953): Add `UUIDVar` path extractor
* [#1963](https://github.com/http4s/http4s/pull/1963): Throw `ConnectException` rather than `IOException` on blaze-client connection failures
* [#1961](https://github.com/http4s/http4s/pull/1961): New `http4s-prometheus-client-metrics` module
* [#1974](https://github.com/http4s/http4s/pull/1974): New `http4s-client-metrics` module for Dropwizard Metrics
* [#1973](https://github.com/http4s/http4s/pull/1973): Add `onClose` handler to `WebSocketBuilder`
* [#2024](https://github.com/http4s/http4s/pull/2024): Add `HeaderEcho` server middleware
* [#2062](https://github.com/http4s/http4s/pull/2062): Eliminate "unhandled inbund command: Disconnected"` warnings in blaze-server

## Bugfixes
* [#2027](https://github.com/http4s/http4s/pull/2024): Miscellaneous websocket fixes
  * Stop sending frames even after closed
  * Avoid deadlock on small threadpools
  * Send `Close` frame in response to `Close` frame

## Documentation updates
* [#1935](https://github.com/http4s/http4s/pull/1953): Make `http4sVersion` lowercase
* [#1943](https://github.com/http4s/http4s/pull/1943): Make the imports in the Client documentation silent
* [#1944](https://github.com/http4s/http4s/pull/1944): Upgrade to cryptobits-1.2
* [#1971](https://github.com/http4s/http4s/pull/1971): Minor corrections to DSL tut
* [#1972](https://github.com/http4s/http4s/pull/1972): Add `UUIDVar` to DSL tut
* [#2034](https://github.com/http4s/http4s/pull/1958): Add branch to quickstart instructions
* [#2035](https://github.com/http4s/http4s/pull/2035): Add Christopher Davenport to community staff
* [#2060](https://github.com/http4s/http4s/pull/2060): Guide to setting up IntelliJ for contributors

## Internal
* [#1966](https://github.com/http4s/http4s/pull/1966): Use scalafmt directly from IntelliJ
* [#1968](https://github.com/http4s/http4s/pull/1968): Build with sbt-1.2.1
* [#1996](https://github.com/http4s/http4s/pull/1996): Internal refactoring of `JettyBuilder`
* [#2041](https://github.com/http4s/http4s/pull/2041): Simplify implementations of `RetryPolicy`
* [#2050](https://github.com/http4s/http4s/pull/2050): Replace test `ExecutionContext` in `Http4sWSStageSpec`
* [#2052](https://github.com/http4s/http4s/pull/2050): Introduce expiring `TestScheduler` to avoid leaking threads on tests

## Dependency upgrades
* async-http-client-2.5.2
* blaze-0.14.0-M4
* cats-1.3.1
* cats-effect-1.0.0
* circe-0.10.0-M2
* fs2-1.0.0-M5
* jawn-0.13.0
* jawn-fs2-0.13.0-M4
* json4s-3.6.0

# v0.18.17 (2018-09-04)
* Accumulate errors in `OptionalMultiQueryParamDecoderMatcher` [#2000](https://github.com/http4s/pull/2000)
* New http4s-scalatags module [#2002](https://github.com/http4s/pull/2002)
* Resubmit bodies in `Retry` middleware where allowed by policy [#2001](https://github.com/http4s/pull/2001)
* Dependency upgrades:
  * play-json-3.6.10 (for Scala 2.12)
  * tomcat-9.0.11

# v0.18.16 (2018-08-14)
* Fix regression for `AutoSlash` when nested in a `Router` [#1948](https://github.com/http4s/http4s/pull/1948)
* Respect `redactHeadersWhen` in `Logger` middleware [#1952](https://github.com/http4s/http4s/pull/1952)
* Capture `BufferPoolsExports` in prometheus server middleware [#1977](https://github.com/http4s/http4s/pull/1977)
* Make `Referer` header extractable [#1984](https://github.com/http4s/http4s/pull/1984)
* Log server startup banner in a single call to prevent interspersion [#1985](https://github.com/http4s/http4s/pull/1985)
* Add support module for play-json [#1946](https://github.com/http4s/http4s/pull/1946)
* Introduce `TranslateUri` middleware, which checks the prefix of the service it's translating against the request. Deprecated `URITranslation`, which chopped the prefix length without checking for a match. [#1964](https://github.com/http4s/http4s/pull/1964)
* Dependency upgrades:
  * cats-1.2.0
  * metrics-4.0.3
  * okhttp-3.11.0
  * prometheus-client-0.5.0
  * scodec-bits-1.1.6

# v0.18.15 (2018-07-05)
* Bugfix for `AutoSlash` Middleware in Router [#1937](https://github.com/http4s/http4s/pull/1937)
* Add `StaticHeaders` middleware that appends static headers to a service [#1939](https://github.com/http4s/http4s/pull/1939)

# v0.19.0-M1 (2018-07-04)
* Add accumulating version of circe `EntityDecoder` [#1647](https://github.com/http4/http4s/1647)
* Add ETag support to `StaticFile` [#1652](https://github.com/http4s/http4s/pull/1652)
* Reintroduce the option for fallthrough for authenticated services [#1670]((https://github.com/http4s/http4s/pull/1670)
* Separate `Cookie` into `RequestCookie` and `ResponseCookie` [#1676](https://github.com/http4s/http4s/pull/1676)
* Add `Eq[Uri]` instance [#1688](https://github.com/http4s/http4s/pull/1688)
* Deprecate `Message#withBody` in favor of `Message#withEntity`.  The latter returns a `Message[F]` rather than an `F[Message[F]]`. [#1694](https://github.com/http4s/http4s/pull/1694)
* Myriad new `Arbitrary` and `Cogen` instances [#1677](https://github.com/http4s/http4s/pull/1677)
* Add non-deprecated `LocationResponseGenerator` functions [#1715](https://github.com/http4s/http4s/pull/1715)
* Relax constraint on `Router` from `Sync` to `Monad` [#1723](https://github.com/http4s/http4s/pull/1723)
* Drop scodec-bits dependency [#1732](https://github.com/http4s/http4s/pull/1732)
* Add `Show[ETag]` instance [#1749](https://github.com/http4s/http4s/pull/1749)
* Replace `fs2.Scheduler` with `cats.effect.Timer` in `Retry` [#1754](https://github.com/http4s/http4s/pull/1754)
* Remove `Sync` constraint from `EntityEncoder[Multipart]` [#1762](https://github.com/http4s/http4s/pull/1762)
* Generate `MediaType`s from [MimeDB](https://github.com/jshttp/mime-db) [#1770](https://github.com/http4s/http4s/pull/1770)
  * Continue phasing out `Renderable` with `MediaRange` and `MediaType`.
  * Media types are now namespaced by main type.  This reduces backticks.  For example, `` MediaType.`text/plain` `` is replaced by `MediaType.text.plain`.
* Remove `Registry`. [#1770](https://github.com/http4s/http4s/pull/1770)
* Deprecate `HttpService`: [#1693](https://github.com/http4s/http4s/pull/1693)
  * Introduces an `Http[F[_], G[_]]` type alias
  * `HttpService` is replaced by `HttpRoutes`, which is an `Http[OptionT[F, ?], ?]`.  `HttpRoutes.of` replaces `HttpService` constructor from `PartialFunction`s.
  * `HttpApp` is an `Http[F, F]`, representing a total HTTP function.
* Add `BlockingHttp4sServlet` for use in Google App Engine and Servlet 2.5 containers.  Rename `Http4sServlet` to `AsyncHttp4sServlet`. [#1830](https://github.com/http4s/http4s/pull/1830)
* Generalize `Logger` middleware to log with `String => Unit` instead of `logger.info(_)` [#1839](https://github.com/http4s/http4s/pull/1839)
* Generalize `AutoSlash` middleware to work on `Kleisli[F, Request[G], B]` given `MonoidK[F]` and `Functor[G]`. [#1885](https://github.com/http4s/http4s/pull/1885)
* Generalize `CORS` middleware to work on `Http[F, G]` given `Applicative[F]` and `Functor[G]`. [#1889](https://github.com/http4s/http4s/pull/1889)
* Generalize `ChunkAggegator` middleware to work on `Kleisli[F, A, Response[G]]` given `G ~> F`, `FlatMap[F]`, and `Sync[G]`. [#1886](https://github.com/http4s/http4s/pull/1886)
* Generalize `EntityLimiter` middleware to work on `Kleisli[F, Request[G], B]`. [#1892](https://github.com/http4s/http4s/pull/1892)
* Generalize `HSTS` middleware to work on `Kleisli[F, A, Response[G]]` given `Functor[F]` and `Functor[G]`. [#1893](https://github.com/http4s/http4s/pull/1893)
* Generalize `UrlFormLifter` middleware to work on `Kleisli[F, Request[G], Response[G]]` given `G ~> F`, `Sync[F]` and `Sync[G]`.  [#1894](https://github.com/http4s/http4s/pull/1894)
* Generalize `Timeout` middleware to work on `Kleisli[F, A, Response[G]]` given `Concurrent[F]` and `Timer[F]`. [#1899](https://github.com/http4s/http4s/pull/1899)
* Generalize `VirtualHost` middleware to work on `Kleisli[F, Request[G], Response[G]]` given `Applicative[F]`.  [#1902](https://github.com/http4s/http4s/pull/1902)
* Generalize `URITranslate` middleware to work on `Kleisli[F, Request[G], B]` given `Functor[G]`.  [#1895](https://github.com/http4s/http4s/pull/1895)
* Generalize `CSRF` middleware to work on `Kleisli[F, Request[G], Response[G]]` given `Sync[F]` and `Applicative[G]`.  [#1909](https://github.com/http4s/http4s/pull/1909)
* Generalize `ResponseLogger` middleware to work on `Kleisli[F, A, Response[F]]` given `Effect[F]`.  [#1916](https://github.com/http4s/http4s/pull/1916)
* Make `Logger`, `RequestLogger`, and `ResponseLogger` work on `HttpApp[F]` so a `Response` is guaranteed unless the service raises an error [#1916](https://github.com/http4s/http4s/pull/1916)
* Rename `RequestLogger.apply0` and `ResponseLogger.apply0` to `RequestLogger.apply` and `ResponseLogger.apply`.  [#1837](https://github.com/http4s/http4s/pull/1837)
* Move `org.http4s.server.ServerSoftware` to `org.http4s.ServerSoftware` [#1884](https://github.com/http4s/http4s/pull/1884)
* Fix `Uncompressible` and `NotBinary` flags in `MimeDB` generator. [#1900](https://github.com/http4s/http4s/pull/1884)
* Generalize `DefaultHead` middleware to work on `Http[F, G]` given `Functor[F]` and `MonoidK[F]` [#1903](https://github.com/http4s/http4s/pull/1903)
* Generalize `GZip` middleware to work on `Http[F, G]` given `Functor[F]` and `Functor[G]` [#1903](https://github.com/http4s/http4s/pull/1903)
* `jawnDecoder` takes a `RawFacade` instead of a `Facade`
* Change `BasicCredentials` extractor to return `(String, String)` [#1924](https://github.com/http4s/http4s/1925)
* `Effect` constraint relaxed to `Sync`:
  * `Logger.logMessage`
* `Effect` constraint relaxed to `Async`:
  * `JavaNetClient`
* `Effect` constraint changed to `Concurrent`:
  * `Logger` (client and server)
  * `RequestLogger` (client and server)
  * `ResponseLogger` (client and server)
  * `ServerBuilder#serve` (moved to abstract member of `ServerBuilder`)
* `Effect` constraint strengthened to `ConcurrentEffect`:
  * `AsyncHttpClient`
  * `BlazeBuilder`
  * `JettyBuilder`
  * `TomcatBuilder`
* Implicit `ExecutionContext` removed from:
  * `RequestLogger` (client and server)
  * `ResponseLogger` (client and server)
  * `ServerBuilder#serve`
  * `ArbitraryInstances.arbitraryEntityDecoder`
  * `ArbitraryInstances.cogenEntity`
  * `ArbitraryInstances.cogenEntityBody`
  * `ArbitraryInstances.cogenMessage`
  * `JavaNetClient`
* Implicit `Timer` added to:
  * `AsyncHttpClient`
  * `JavaNetClient.create`
* `Http4sWsStage` removed from public API
* Removed charset for argonaut instances [#1914](https://github.com/http4s/http4s/pull/1914)
* Dependency upgrades:
  * async-http-client-2.4.9
  * blaze-0.14.0-M3
  * cats-effect-1.0.0-RC2
  * circe-0.10.0-M1
  * fs2-1.0.0-M1
  * fs2-reactive-streams-0.6.0
  * jawn-0.12.1
  * jawn-fs2-0.13.0-M1
  * prometheus-0.4.0
  * scala-xml-1.1.0

# v0.18.14 (2018-07-03)
* Add `CirceEntityCodec` to provide an implicit `EntityEncoder` or `EntityDecoder` from an `Encoder` or `Decoder`, respectively. [#1917](https://github.com/http4s/http4s/pull/1917)
* Add a client backend based on `java.net.HttpURLConnection`.  Note that this client blocks and is primarily intended for use in a REPL. [#1882](https://github.com/http4s/http4s/pull/1882)
* Dependency upgrades:
  * jetty-9.4.11
  * tomcat-9.0.10
	
# v0.18.13 (2018-06-22)
* Downcase type in `MediaRange` generator [#1907](https://github.com/http4s/http4s/pull/1907)
* Fixed bug where `PoolManager` would try to dequeue from an empty queue [#1922](https://github.com/http4s/http4s/pull/1922)
* Dependency upgrades:
  * argonaut-6.2.2
  * fs2-0.10.5

# v0.18.12 (2018-05-28)
* Deprecated `Part.empty` [#1858](https://github.com/http4s/http4s/pull/1858)
* Log requests with an unconsumed body [#1861](https://github.com/http4s/http4s/pull/1861)
* Log requests when the service returns `None` or raises an error [#1875](https://github.com/http4s/http4s/pull/1875)
* Support streaming parsing of multipart and storing large parts as temp files [#1865](https://github.com/http4s/http4s/pull/1865)
* Add an OkHttp client, with HTTP/2 support [#1864](https://github.com/http4s/http4s/pull/1864)
* Add `Host` header to requests to `Client.fromHttpService` if the request URI is absolute [#1874](https://github.com/http4s/http4s/pull/1874)
* Log `"service returned None"` or `"service raised error"` in service `ResponseLogger` when the service does not produce a successful response [#1879](https://github.com/http4s/http4s/pull/1879)
* Dependency upgrades:
  * jetty-9.4.10.v20180503
  * json4s-3.5.4
  * tomcat-9.0.8

# v0.18.11 (2018-05-10)
* Prevent zero-padding of servlet input chunks [#1835](https://github.com/http4s/http4s/pull/1835)
* Fix deadlock in client loggers.  `RequestLogger.apply` and `ResponseLogger.apply` are each replaced by `apply0` to maintain binary compatibility. [#1837](https://github.com/http4s/http4s/pull/1837)
* New `http4s-boopickle` module supports entity codecs through `boopickle.Pickler` [#1826](https://github.com/http4s/http4s/pull/1826)
* Log as much of the response as is consumed in the client. Previously, failure to consume the entire body prevented any part of the body from being logged. [#1846](https://github.com/http4s/http4s/pull/1846)
* Dependency upgrades:
  * prometheus-client-java-0.4.0

# v0.18.10 (2018-05-03)
* Eliminate dependency on Macro Paradise and macro-compat [#1816](https://github.com/http4s/http4s/pull/1816)
* Add `Logging` middleware for client [#1820](https://github.com/http4s/http4s/pull/1820)
* Make blaze-client tick wheel executor lazy [#1822](https://github.com/http4s/http4s/pull/1822)
* Dependency upgrades:
  * cats-effect-0.10.1
  * fs2-0.10.4
  * specs2-4.1.0

# v0.18.9 (2018-04-17)
* Log any exceptions when writing the header in blaze-server for HTTP/1 [#1781](https://github.com/http4s/http4s/pull/1781)
* Drain the response body (thus running its finalizer) when there is an error writing a servlet header or body [#1782](https://github.com/http4s/http4s/pull/1782)
* Clean up logging of errors thrown by services. Prevents the possible swallowing of errors thrown during `renderResponse` in blaze-server and `Http4sServlet` [#1783](https://github.com/http4s/http4s/pull/1783)
* Fix `Uri.Scheme` parser for schemes beginning with `http` other than `https` [#1790](https://github.com/http4s/http4s/pull/1790)
* Fix blaze-client to reset the connection start time on each invocation of the `F[DisposableResponse]`. This fixes the "timeout after 0 milliseconds" error. [#1792](https://github.com/http4s/http4s/pull/1792)
* Depdency upgrades:
  * blaze-0.12.13
  * http4s-websocket-0.2.1
  * specs2-4.0.4
  * tomcat-9.0.7

# v0.18.8 (2018-04-11)
* Improved ScalaDoc for BlazeBuilder [#1775](https://github.com/http4s/http4s/pull/1775)
* Added a stream constructor for async-http-client [#1776](https://github.com/http4s/http4s/pull/1776)
* http4s-prometheus-server-metrics project created. Prometheus Metrics middleware implemented for metrics on http4s server. Exposes an HttpService ready to be scraped by Prometheus, as well pairing to a CollectorRegistry for custom metric registration. [#1778](https://github.com/http4s/http4s/pull/1778)

# v0.18.7 (2018-04-04)
* Multipart parser defaults to fields interpreted as utf-8. [#1767](https://github.com/http4s/http4s/pull/1767)

# v0.18.6 (2018-04-03)
* Fix parsing of multipart bodies across chunk boundaries. [#1764](https://github.com/http4s/http4s/pull/1764)

# v0.18.5 (2018-03-28)
* Add `&` extractor to http4s-dsl. [#1758](https://github.com/http4s/http4s/pull/1758)
* Deprecate `EntityEncoder[F, Future[A]]`.  The `EntityEncoder` is strict in its argument, which causes any side effect of the `Future` to execute immediately.  Wrap your `future` in `IO.fromFuture(IO(future))` instead. [#1759](https://github.com/http4s/http4s/pull/1759)
* Dependency upgrades:
  * circe-0.9.3

# v0.18.4 (2018-03-23)
* Deprecate old `Timeout` middleware methods in favor of new ones that use `FiniteDuration` and cancel timed out effects [#1725](https://github.com/http4s/http4s/pull/1725)
* Add `expectOr` methods to client for custom error handling on failed expects [#1726](https://github.com/http4s/http4s/pull/1726)
* Replace buffered multipart parser with a streaming version. Deprecate all uses of fs2-scodec. [#1727](https://github.com/http4s/http4s/pull/1727)
* Dependency upgrades:
  * blaze-0.12.2
  * fs2-0.10.3
  * log4s-1.6.1
  * jetty-9.4.9.v20180320

# v0.18.3 (2018-03-17)
* Remove duplicate logging in pool manager [#1683]((https://github.com/http4s/http4s/pull/1683)
* Add request/response specific properties to logging [#1709](https://github.com/http4s/http4s/pull/1709)
* Dependency upgrades:
  * async-http-client-2.0.39
  * cats-1.1.0
  * cats-effect-0.10
  * circe-0.9.2
  * discipline-0.9.0
  * jawn-fs2-0.12.2
  * log4s-1.5.0
  * twirl-1.3.15

# v0.18.2 (2018-03-09)
* Qualify reference to `identity` in `uriLiteral` macro [#1697](https://github.com/http4s/http4s/pull/1697)
* Make `Retry` use the correct duration units [#1698](https://github.com/http4s/http4s/pull/1698)
* Dependency upgrades:
  * tomcat-9.0.6

# v0.18.1 (2018-02-27)
* Fix the rendering of trailer headers in blaze [#1629](https://github.com/http4s/http4s/pull/1629)
* Fix race condition between shutdown and parsing in Http1SeverStage [#1675](https://github.com/http4s/http4s/pull/1675)
* Don't use filter in `Arbitrary[``Content-Length``]` [#1678](https://github.com/http4s/http4s/pull/1678)
* Opt-in fallthrough for authenticated services [#1681](https://github.com/http4s/http4s/pull/1681)
* Dependency upgrades:
  * cats-effect-0.9
  * fs2-0.10.2
  * fs2-reactive-streams-0.5.1
  * jawn-fs2-0.12.1
  * specs2-4.0.3
  * tomcat-9.0.5
  * twirl-1.3.4

# v0.18.0 (2018-02-01)
* Add `filename` method to `Part`
* Dependency upgrades:
  * fs2-0.10.0
  * fs2-reactive-streams-0.5.0
  * jawn-fs2-0.12.0

# v0.18.0-M9 (2018-01-26)
* Emit Exit Codes On Server Shutdown [#1638](https://github.com/http4s/http4s/pull/1638) [#1637](https://github.com/http4s/http4s/pull/1637)
* Register Termination Signal and Frame in Http4sWSStage [#1631](https://github.com/http4s/http4s/pull/1631)
* Trailer Headers Are Now Being Emitted Properly [#1629](https://github.com/http4s/http4s/pull/1629)
* Dependency Upgrades:
   * alpn-boot-8.1.12.v20180117
   * circe-0.9.1
   * fs2-0.10.0-RC2
   * fs2-reactive-streams-0.3.0
   * jawn-fs2-0.12.0-M7
   * metrics-4.0.2
   * tomcat-9.0.4

# v0.18.0-M8 (2018-01-05)
* Dependency Upgrades:
   * argonaut-6.2.1
   * circe-0.9.0
   * fs2-0.10.0-M11
   * fs2-reactive-streams-0.2.8
   * jawn-fs2-0.12.0-M6
   * cats-1.0.1
   * cats-effect-0.8

# v0.18.0-M7 (2017-12-23)
* Relax various typeclass constraints from `Effect` to `Sync` or `Async`. [#1587](https://github.com/http4s/http4s/pull/1587)
* Operate on `Segment` instead of `Chunk` [#1588](https://github.com/http4s/http4s/pull/1588)
   * `EntityDecoder.collectBinary` and `EntityDecoder.binary` now
     return `Segment[Byte, Unit]` instead of `Chunk[Byte]`.
   * Add `EntityDecoder.binaryChunk`.
   * Add `EntityEncoder.segmentEncoder`.
   * `http4sMonoidForChunk` replaced by `http4sMonoidForSegment`.
* Add new generators for core RFC 2616 types. [#1593](https://github.com/http4s/http4s/pull/1593)
* Undo obsolete copying of bytes in `StaticFile.fromURL`. [#1202](https://github.com/http4s/http4s/pull/1202)
* Optimize conversion of `Chunk.Bytes` and `ByteVectorChunk` to `ByteBuffer. [#1602](https://github.com/http4s/http4s/pull/1602)
* Rename `read` to `send` and `write` to `receive` in websocket model. [#1603](https://github.com/http4s/http4s/pull/1603)
* Remove `MediaRange` mutable `Registry` and add `HttpCodec[MediaRange]` instance [#1597](https://github.com/http4s/http4s/pull/1597)
* Remove `Monoid[Segment[A, Unit]]` instance, which is now provided by fs2. [#1609](https://github.com/http4s/http4s/pull/1609)
* Introduce `WebSocketBuilder` to build `WebSocket` responses.  Allows headers (e.g., `Sec-WebSocket-Protocol`) on a successful handshake, as well as customization of the response to failed handshakes. [#1607](https://github.com/http4s/http4s/pull/1607)
* Don't catch exceptions thrown by `EntityDecoder.decodeBy`. Complain loudly in logs about exceptions thrown by `HttpService` rather than raised in `F`. [#1592](https://github.com/http4s/http4s/pull/1592)
* Make `abnormal-terminations` and `service-errors` Metrics names plural. [#1611](https://github.com/http4s/http4s/pull/1611)
* Refactor blaze client creation. [#1523](https://github.com/http4s/http4s/pull/1523)
   * `Http1Client.apply` returns `F[Client[F]]`
   * `Http1Client.stream` returns `Stream[F, Client[F]]`, bracketed to shut down the client.
   * `PooledHttp1Client` constructor is deprecated, replaced by the above.
   * `SimpleHttp1Client` is deprecated with no direct equivalent.  Use `Http1Client`.
* Improve client timeout and wait queue handling
   * `requestTimeout` and `responseHeadersTimeout` begin from the submission of the request.  This includes time spent in the wait queue of the pool. [#1570](https://github.com/http4s/http4s/pull/1570)
   * When a connection is `invalidate`d, try to unblock a waiting request under the same key.  Previously, the wait queue would only be checked on recycled connections.
   * When the connection pool is closed, allow connections in the wait queue to complete.
* Changes to Metrics middleware. [#1612](https://github.com/http4s/http4s/pull/1612)
   * Decrement the active requests gauge when no request matches
   * Don't count non-matching requests as 4xx in case they're composed with other services.
   * Don't count failed requests as 5xx in case they're recovered elsewhere.  They still get recorded as `service-error`s.
* Dependency upgrades:
   * async-http-client-2.0.38
   * cats-1.0.0.RC2
   * circe-0.9.0-M3
   * fs2-0.10.0-M10
   * fs2-jawn-0.12.0-M5
   * fs2-reactive-streams-0.2.7
   * scala-2.10.7 and scala-2.11.12

# v0.18.0-M6 (2017-12-08)
* Tested on Java 9.
* `Message.withContentType` now takes a `Content-Type` instead of an
  ``Option[`Content-Type`]``.  `withContentTypeOption` takes an `Option`,
  and `withoutContentType` clears it.
* `QValue` has an `HttpCodec` instance
* `AuthMiddleware` never falls through.  See
  [#1530](https://github.com/http4s/http4s/pull/1530) for more.
* `ContentCoding` is no longer a `Registry`, but has an `HttpCodec`
  instance.
* Render a banner on server startup.  Customize by calling
  `withBanner(List[String])` or `withoutBanner` on the
  `ServerBuilder`.
* Parameterize `isZippable` as a predicate of the `Response` in `GZip`
  middleware.
* Add constant for `application/vnd.api+json` MediaType.
* Limit memory consumption in `GZip` middleware
* Add `handleError`, `handleErrorWith`, `bimap`, `biflatMap`,
  `transform`, and `transformWith` to `EntityDecoder`.
* `org.http4s.util.StreamApp` and `org.http4s.util.ExitCode` are
  deprecated in favor of `fs2.StreamApp` and `fs2.StreamApp.ExitCode`,
  based on what was in http4s.
* Dependency upgrades:
  * fs2-0.10.0-M9
  * fs2-reactive-streams-0.2.6
  * jawn-fs2-0.12.0-M4
  * specs2-4.0.2

# v0.17.6 (2017-12-05)
* Fix `StaticFile` to serve files larger than `Int.MaxValue` bytes
* Dependency upgrades:
  * tomcat-8.5.24

# v0.16.6 (2017-12-04)
* Add a CSRF server middleware
* Fix `NullPointerException` when starting a Tomcat server related to `docBase`
* Log version info and server address on server startup
* Dependency upgrades:
  * jetty-9.4.8.v20171121
  * log4s-1.4.0
  * scalaz-7.2.17
  * twirl-1.3.13

# v0.18.0-M5 (2017-11-02)
* Introduced an `HttpCodec` type class that represents a type that can round
  trip to and from a `String`.  `Uri.Scheme` and `TransferCoding` are the first
  implementors, with more to follow.  Added an `HttpCodecLaws` to http4s-testing.
* `Uri.Scheme` is now its own type instead of a type alias.
* `TransferCoding` is no longer a case class. Its `coding` member is now a
  `String`, not a `CaseInsensitiveString`. Its companion is no longer a
  `Registry`.
* Introduced `org.http4s.syntax.literals`, which contains a `StringContext` forAll
  safely constructing a `Uri.Scheme`.  More will follow.
* `org.http4s.util.StreamApp.ExitCode` moved to `org.http4s.util.ExitCode`
* Changed `AuthService[F[_], T]` to `AuthService[T, F[_]]` to support
  partial unification when combining services as a `SemigroupK`.
* Unseal the `MessageFailure` hierarchy. Previous versions of http4s had a
  `GenericParsingFailure`, `GenericDecodeFailure`, and
  `GenericMessageBodyFailure`. This was not compatible with the parameterized
  effect introduced in v0.18. Now, `MessageFailure` is unsealed, so users
  wanting precise control over the default `toHttpResponse` can implement their
  own failure conditions.
* `MessageFailure` now has an `Option[Throwable]` cause.
* Removed `KleisliInstances`. The `SemigroupK[Kleisli[F, A, ?]]` is now provided
  by cats.  Users should no longer need to import `org.http4s.implicits._` to
  get `<+>` composition of `HttpService`s
* `NonEmptyList` extensions moved from `org.http4s.util.nonEmptyList` to
  `org.http4s.syntax.nonEmptyList`.
* There is a classpath difference in log4s version between blaze and http4s in this
  milestone that will be remedied in M6. We believe these warnings are safe.
* Dependency upgrades:
  * cats-1.0.0-RC1
  * fs2-0.10.0-M8
  * fs2-reactive-streams-0.2.5

# v0.18.0-M4 (2017-10-12)
* Syntax for building requests moved from `org.http4s.client._` to
  `org.http4s.client.dsl.Http4sClientDsl[F]`, with concrete type `IO`
  available as `org.http4s.client.dsl.io._`.  This is consistent with
  http4s-dsl for servers.
* Change `StreamApp` to return a `Stream[F, ExitCode]`. The first exit code
  returned by the stream is the exit code of the JVM. This allows custom exit
  codes, and eases dead code warnings in certain constructions that involved
  mapping over `Nothing`.
* `AuthMiddleware.apply` now takes an `Kleisli[OptionT[F, ?], Request[F], T]`
  instead of a `Kleisli[F, Request[F], T]`.
* Set `Content-Type` header on default `NotFound` response.
* Merges from v0.16.5 and v0.17.5.
* Remove mutable map that backs `Method` registry. All methods in the IANA
  registry are available through `Method.all`. Custom methods should be memoized
  by other means.
* Adds an `EntityDecoder[F, Array[Byte]]` and `EntityDecoder[F, Array[Char]]`
  for symmetry with provided `EntityEncoder` instances.
* Adds `Arbitrary` instances for `Headers`, `EntityBody[F]` (currently just
  single chunk), `Entity[F]`, and `EntityEncoder[F, A]`.
* Adds `EntityEncoderLaws` for `EntityEncoder`.
* Adds `EntityCodecLaws`.  "EntityCodec" is not a type in http4s, but these
  laws relate an `EntityEncoder[F, A]` to an `EntityDecoder[F, A]`.
* There is a classpath difference in log4s version between blaze and http4s in this
  milestone that will be remedied in M6. We believe these warnings are safe.

# v0.17.5 (2017-10-12)
* Merges only.

# v0.16.5 (2017-10-11)
* Correctly implement sanitization of dot segments in static file paths
  according to RFC 3986 5.2.4. Most importantly, this fixes an issue where `...`
  is reinterpreted as `..` and can escape the root of the static file service.

# v0.18.0-M3 (2017-10-04)
* Merges only.
* There is a classpath difference in log4s version between blaze and http4s in this
  milestone that will be remedied in M6. We believe these warnings are safe.

# v0.17.4 (2017-10-04)
* Fix reading of request body in non-blocking servlet backend. It was previously
  only reading the first byte of each chunk.
* Dependency upgrades:
  * fs2-reactive-streams-0.1.1

# v0.16.4 (2017-10-04)
* Backport removal `java.xml.bind` dependency from `GZip` middleware,
  to play more nicely with Java 9.
* Dependency upgrades:
  * metrics-core-3.2.5
  * tomcat-8.0.23
  * twirl-1.3.12

# v0.18.0-M2 (2017-10-03)
* Use http4s-dsl with any effect type by either:
    * extend `Http4sDsl[F]`
    * create an object that extends `Http4sDsl[F]`, and extend that.
    * `import org.http4s.dsl.io._` is still available for those who
      wish to specialize on `cats.effect.IO`
* Remove `Semigroup[F[MaybeResponse[F]]]` constraint from
  `BlazeBuilder`.
* Fix `AutoSlash` middleware when a service is mounted with a prefix.
* Publish internal http4s-parboiled2 as a separate module.  This does
  not add any new third-party dependencies, but unbreaks `sbt
  publishLocal`.
* Add `Request.from`, which respects `X-Fowarded-For` header.
* Make `F` in `EffectMessageSyntax` invariant
* Add `message.decodeJson[A]` syntax to replace awkward `message.as(implicitly,
  jsonOf[A])`. Brought into scope by importing one of the following, based on
  your JSON library of choice.
  * `import org.http4s.argonaut._`
  * `import org.http4s.circe._`
  * `import org.http4s.json4s.jackson._`
  * `import org.http4s.json4s.native._`
* `AsyncHttpClient.apply` no longer takes a `bufferSize`.  It is made
  irrelevant by fs2-reactive-streams.
* `MultipartParser.parse` no longer takes a `headerLimit`, which was unused.
* Add `maxWaitQueueLimit` (default 256) and `maxConnectionsPerRequestKey`
  (default 10) to `PooledHttp1Client`.
* Remove private implicit `ExecutionContext` from `StreamApp`. This had been
  known to cause diverging implicit resolution that was hard to debug.
* Shift execution of the routing of the `HttpService` to the `ExecutionContext`
  provided by the `JettyBuilder` or `TomcatBuilder`. Previously, it only shifted
  the response task and stream. This was a regression from v0.16.
* Add two utility execution contexts. These may be used to increase throughput
  as the server builder's `ExecutionContext`. Blocking calls on routing may
  decrease fairness or even deadlock your service, so use at your own risk:
  * `org.http4s.util.execution.direct`
  * `org.http4s.util.execution.trampoline`
* Deprecate `EffectRequestSyntax` and `EffectResponseSyntax`. These were
  previously used to provide methods such as `.putHeaders` and `.withBody`
  on types `F[Request]` and `F[Response]`.  As an alternative:
  * Call `.map` or `.flatMap` on `F[Request]` and `F[Response]` to get access
    to all the same methods.
  * Variadic headers have been added to all the status code generators in
    `Http4sDsl[F]` and method generators in `import org.http4s.client._`.
    For example:
    * `POST(uri, urlForm, Header("Authorization", "Bearer s3cr3t"))`
    * ``Ok("This will have an html content type!", `Content-Type`(`text/html`))``
* Restate `HttpService[F]` as a `Kleisli[OptionT[F, ?], Request[F], Response[F]]`.
* Similarly, `AuthedService[F]` as a `Kleisli[OptionT[F, ?], AuthedRequest[F], Response[F]]`.
* `MaybeResponse` is removed, because the optionality is now expressed through
  the `OptionT` in `HttpService`. Instead of composing `HttpService` via a
  `Semigroup`, compose via a `SemigroupK`. Import `org.http4s.implicits._` to
  get a `SemigroupK[HttpService]`, and chain services as `s1 <+> s2`. We hope to
  remove the need for `org.http4s.implicits._` in a future version of cats with
  [issue 1428](https://github.com/typelevel/cats/issues/1428).
* The `Service` type alias is deprecated in favor of `Kleisli`.  It used to represent
  a partial application of the first type parameter, but since version 0.18, it is
  identical to `Kleisli.
* `HttpService.lift`, `AuthedService.lift` are deprecated in favor of `Kleisli.apply`.
* Remove `java.xml.bind` dependency from `GZip` middleware to avoid an
  extra module dependency in Java 9.
* Upgraded dependencies:
    * jawn-fs2-0.12.0-M2
    * log4s-1.4.0
* There is a classpath difference in log4s version between blaze and http4s in this
  milestone that will be remedied in M6. We believe these warnings are safe.

# v0.17.3 (2017-10-02)
* Shift execution of HttpService to the `ExecutionContext` provided by the
  `BlazeBuilder` when using HTTP/2. Previously, it only shifted the response
  task and body stream.

# v0.16.3 (2017-09-29)
* Fix `java.io.IOException: An invalid argument was supplied` on blaze-client
  for Windows when writing an empty sequence of `ByteBuffer`s.
* Set encoding of `captureWriter` to UTF-8 instead of the platform default.
* Dependency upgrades:
  * blaze-0.12.9

# v0.17.2 (2017-09-25)
* Remove private implicit strategy from `StreamApp`. This had been known to
  cause diverging implicit resolution that was hard to debug.
* Shift execution of HttpService to the `ExecutionContext` provided by the
  `BlazeBuilder`. Previously, it only shifted the response stream. This was a
  regression from 0.16.
* Split off http4s-parboiled2 module as `"org.http4s" %% "parboiled"`. There are
  no externally visible changes, but this simplifies and speeds the http4s
  build.

# v0.16.2 (2017-09-25)
* Dependency patch upgrades:
  * async-http-client-2.0.37
  * blaze-0.12.8: changes default number of selector threads to
    from `2 * cores + 1` to `max(4, cores + 1)`.
  * jetty-9.4.7.v20170914
  * tomcat-8.5.21
  * twirl-1.3.7

# v0.17.1 (2017-09-17)
* Fix bug where metrics were not captured in `Metrics` middleware.
* Pass `redactHeadersWhen` argument from `Logger` to `RequestLogger`
  and `ResponseLogger`.

# v0.16.1 (2017-09-17)
* Publish our fork of parboiled2 as http4s-parboiled2 module.  It's
  the exact same internal code as was in http4s-core, with no external
  dependencies. By publishing an extra module, we enable a
  `publishLocal` workflow.
* Charset fixes:
  * Deprecate `CharsetRange.isSatisfiedBy` in favor of
    and ```Accept-Charset`.isSatisfiedBy`` in favor of
    ```Accept-Charset`.satisfiedBy``.
  * Fix definition of `satisfiedBy` to respect priority of
    ```Charset`.*``.
  * Add `CharsetRange.matches`.
* ContentCoding fixes:
  * Deprecate `ContentCoding.satisfiedBy` and
    `ContentCoding.satisfies` in favor of ```Accept-Encoding`.satisfiedBy``.
  * Deprecate ```Accept-Encoding`.preferred``, which has no reasonable
    interpretation in the presence of splats.
  * Add ```Accept-Language`.qValue``.
  * Fix definition of `satisfiedBy` to respect priority of
    `ContentCoding.*`.
  * Add `ContentCoding.matches` and `ContentCoding.registered`.
  * Add `Arbitrary[ContentCoding]` and ```Arbitrary[`Accept-Encoding`]``
    instances.
* LanguageTag fixes:
  * Deprecate `LanguageTag.satisfiedBy` and
    `LanguageTag.satisfies` in favor of ```Accept-Language`.satisfiedBy``.
  * Fix definition of `satisfiedBy` to respect priority of
    `LanguageTag.*` and matches of a partial set of subtags.
  * Add `LanguageTag.matches`.
  * Deprecate `LanguageTag.withQuality` in favor of new
    `LanguageTag.withQValue`.
  * Deprecate ```Accept-Language`.preferred``, which has no reasonable
    interpretation in the presence of splats.
  * Add ```Accept-Language`.qValue``.
  * Add `Arbitrary[LanguageTag]` and ```Arbitrary[`Accept-Language`]``
    instances.

# v0.17.0 (2017-09-01)
* Honor `Retry-After` header in `Retry` middleware.  The response will
  not be retried until the maximum of the backoff strategy and any
  time specified by the `Retry-After` header of the response.
* The `RetryPolicy.defaultRetriable` only works for methods guaranteed
  to not have a body.  In fs2, we can't introspect the stream to
  guarantee that it can be rerun.  To retry requests for idempotent
  request methods, use `RetryPolicy.unsafeRetriable`.  To retry
  requests regardless of method, use
  `RetryPolicy.recklesslyRetriable`.
* Fix `Logger` middleware to render JSON bodies as text, not as a hex
  dump.
* `MultipartParser.parse` returns a stream of `ByteVector` instead of
  a stream of `Byte`. This perserves chunking when parsing into the
  high-level `EntityDecoder[Multipart]`, and substantially improves
  performance on large files.  The high-level API is not affected.

# v0.16.0 (2017-09-01)
* `Retry` middleware takes a `RetryPolicy` instead of a backoff
  strategy.  A `RetryPolicy` is a function of the request, the
  response, and the number of attempts.  Wrap the previous `backoff`
  in `RetryPolicy {}` for compatible behavior.
* Expose a `Part.fileData` constructor that accepts an `EntityBody`.

# v0.17.0-RC3 (2017-08-29)
* In blaze-server, when doing chunked transfer encoding, flush the
  header as soon as it is available.  It previously buffered until the
  first chunk was available.

# v0.16.0-RC3 (2017-08-29)
* Add a `responseHeaderTimeout` property to `BlazeClientConfig`.  This
  measures the time between the completion of writing the request body
  to the reception of a complete response header.
* Upgraded dependencies:
    * async-http-client-2.0.35

# v0.18.0-M1 (2017-08-24)

This release is the product of a long period of parallel development
across different foundation libraries, making a detailed changelog
difficult.  This is a living document, so if any important points are
missed here, please send a PR.

The most important change in http4s-0.18 is that the effect type is
parameterized.  Where previous versions were specialized on
`scalaz.concurrent.Task` or `fs2.Task`, this version supports anything
with a `cats.effect.Effect` instance.  The easiest way to port an
existing service is to replace your `Task` with `cats.effect.IO`,
which has a similar API and is already available on your classpath.
If you prefer to bring your own effect, such as `monix.eval.Task` or
stick to `scalaz.concurrent.Task` or put a transformer on `IO`, that's
fine, too!

The parameterization chanages many core signatures throughout http4s:
- `Request` and `Response` become `Request[F[_]]` and
  `Response[F[_]]`.  The `F` is the effect type of the body (i.e.,
  `Stream[F, Byte]`), or what the body `.run`s to.
- `HttpService` becomes `HttpService[F[_]]`, so that the service
  returns an `F[Response[F]]`.  Instead of constructing with
  `HttpService { ... }`, we now declare the effect type of the
  service, like `HttpService[IO] { ... }`.  This determines the type
  of request and response handled by the service.
- `EntityEncoder[A]` and `EntityDecoder[A]` are now
  `EntityEncoder[F[_], A]` and `EntityDecoder[F[_], A]`, respectively.
  These act as a codec for `Request[F]` and `Response[F]`.  In practice,
  this change tends to be transparent in the DSL.
- The server builders now take an `F` parameter, which needs to match
  the services mounted to them.
- The client now takes an `F` parameter, which determines the requests
  and responses it handles.

Several dependencies are upgraded:
- cats-1.0.0.MF
- circe-0.9.0-M1
- fs2-0.10.0-M6
- fs2-reactive-streams-0.2.2
- jawn-fs2-0.12.0-M1

# v0.17.0-RC2 (2017-08-24)
* Remove `ServiceSyntax.orNotFound(a: A): Task[Response]` in favor of
  `ServiceSyntax.orNotFound: Service[Request, Response]`

# v0.16.0-RC2 (2017-08-24)
* Move http4s-blaze-core from `org.http4s.blaze` to
  `org.http4s.blazecore` to avoid a conflict with the non-http4s
  blaze-core module.
* Change `ServiceOps` to operate on a `Service[?, MaybeResponse]`.
  Give it an `orNotFound` that returns a `Service`.  The
  `orNotFound(a: A)` overload is left for compatibility with Scala
  2.10.
* Build with Lightbend compiler instead of Typelevel compiler so we
  don't expose `org.typelevel` dependencies that are incompatible with
  ntheir counterparts in `org.scala-lang`.
* Upgraded dependencies:
    * blaze-0.12.7 (fixes eviction notice in http4s-websocket)
    * twirl-1.3.4

# v0.17.0-RC1 (2017-08-16)
* Port `ChunkAggregator` to fs2
* Add logging middleware
* Standardize on `ExecutionContext` over `Strategy` and `ExecutorService`
* Implement `Age` header
* Fix `Client#toHttpService` to not dispose until the body is consumed
* Add a buffered implementation of `EntityDecoder[Multipart]`
* In async-http-client, don't use `ReactiveStreamsBodyGenerator` unless there is
  a body to transmit. This fixes an `IllegalStateException: unexpected message
  type`
* Add `HSTS` middleware
* Add option to serve pre-gzipped resources
* Add RequestLogging and ResponseLogging middlewares
* `StaticFile` options return `OptionT[Task, ?]`
* Set `Content-Length` or `Transfer-Encoding: chunked` header when serving
  from a URL
* Explicitly close `URLConnection``s if we are not reading the contents
* Upgrade to:
    * async-http-client-2.0.34
    * fs2-0.9.7
    * metrics-core-3.2.4
    * scodec-bits-1.1.5

# v0.16.0-RC1 (2017-08-16)
* Remove laziness from `ArbitraryInstances`
* Support an arbitrary predicate for CORS allowed origins
* Support `Access-Control-Expose-Headers` header for CORS
* Fix thread safety issue in `EntityDecoder[XML]`
* Support IPV6 headers in `X-Forwarded-For`
* Add `status` and `successful` methods to client
* Overload `client.fetchAs` and `client.streaming` to accept a `Task[Request]`
* Replace `Instant` with `HttpDate` to avoid silent truncation and constrain
  to dates that are legally renderable in HTTP.
* Fix bug in hash code of `CaseInsensitiveString`
* Update `request.pathInfo` when changing `request.withUri`. To keep these
  values in sync, `request.copy` has been deprecated, but copy constructors
  based on `with` have been added.
* Remove `name` from `AttributeKey`.
* Add `withFragment` and `withoutFragment` to `Uri`
* Construct `Content-Length` with `fromLong` to ensure validity, and
  `unsafeFromLong` when you can assert that it's positive.
* Add missing instances to `QueryParamDecoder` and `QueryParamEncoder`.
* Add `response.cookies` method to get a list of cookies from `Set-Cookie`
  header.  `Set-Cookie` is no longer a `Header.Extractable`, as it does
  not adhere to the HTTP spec of being concatenable by commas without
  changing semantics.
* Make servlet `HttpSession` available as a request attribute in servlet
  backends
* Fix `Part.name` to return the name from the `Content-Disposition` header
  instead of the name _of_ the `Content-Disposition` header. Accordingly, it is
  no longer a `CaseInsensitiveString`
* `Request.toString` and `Response.toString` now redact sensitive headers. A
  method to redact arbitrary headers is added to `Headers`.
* `Retry-After` is now modeled as a `Either[HttpDate, Long]` to reflect either
  an http-date or delta-seconds value.
* Look for index.html in `StaticFile` when rendering a directory instead of
  returning `401 Unauthorized`.
* Limit dates to a minimum of January 1, 1900, per RFC.
* Add `serviceErrorHandler` to `ServerBuilder` to allow pluggable error handlers
  when a server backend receives a failed task or a thrown Exception when
  invoking a service. The default calls `toHttpResponse` on `MessageFailure` and
  closes the connection with a `500 InternalServerError` on other non-fatal
  errors.  Fatal errors are left to the server.
* `FollowRedirect` does not propagate sensitive headers when redirecting to a
  different authority.
* Add Content-Length header to empty response generators
* Upgraded dependencies:
    * async-http-client-2.0.34
    * http4s-websocket-0.2.0
    * jetty-9.4.6.v20170531
    * json4s-3.5.3
    * log4s-1.3.6
    * metrics-core-3.2.3
    * scala-2.12.3-bin-typelevel-4
    * scalaz-7.2.15
    * tomcat-8.5.20

# v0.15.16 (2017-07-20)
* Backport rendering of details in `ParseFailure.getMessage`

# ~~v0.15.15 (2017-07-20)~~
* Oops. Same as v0.15.14.

# v0.15.14 (2017-07-10)
* Close parens in `Request.toString`
* Use "message" instead of "request" in message body failure messages
* Add `problem+json` media type
* Tolerate `[` and `]` in queries parsing URIs. These characters are parsed, but
  percent-encoded.

# v0.17.0-M3 (2017-05-27)
* Fix file corruption issue when serving static files from the classpath

# v0.16.0-M3 (2017-05-25)
* Fix `WebjarService` so it matches assets.
* `ServerApp` overrides `process` to leave a single abstract method
* Add gzip trailer in `GZip` middleware
* Upgraded dependencies:
    * circe-0.8.0
    * jetty-9.4.5.v20170502
    * scalaz-7.2.13
    * tomcat-8.5.15
* `ProcessApp` uses a `Process[Task, Nothing]` rather than a
  `Process[Task, Unit]`
* `Credentials` is split into `Credentials.AuthParams` for key-value pairs and
  `Credentials.Token` for legacy token-based schemes.  `OAuthBearerToken` is
  subsumed by `Credentials.Token`.  `BasicCredentials` no longer extends
  `Credentials`, but is extractable from one.  This model permits the
  definition of other arbitrary credential schemes.
* Add `fromSeq` constructor to `UrlForm`
* Allow `WebjarService` to pass on methods other than `GET`.  It previously
  threw a `MatchError`.

# v0.15.13 (2017-05-25)
* Patch-level upgrades to dependencies:
    * async-http-client-2.0.32
    * blaze-0.12.6 (fixes infinite loop in some SSL handshakes)
    * jetty-9.3.19.v20170502
    * json4s-3.5.2
    * tomcat-8.0.44

# v0.15.12 (2017-05-11)
* Fix GZip middleware to render a correct stream

# v0.17.0-M2 (2017-04-30)
* `Timeout` middleware takes an implicit `Scheduler` and
  `ExecutionContext`
* Bring back `http4s-async-client`, based on `fs2-reactive-stream`
* Restore support for WebSockets

# v0.16.0-M2 (2017-04-30)
* Upgraded dependencies:
    * argonaut-6.2
    * jetty-9.4.4.v20170414
    * tomcat-8.5.14
* Fix `ProcessApp` to terminate on process errors
* Set `secure` request attribute correctly in blaze server
* Exit with code `-1` when `ProcessApp` fails
* Make `ResourceService` respect `If-Modified-Since`
* Rename `ProcessApp.main` to `ProcessApp.process` to avoid overload confusio
* Avoid intermediate String allocation in Circe's `jsonEncoder`
* Adaptive EntityDecoder[Json] for circe: works directly from a ByteBuffer for
  small bodies, and incrementally through jawn for larger.
* Capture more context in detail message of parse errors

# v0.15.11 (2017-04-29)
* Upgrade to blaze-0.12.5 to pick up fix for `StackOverflowError` in
  SSL handshake

# v0.15.10 (2017-04-28)
* Patch-level upgrades to dependencies
* argonaut-6.2
* scalaz-7.2.12
* Allow preambles and epilogues in multipart bodies
* Limit multipart headers to 40 kilobytes to avoid unbounded buffering
  of long lines in a header
* Remove `' '` and `'?'` from alphabet for generated multipart
  boundaries, as these are not token characters and are known to cause
  trouble for some multipart implementations
* Fix multipart parsing for unlucky input chunk sizes

# v0.15.9 (2017-04-19)
* Terminate `ServerApp` even if the server fails to start
* Make `ResourceService` respect `If-Modified-Since`
* Patch-level upgrades to dependencies:
* async-http-client-2.0.31
* jetty-9.3.18.v20170406
* json4s-3.5.1
* log4s-1.3.4
* metrics-core-3.1.4
* scalacheck-1.13.5
* scalaz-7.1.13 or scalaz-7.2.11
* tomcat-8.0.43

# v0.17.0-M1 (2017-04-08)
* First release on cats and fs2
    * All scalaz types and typeclasses replaced by cats equivalengts
	* `scalaz.concurrent.Task` replaced by `fs2.Task`
	* `scalaz.stream.Process` replaced by `fs2.Stream`
* Roughly at feature parity with v0.16.0-M1. Notable exceptions:
	* Multipart not yet supported
	* Web sockets not yet supported
	* Client retry middleware can't check idempotence of requests
	* Utilties in `org.http4s.util.io` not yet ported

# v0.16.0-M1 (2017-04-08)
* Fix type of `AuthedService.empty`
* Eliminate `Fallthrough` typeclass.  An `HttpService` now returns
  `MaybeResponse`, which can be a `Response` or `Pass`.  There is a
  `Semigroup[MaybeResponse]` instance that allows `HttpService`s to be
  chained as a semigroup.  `service orElse anotherService` is
  deprecated in favor of `service |+| anotherService`.
* Support configuring blaze and Jetty servers with a custom
  `SSLContext`.
* Upgraded dependencies for various modules:
    * async-http-client-2.0.31
    * circe-0.7.1
    * jetty-9.4.3.v20170317
    * json4s-3.5.1
    * logback-1.2.1
    * log4s-1.3.4
    * metrics-3.2.0
    * scalacheck-1.13.5
    * tomcat-8.0.43
* Deprecate `EntityEncoder[ByteBuffer]` and
  `EntityEncoder[CharBuffer]`.
* Add `EntityDecoder[Unit]`.
* Move `ResponseClass`es into `Status`.
* Use `SSLContext.getDefault` by default in blaze-client.  Use
  `BlazeServerConfig.insecure` to ignore certificate validity.  But
  please don't.
* Move `CaseInsensitiveString` syntax to `org.http4s.syntax`.
* Bundle an internal version of parboiled2.  This decouples core from
  shapeless, allowing applications to use their preferred version of
  shapeless.
* Rename `endpointAuthentication` to `checkEndpointAuthentication`.
* Add a `WebjarService` for serving files out of web jars.
* Implement `Retry-After` header.
* Stop building with `delambdafy` on Scala 2.11.
* Eliminate finalizer on `BlazeConnection`.
* Respond OK to CORS pre-flight requests even if the wrapped service
  does not return a successful response.  This is to allow `CORS`
  pre-flight checks of authenticated services.
* Deprecate `ServerApp` in favor of `org.http4s.util.ProcessApp`.  A
  `ProcessApp` is easier to compose all the resources a server needs via
  `Process.bracket`.
* Implement a `Referer` header.

# v0.15.8 (2017-04-06)
* Cache charset lookups to avoid synchronization.  Resolution of
  charsets is synchronized, with a cache size of two.  This avoids
  the synchronized call on the HTTP pool.
* Strip fragment from request target in blaze-client.  An HTTP request
  target should not include the fragment, and certain servers respond
  with a `400 Bad Request` in their presence.

# v0.15.7 (2017-03-09)
* Change default server and client executors to a minimum of four
  threads.
* Bring scofflaw async-http-client to justice for its brazen
  violations of Reactive Streams Rule 3.16, requesting of a null
  subscription.
* Destroy Tomcat instances after stopping, so they don't hold the port
* Deprecate `ArbitraryInstances.genCharsetRangeNoQuality`, which can
  cause deadlocks
* Patch-level upgrades to dependencies:
    * async-http-client-2.0.30
    * jetty-9.3.16.v20170120
    * logback-1.1.11
    * metrics-3.1.3
    * scala-xml-1.0.6
    * scalaz-7.2.9
    * tomcat-8.0.41
    * twirl-1.2.1

# v0.15.6 (2017-03-03)
* Log unhandled MessageFailures to `org.http4s.server.message-failures`

# v0.15.5 (2017-02-20)
* Allow services wrapped in CORS middleware to fall through
* Don't log message about invalid CORS headers when no `Origin` header present
* Soften log about invalid CORS headers from info to debug

# v0.15.4 (2017-02-12)
* Call `toHttpResponse` on tasks failed with `MessageFailure`s from
  `HttpService`, to get proper 4xx handling instead of an internal
  server error.

# v0.15.3 (2017-01-17)
* Dispose of redirect responses in `FollowRedirect`. Fixes client deadlock under heavy load
* Refrain from logging headers with potentially sensitive info in blaze-client
* Add `hashCode` and `equals` to `Headers`
* Make `challenge` in auth middlewares public to facilitate composing multiple auth mechanisms
* Fix blaze-client detection of stale connections

# v0.15.2 (2016-12-29)
* Add helpers to add cookies to requests

# v0.12.6 (2016-12-29)
* Backport rendering of details in `ParseFailure.getMessage`

# ~~v0.12.5 (2016-12-29)~~
* ~~Backport rendering of details in `ParseFailure.getMessage`~~ Oops.

# v0.15.1 (2016-12-20)
* Fix GZip middleware to fallthrough non-matching responses
* Fix UnsupportedOperationException in Arbitrary[Uri]
* Upgrade to Scala 2.12.1 and Scalaz 7.2.8

# v0.15.0 (2016-11-30)
* Add support for Scala 2.12
* Added `Client.fromHttpService` to assist with testing.
* Make all case classes final where possible, sealed where not.
* Codec for Server Sent Events (SSE)
* Added JSONP middleware
* Improve Expires header to more easily build the header and support parsing of the header
* Replce lazy `Raw.parsed` field with a simple null check
* Added support for Zipkin headers
* Eliminate response attribute for detecting fallthrough response.
  The fallthrough response must be `Response.fallthrough`.
* Encode URI path segments created with `/`
* Introduce `AuthedRequest` and `AuthedService` types.
* Replace `CharSequenceEncoder` with `CharBufferEncoder`, assuming
  that `CharBuffer` and `String` are the only `CharSequence`s one
  would want to encode.
* Remove `EnittyEncoder[Char]` and `EntityEncoder[Byte]`.  Send an
  array, buffer, or String if you want this.
* Add `DefaultHead` middleware for `HEAD` implementation.
* Decouple `http4s-server` from Dropwizard Metrics.  Metrics code is
  in the new `http4s-metrics` module.
* Allow custom scheduler for timeout middleware.
* Add parametric empty `EntityEncoder` and `EntityEncoder[Unit]`.
* Replace unlawful `Order[CharsetRange]` with `Equal[CharsetRange]`.
* Auth middlewares renamed `BasicAuth` and `DigestAuth`.
* `BasicAuth` passes client password to store instead of requesting
  password from store.
* Remove realm as an argument to the basic and digest auth stores.
* Basic and digest auth stores return a parameterized type instead of
  just a String username.
* Upgrade to argonaut-6.2-RC2, circe-0.6.1, json4s-3.5.0

# v0.14.11 (2016-10-25)
* Fix expansion of `uri` and `q` macros by qualifying with `_root_`

# v0.14.10 (2016-10-12)
* Include timeout type and duration in blaze client timeouts

# v0.14.9 (2016-10-09)
* Don't use `"null"` as query string in servlet backends for requests without a query string

# v0.14.8 (2016-10-04)
* Allow param names in UriTemplate to have encoded, reserved parameters
* Upgrade to blaze-0.12.1, to fix OutOfMemoryError with direct buffers
* Upgrade to Scalaz 7.1.10/7.2.6
* Upgrade to Jetty 9.3.12
* Upgrade to Tomcat 8.0.37

# v0.14.7 (2016-09-25)
* Retry middleware now only retries requests with idempotent methods
  and pure bodies and appropriate status codes
* Fix bug where redirects followed when an effectful chunk (i.e., `Await`) follows pure ones.
* Don't uppercase two hex digits after "%25" when percent encoding.
* Tolerate invalid percent-encodings when decoding.
* Omit scoverage dependencies from POM

# v0.14.6 (2016-09-11)
* Don't treat `Kill`ed responses (i.e., HEAD requests) as abnormal
  termination in metrics

# v0.14.5 (2016-09-02)
* Fix blaze-client handling of HEAD requests

# v0.14.4 (2016-08-29)
* Don't render trailing "/" for URIs with empty paths
* Avoid calling tail of empty list in `/:` extractor

# v0.14.3 (2016-08-24)
* Follow 301 and 302 responses to POST with a GET request.
* Follow all redirect responses to HEAD with a HEAD request.
* Fix bug where redirect response is disposed prematurely even if not followed.
* Fix bug where payload headers are sent from original request when
  following a redirect with a GET or HEAD.
* Return a failed task instead of throwing when a client callback
  throws an exception. Fixes a resource leak.
* Always render `Date` header in GMT.
* Fully support the three date formats specified by RFC 7231.
* Always specify peer information in blaze-client SSL engines
* Patch upgrades to latest async-http-client, jetty, scalaz, and scalaz-stream

# v0.14.2 (2016-08-10)
* Override `getMessage` in `UnexpectedStatus`

# v0.14.1 (2016-06-15)
* Added the possibility to specify custom responses to MessageFailures
* Address issue with Retry middleware leaking connections
* Fixed the status code for a semantically invalid request to `422 UnprocessableEntity`
* Rename `json` to `jsonDecoder` to reduce possibility of implicit shadowing
* Introduce the `ServerApp` trait
* Deprectate `onShutdown` and `awaitShutdown` in `Server`
* Support for multipart messages
* The Path extractor for Long now supports negative numbers
* Upgrade to scalaz-stream-0.8.2(a) for compatibility with scodec-bits-1.1
* Downgrade to argonaut-6.1 (latest stable release) now that it cross builds for scalaz-7.2
* Upgrade parboiled2 for compatibility with shapeless-2.3.x

# ~~v0.14.0 (2016-06-15)~~
* Recalled. Use v0.14.1 instead.

# v0.13.3 (2016-06-15)
* Address issue with Retry middleware leaking connections.
* Pass the reason string when setting the `Status` for a successful `ParseResult`.

# v0.13.2 (2016-04-13)
* Fixes the CanBuildFrom for RequestCookieJar to avoid duplicates.
* Update version of jawn-parser which contains a fix for Json decoding.

# v0.13.1 (2016-04-07)
* Remove implicit resolution of `DefaultExecutor` in blaze-client.

# v0.13.0 (2016-03-29)
* Add support for scalaz-7.2.x (use version 0.13.0a).
* Add a client backed based on async-http-client.
* Encode keys when rendering a query string.
* New entity decoder based on json4s' extract.
* Content-Length now accepts a Long.
* Upgrade to circe-0.3, json4s-3.3, and other patch releases.
* Fix deadlocks in blaze resulting from default executor on single-CPU machines.
* Refactor `DecodeFailure` into a new `RequestFailure` hierarchy.
* New methods for manipulating `UrlForm`.
* All parsed headers get a `parse` method to construct them from their value.
* Improve error message for unsupported media type decoding error.
* Introduce `BlazeClientConfig` class to simplify client construction.
* Unify client executor service semantics between blaze-client and async-http-client.
* Update default response message for UnsupportedMediaType failures.
* Add a `lenient` flag to blazee configuration to accept illegal characters in headers.
* Remove q-value from `MediaRange` and `MediaType`, replaced by `MediaRangeAndQValue`.
* Add `address` to `Server` trait.
* Lazily construct request body in Servlet NIO to support HTTP 100.
* Common operations pushed down to `MessageOps`.
* Fix loop in blaze-client when no connection can be established.
* Privatize most of the blaze internal types.
* Enable configuration of blaze server parser lengths.
* Add trailer support in blaze client.
* Provide an optional external executor to blaze clients.
* Fix Argonaut string interpolation

# v0.12.4 (2016-03-10)
* Fix bug on rejection of invalid URIs.
* Do not send `Transfer-Encoding` or `Content-Length` headers for 304 and others.
* Don't quote cookie values.

# v0.12.3 (2016-02-24)
* Upgrade to jawn-0.8.4 to fix decoding escaped characters in JSON.

# v0.12.2 (2016-02-22)
* ~~Upgrade to jawn-0.8.4 to fix decoding escaped characters in JSON.~~ Oops.

# v0.12.1 (2016-01-30)
* Encode keys as well as values when rendering a query.
* Don't encode '?' or '/' when encoding a query.

# v0.12.0 (2016-01-15)
* Refactor the client API for resource safety when not reading the entire body.
* Rewrite client connection pool to support maximum concurrent
  connections instead of maximum idle connections.
* Optimize body collection for better connection keep-alive rate.
* Move `Service` and `HttpService`, because a `Client` can be viewed as a `Service`.
* Remove custom `DateTime` in favor of `java.time.Instant`.
* Support status 451 Unavailable For Legal Reasons.
* Various blaze-client optimizations.
* Don't let Blaze `IdentityWriter` write more than Content-Length bytes.
* Remove `identity` `Transfer-Encoding`, which was removed in HTTP RFC errata.
* In blaze, `requireClose` is now the return value of `writeEnd`.
* Remove body from `Request.toString` and `Response.toString`.
* Move blaze parser into its own class.
* Trigger a disconnect if an ignored body is too long.
* Configurable thread factories for happier profiling.
* Fix possible deadlock in default client execution context.

# v0.11.3 (2015-12-28)
* Blaze upgrade to fix parsing HTTP responses without a reason phrase.
* Don't write more than Content-Length bytes in blaze.
* Fix infinite loop in non-blocking Servlet I/O.
* Never write a response body on HEAD requests to blaze.
* Add missing `'&'` between multivalued k/v pairs in `UrlFormCodec.encode`

# v0.11.2 (2015-12-04)
* Fix stack safety issue in async servlet I/O.
* Reduce noise from timeout exceptions in `ClientTimeoutStage`.
* Address file descriptor leaks in blaze-client.
* Fix `FollowRedirect` middleware for 303 responses.
* Support keep-alives for client requests with bodies.

# v0.11.1 (2015-11-29)
* Honor `connectorPoolSize` and `bufferSize` parameters in `BlazeBuilder`.
* Add convenient `ETag` header constructor.
* Wait for final chunk to be written before closing the async context in non-blocking servlet I/O.
* Upgrade to jawn-streamz-0.7.0 to use scalaz-stream-0.8 across the board.

# v0.11.0 (2015-11-20)
* Upgrade to scalaz-stream 0.8
* Add Circe JSON support module.
* Add ability to require content-type matching with EntityDecoders.
* Cleanup blaze-client internals.
* Handle empty static files.
* Add ability to disable endpoint authentication for the blaze client.
* Add charset encoding for Argonaut JSON EntityEncoder.

# v0.10.1 (2015-10-07)
* Processes render data in chunked encoding by default.
* Incorporate type name into error message of QueryParam.
* Comma separate Access-Control-Allow-Methods header values.
* Default FallThrough behavior inspects for the FallThrough.fallthroughKey.

# v0.10.0 (2015-09-03)
* Replace `PartialService` with the `Fallthrough` typeclass and `orElse` syntax.
* Rename `withHeaders` to `replaceAllHeaders`
* Set https endpoint identification algorithm when possible.
* Stack-safe `ProcessWriter` in blaze.
* Configureable number of connector threads and buffer size in blaze-server.

# v0.9.3 (2015-08-27)
* Trampoline recursive calls in blaze ProcessWriter.
* Handle server hangup and body termination correctly in blaze client.

# v0.9.2 (2015-08-26)
* Bump http4s-websockets to 1.0.3 to properly decode continuation opcode.
* Fix metrics incompatibility when using Jetty 9.3 backend.
* Preserve original headers when appending as opposed to quoting.

# v0.8.5 (2015-08-26)
* Preserve original headers when appending as opposed to quoting.
* Upgrade to jawn-0.8.3 to avoid transitive dependency on GPL2 jmh

# v0.9.1 (2015-08-19)
* Fix bug in servlet nio handler.

# v0.9.0 (2015-08-15)
* Require Java8.
* `StaticFile` uses the filename extension exclusively to determine media-type.
* Add `/` method to `Uri`.
* Add `UrlFormLifter` middleware to aggregate url-form parameters with the query parameters.
* Add local address information to the `Request` type.
* Add a Http method 'or' (`|`) extractor.
* Add `VirtualHost` middleware for serving multiple sites from one server.
* Add websocket configuration to the blaze server builder.
* Redefine default timeout status code to 500.
* Redefine the `Service` arrow result from `Task[Option[_]]` to `Task[_]`.
* Don't extend `AllInstances` with `Http4s` omnibus import object.
* Use UTF-8 as the default encoding for text bodies.
* Numerous bug fixes by numerous contributors!

# v0.8.4 (2015-07-13)
* Honor the buffer size parameter in gzip middleware.
* Handle service exceptions in servlet backends.
* Respect asyncTimeout in servlet backends.
* Fix prefix mounting bug in blaze-server.
* Do not apply CORS headers to unsuccessful OPTIONS requests.

# v0.8.3 (2015-07-02)
* Fix bug parsing IPv4 addresses found in URI construction.

# v0.8.2 (2015-06-22)
* Patch instrumented handler for Jetty to time async contexts correctly.
* Fix race condition with timeout registration and route execution in blaze client
* Replace `ConcurrentHashMap` with synchronized `HashMap` in `staticcontent` package.
* Fix static content from jars by avoiding `"//"` in path uris when serving static content.
* Quote MediaRange extensions.
* Upgrade to jawn-streamz-0.5.0 and blaze-0.8.2.
* Improve error handling in blaze-client.
* Respect the explicit default encoding passed to `decodeString`.

# v0.8.1 (2015-06-16)
* Authentication middleware integrated into the server package.
* Static content tools integrated into the server package.
* Rename HttpParser to HttpHeaderParser and allow registration and removal of header parsers.
* Make UrlForm EntityDecoder implicitly resolvable.
* Relax UrlForm parser strictness.
* Add 'follow redirect' support as a client middleware.
* Add server middleware for auto retrying uris of form '/foo/' as '/foo'.
* Numerous bug fixes.
* Numerous version bumps.

# ~~v0.8.0 (2015-06-16)~~
* Mistake.  Go straight to v0.8.1.

# v0.7.0 (2015-05-05)
* Add QueryParamMatcher to the dsl which returns a ValidationNel.
* Dsl can differentiate between '/foo/' and '/foo'.
* Added http2 support for blaze backend.
* Added a metrics middleware usable on all server backends.
* Websockets are now modeled by an scalaz.stream.Exchange.
* Add `User-Agent` and `Allow` header types and parsers.
* Allow providing a Host header to the blaze client.
* Upgrade to scalaz-stream-7.0a.
* Added a CORS middleware.
* Numerous bug fixes.
* Numerous version bumps.

# v0.6.5 (2015-03-29)
* Fix bug in Request URI on servlet backend with non-empty context or servlet paths.
* Allow provided Host header for Blaze requests.

# v0.6.4 (2015-03-15)
* Avoid loading javax.servlet.WriteListener when deploying to a servlet 3.0 container.

# ~~v0.6.3 (2015-03-15)~~
* Forgot to pull origin before releasing.  Use v0.6.4 instead.

# v0.6.2 (2015-02-27)
* Use the thread pool provided to the Jetty servlet builder.
* Avoid throwing exceptions when parsing headers.
* Make trailing slash insignificant in service prefixes on servlet containers.
* Fix mapping of servlet query and mount prefix.

# v0.6.1 (2015-02-04)
* Update to blaze-0.5.1
* Remove unneeded error message (90b2f76097215)
* GZip middleware will not throw an exception if the AcceptEncoding header is not gzip (ed1b2a0d68a8)

# v0.6.0 (2015-01-27)

## http4s-core
* Remove ResponseBuilder in favor of Response companion.
* Allow '';'' separators for query pairs.
* Make charset on Message an Option.
* Add a `flatMapR` method to EntityDecoder.
* Various enhancements to QueryParamEncoder and QueryParamDecoder.
* Make Query an IndexedSeq.
* Add parsers for Location and Proxy-Authenticate headers.
* Move EntityDecoder.apply to `Request.decode` and `Request.decodeWith`
* Move headers into `org.http4s.headers` package.
* Make UriTranslation respect scriptName/pathInfo split.
* New method to resolve relative Uris.
* Encode query and fragment of Uri.
* Codec and wrapper type for URL-form-encoded bodies.

## http4s-server
* Add SSL support to all server builders.

## http4s-blaze-server
* Add Date header to blaze-server responses.
* Close connection when error happens during body write in blaze-server.

## http4s-servlet
* Use asynchronous servlet I/O on Servlet 3.1 containers.
* ServletContext syntax for easy mounting in a WAR deployment.
* Support Dropwizard Metrics collection for servlet containers.

## http4s-jawn
* Empty strings are a JSON decoding error.

## http4s-argonaut
* Add codec instances for Argonaut's CodecJson.

## http4s-json4s
* Add codec instances for Json4s' Reader/Writer.

## http4s-twirl
* New module to support Twirl templates

## http4s-scala-xml
* Split scala-xml support into http4s-scala-xml module.
* Change inferred type of `scala.xml.Elem` to `application/xml`.

## http4s-client
* Support for signing oauth-1 requests in client.

## http4s-blaze-client
* Fix blaze-client when receiving HTTP1 response without Content-Length header.
* Change default blaze-client executor to variable size.
* Fix problem with blaze-client timeouts.

# v0.5.4 (2015-01-08)
* Upgrade to blaze 0.4.1 to fix header parsing issue in blaze http/1.x client and server.

# v0.5.3 (2015-01-05)
* Upgrade to argonaut-6.1-M5 to match jawn. [#157](https://github.com/http4s/http4s/issues/157)

# v0.5.2 (2015-01-02)
* Upgrade to jawn-0.7.2.  Old version of jawn was incompatible with argonaut. [#157]](https://github.com/http4s/http4s/issues/157)

# v0.5.1 (2014-12-23)
* Include context path in calculation of scriptName/pathInfo. [#140](https://github.com/http4s/http4s/issues/140)
* Fix bug in UriTemplate for query params with multiple keys.
* Fix StackOverflowError in query parser. [#147](https://github.com/http4s/http4s/issues/147)
* Allow ';' separators for query pairs.

# v0.5.0 (2014-12-11)
* Client syntax has evloved and now will include Accept headers when used with EntityDecoder
* Parse JSON with jawn-streamz.
* EntityDecoder now returns an EitherT to make decoding failure explicit.
* Renamed Writable to EntityEncoder
* New query param typeclasses for encoding and decoding query strings.
* Status equality now discards the reason phrase.
* Match AttributeKeys as singletons.
* Added async timeout listener to servlet backends.
* Start blaze server asynchronously.
* Support specifying timeout and executor in blaze-client.
* Use NIO for encoding files.

# v0.4.2 (2014-12-01)
* Fix whitespace parsing in Authorization header [#87](https://github.com/http4s/http4s/issues/87)

# v0.4.1 (2014-11-20)
* `Uri.query` and `Uri.fragment` are no longer decoded. [#75](https://github.com/http4s/http4s/issues/75)

# v0.4.0 (2014-11-18)

* Change HttpService form a `PartialFunction[Request,Task[Response]]`
  to `Service[Request, Response]`, a type that encapsulates a `Request => Task[Option[Response]]`
* Upgrade to scalaz-stream-0.6a
* Upgrade to blaze-0.3.0
* Drop scala-logging for log4s
* Refactor ServerBuilders into an immutable builder pattern.
* Add a way to control the thread pool used for execution of a Service
* Modernize the Renderable/Renderer framework
* Change Renderable append operator from ~ to <<
* Split out the websocket codec and types into a seperate package
* Added ReplyException, an experimental way to allow an Exception to encode
  a default Response on for EntityDecoder etc.
* Many bug fixes and slight enhancements

# v0.3.0 (2014-08-29)

* New client API with Blaze implementation
* Upgrade to scalaz-7.1.0 and scalaz-stream-0.5a
* JSON Writable support through Argonaut and json4s.
* Add EntityDecoders for parsing bodies.
* Moved request and response generators to http4s-dsl to be more flexible to
  other frameworks'' syntax needs.
* Phased out exception-throwing methods for the construction of various
  model objects in favor of disjunctions and macro-enforced literals.
* Refactored imports to match the structure followed by [scalaz](https://github.com/scalaz/scalaz).

# v0.2.0 (2014-07-15)

* Scala 2.11 support
* Spun off http4s-server module. http4s-core is neutral between server and
the future client.
* New builder for running Blaze, Jetty, and Tomcat servers.
* Configurable timeouts in each server backend.
* Replace Chunk with scodec.bits.ByteVector.
* Many enhancements and bugfixes to URI type.
* Drop joda-time dependency for slimmer date-time class.
* Capitalized method names in http4s-dsl.

# v0.1.0 (2014-04-15)

* Initial public release.<|MERGE_RESOLUTION|>--- conflicted
+++ resolved
@@ -8,9 +8,6 @@
 ordered chronologically, so each release contains all changes described below
 it.
 
-<<<<<<< HEAD
-# v0.21.14 (2020-12-11)
-=======
 # v0.21.15 (2020-12-31)
 
 ## http4s-core
@@ -59,7 +56,6 @@
 * scodec-bits-1.1.23
 
 # v0.21.14 (2020-12-10)
->>>>>>> 2e555dcf
 
 ## http4s-core
 
