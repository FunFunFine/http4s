---
menu: main
weight: 101
title: Changelog
---

Maintenance branches are merged before each new release. This change log is
ordered chronologically, so each release contains all changes described below
it.

<<<<<<< HEAD
# v1.0.0-M19 (2021-03-03)

This is the first 1.0 milestone with Scala 3 support.  Scala 3.0.0-RC1 is supported for all modules except http4s-boopickle, http4s-scalatags, and http4s-twirl.

This release contains all the changes of v0.22.0-M5.
=======
# v0.22.0-M6 (2021-03-29)

Includes all the changes of v0.21.21.

## http4s-core

### Breaking changes

* [#4588](https://github.com/http4s/http4s/pull/4588): Additional consistency in modeled headers around `.value` (removed in favor of the typeclass) and `.parse` (present on the companion)
* [#4580](https://github.com/http4s/http4s/pull/4580): Rename `Uri.Path.fromString` to `Uri.Path.unsafeFromString`.
* [#4581](https://github.com/http4s/http4s/pull/4581): Rename `Query.fromString` to `Query.unsafeFromString`.
* [#4602](https://github.com/http4s/http4s/pull/4602): Remove `ipv4` and `ipv6` macros that clash with ip4s'.
* [#4603](https://github.com/http4s/http4s/pull/4603): Drop deprecated members of `org.http4s.util`.
* [#4604](https://github.com/http4s/http4s/pull/4604): Fix rendering of UTF-8-encoded `Content-Disposition` parameters.  The `parameters` map is now keyed by a `CIString`.
* [#4630](https://github.com/http4s/http4s/pull/4630): Use Typesafe Literally to implement the literal interpolators. This should have zero impact on user code, but does affect binary compatibility.

## http4s-dsl

### Breaking changes

* [#4640](https://github.com/http4s/http4s/pull/4640): Change `apply(Headers.ToRaw*)` syntax to `headers(Headers.Raw)`. The overload from 0.21 was ambiguous with the new header model in 0.22.

## http4s-boopickle

### Breaking changes

* [#4590](https://github.com/http4s/http4s/pull/4590): Move implicits to `org.http4s.booPickle.implicits._`. The thinking is evolving here, and this is likely to be reverted before 0.22.0 final.

## http4s-scala-xml

### Breaking changes

* [#4621](https://github.com/http4s/http4s/pull/4621): Revert the `implicits` decoding back to how it was in 0.21.  Set up safer defaults for the default `SAXParserFactory`, corresponding to what will be in scala-xml-2.0.

### Dependency updates

* async-http-client-2.12.3
* case-insensitive-1.1.0
* jackson-databind-2.12.2
* literally-1.0.0-RC1 (new)
* log4cats-1.2.1
* vault-2.1.8

# v0.21.21 (2021-03-29)

## http4s-client

### Enhancements

* [#4614](https://github.com/http4s/http4s/pull/4614): Support for `Idempotent-Key` header in `Retry` middleware
* [#4636](https://github.com/http4s/http4s/pull/4636): Add `isErrorOrStatus` to `RetryPolicy` to support retrying on different response statuses than the default set

## http4s-server

### Bugfixes

* [#4638](https://github.com/http4s/http4s/pull/4646): In `Caching` middleware, don't send `private` alongside `no-store`. These are contradictory directives.
* [#4654](https://github.com/http4s/http4s/pull/4654): Return a 404 instead of 500 when requesting a path whose parent is a file instead of a directory

## http4s-ember-client

### Enhancements

* [#4637](https://github.com/http4s/http4s/pull/4637): Clarify which timeout is firing in the error message

## http4s-ember-server

### Bugfixes

* [#4637](https://github.com/http4s/http4s/pull/4637): On reused connections, wait for the idle period, not the shorter header timeout, for the next byte.

## http4s-play-json

### Enhancements

* [#4595](https://github.com/http4s/http4s/pull/4595): Streamline `Writes[Uri]` and `Reads[Uri]` instances

## http4s-scala-xml

### Bugfixes

* [#4620](https://github.com/http4s/http4s/pull/4620): Make XML chraset inference compliant with RFC7303

### Enhancements

* [#4622](https://github.com/http4s/http4s/pull/4622): Encode `scala.xml.Elem` with an XML declaration, including the charset.

## Dependency updates

* cats-effect-2.4.0
* jetty-9.4.39
* netty-4.1.60
* scalatags-0.9.4
* tomcat-9.0.44
>>>>>>> 5dd3e898

# v0.22.0-M5 (2021-03-03)

This is the first release with Scala 3 support.  Scala 3.0.0-RC1 is supported for all modules except http4s-boopickle, http4s-scalatags, and http4s-twirl.

## http4s-core

### Breaking

#### New header model

This release brings a new model for headers.  The model based on subtyping and general type projection used through http4s-0.21 is replaced by a `Header` typeclass.

* There is no longer a `Header.Parsed`.  All headers are stored in `Headers` as `Header.Raw`.
* `Header.Raw` is no longer a subtype of `Header`.  `Header` is now a typeclass.
* New modeled headers can be registered simply by providing an instance of `Header`. The global registry, `HttpHeaderParser`, is gone.
* `Headers` are created and `put` via a `Header.ToRaw` magnet pattern.  Instances of `ToRaw` include `Raw`, case classes with a `Header` instance, `(String, String)` tuples, and `Foldable[Header.ToRaw]`.  This makes it convenient to create headers from types that don't share a subtyping relationship, and preserves a feel mostly compatible with the old `Headers.of`.
* `HeaderKey` is gone. To retrieve headers from the `Headers`, object, pass the type in `[]` instead of `()` (e.g., `headers.get[Location]`).
* `from` no longer exists on the companion object of modeled headers.  Use the `get[X]` syntax.
* `unapply` no longer exists on most companion objects of modeled headers.  This use dto be an alias to `from`.
* "Parsed" headers are no longer memoized, so calling `headers.get[X]` twice will reparse any header with a name matching `Header[X].name` a second time.  It is not believed that headers were parsed multiple times often in practice.  Headers are still not eagerly parsed, so performance is expected to remain about the same.
* The `Header` instance carries a phantom type, `Recurring` or `Single`.  This information replaces the old `HeaderKey.Recurring` and `HeaderKey.Singleton` marker classes, and is used to determine whether we return the first header or search for multiple headers.
* Given `h1: Headers` and `h2.Headers`, `h1.put(h2)` and `h1 ++ h2` now replace all headers in `h1` whose key appears in `h2`.  They previously replaced only singleton headers and appended recurring headers.  This behavior was surprising to users, and required the global registry.
* An `add` operation is added, which requires a value with a `HeaderKey.Recurring` instance.  This operation appends to any existing headers.
* `Headers#toList` is gone, but `Headers#headers` returns a `List[Header.Raw]`. The name was changed to call attention to the fact that the type changed to raw headers.

See [#4415](https://github.com/http4s/http4s/pull/4415), [#4526](https://github.com/http4s/http4s/pull/4526), [#4536](https://github.com/http4s/http4s/pull/4536), [#4538](https://github.com/http4s/http4s/pull/4538), [#4537](https://github.com/http4s/http4s/pull/4537), [#5430](https://github.com/http4s/http4s/pull/5430), [#4540](https://github.com/http4s/http4s/pull/4540), [#4542](https://github.com/http4s/http4s/pull/4542), [#4543](https://github.com/http4s/http4s/pull/4543), [#4546](https://github.com/http4s/http4s/pull/4546), [#4549](https://github.com/http4s/http4s/pull/4549), [#4551](https://github.com/http4s/http4s/pull/4551), [#4545](https://github.com/http4s/http4s/pull/4545), [#4547](https://github.com/http4s/http4s/pull/4547), [#4552](https://github.com/http4s/http4s/pull/4552), [#4555](https://github.com/http4s/http4s/pull/4555), [#4559](https://github.com/http4s/http4s/pull/4559), [#4556](https://github.com/http4s/http4s/pull/4556), [#4562](https://github.com/http4s/http4s/pull/4562), [#4558](https://github.com/http4s/http4s/pull/4558), [#4563](https://github.com/http4s/http4s/pull/4563), [#4564](https://github.com/http4s/http4s/pull/4564), [#4565](https://github.com/http4s/http4s/pull/4565), [#4566](https://github.com/http4s/http4s/pull/4566), [#4569](https://github.com/http4s/http4s/pull/4569), [#4571](https://github.com/http4s/http4s/pull/4571), [#4570](https://github.com/http4s/http4s/pull/4570), [#4568](https://github.com/http4s/http4s/pull/4568), [#4567](https://github.com/http4s/http4s/pull/4567), [#4537](https://github.com/http4s/http4s/pull/4537), [#4575](https://github.com/http4s/http4s/pull/4575), [#4576](https://github.com/http4s/http4s/pull/4576).

#### Other breaking changes

* [#4554](https://github.com/http4s/http4s/pull/4554): Remove deprecated `DecodeResult` methods

#### Enhancements

* [#4579](https://github.com/http4s/http4s/pull/4579): Regenerate MimeDB from the IANA registry

# v1.0.0-M18 (2021-03-02)

Includes changes from v0.22.0-M4.

## http4s-core

### Breaking changes

* [#4516](https://github.com/http4s/http4s/pull/4516): Replace `Defer: Applicative` constraint with `Monad` in `HttpRoutes.of` and `ContextRoutes.of`.  This should be source compatible for nearly all users.  Users who can't abide this constraint can use `.strict`, at the cost of efficiency in combinining routes.

### Enhancements

* [#4351](https://github.com/http4s/http4s/pull/4351): Optimize multipart parser for the fact that pull can't return empty chunks
* [#4485](https://github.com/http4s/http4s/pull/4485): Drop dependency to `cats-effect-std`. There are no hard dependencies on `cats.effect.IO` outside the tests.

## http4s-blaze-core

### Enhancements

* [#4425](https://github.com/http4s/http4s/pull/4425): Optimize entity body writer

## http4s-ember-server

### Breaking changes

* [#4471](https://github.com/http4s/http4s/pull/4471): `EmberServerBuilder` takes an ip4s `Option[Host]` and `Port` in its config instead of `String` and `Int`.
* [#4515](https://github.com/http4s/http4s/pull/4515): Temporarily revert the graceful shutdown until a new version of FS2 suports it.

### Dependency updates

* cats-effect-3.0.0-RC2
* fs2-3.0.0-M9
* jawn-fs2-2.0.0-RC3
* ip4s-3.0.0-RC2
* keypool-0.4.0-RC2
* log4cats-2.0.0-RC1
* vault-3.0.0-RC2

~~# v1.0.0-M17 (2021-03-02)~~

Missed the forward merges from 0.22.0-M4. Proceed directly to 1.0.0-M18.

# v0.22.0-M4 (2021-03-02)

Includes changes from v0.21.19 and v0.21.20.

## http4s-core

### Breaking changes

* [#4242](https://github.com/http4s/http4s/pull/4242): Replace internal models of IPv4, IPv6, `java.net.InetAddress`, and `java.net.SocketAddress` with ip4s.  This affects the URI authority, various headers, and message attributes that refer to IP addresses and hostnames.
* [#4352](https://github.com/http4s/http4s/pull/4352): Remove deprecated `Header.Recurring.GetT` and ``Header.get(`Set-Cookie`)``.
* [#4364](https://github.com/http4s/http4s/pull/4364): Remove deprecated `AsyncSyntax` and `NonEmpyListSyntax`. These were unrelated to HTTP.
* [#4407](https://github.com/http4s/http4s/pull/4407): Relax constraint on `EntityEncoder.fileEncoder` from `Effect` to `Sync`. This is source compatible.
* [#4519](https://github.com/http4s/http4s/pull/4519): Drop unused `Sync` constraints on `MultipartParser`, `Part`, and `KleisliSyntax`. This is source compatible.

## http4s-laws

### Breaking changes

* [#4519](https://github.com/http4s/http4s/pull/4519): Drop unused `Arbitrary` and `Shrink` constraints on `LawAdapter#booleanPropF`. This is source compatible.

## http4s-server

### Breaking changes

* [#4519](https://github.com/http4s/http4s/pull/4519): Drop unused `Functor` constraints in `HSTS`, `Jsonp`, `PushSupport`, `TranslateUri`, and `UriTranslation` middlewares. Drop unused `Sync` and `ContextShift` constraints in `staticcontent` package. These are source compatible.

## http4s-server

### Breaking changes

* [#4519](https://github.com/http4s/http4s/pull/4519): Drop unused `Async` constraint in `ServletContainer`. Drop unused `ContextShift` in `ServletContextSyntax`. These are source compatible.

## http4s-async-http-client

### Breaking changes

* [#4519](https://github.com/http4s/http4s/pull/4519): Drop unused `Sync` constraint on `AsyncHttpClientStats`. This is source compatible.

## http4s-prometheus

### Breaking changes

* [#4519](https://github.com/http4s/http4s/pull/4519): Drop unused `Sync` constraint on `PrometheusExportService`. This is source compatible.

## http4s-argonaut

### Removal

* [#4409](https://github.com/http4s/http4s/pull/4409): http4s-argonaut is no longer published

## http4s-json4s

### Removal

* [#4410](https://github.com/http4s/http4s/pull/4410): http4s-json4s, http4s-json4s-native, and http4s-json4s-jackson are no longer published

## http4s-play-json

### Breaking changes

* [#4371](https://github.com/http4s/http4s/pull/4371): Replace jawn-play with an internal copy of the facade to work around `withDottyCompat` issues.

## http4s-scala-xml

### Breaking changes

* [#4380](https://github.com/http4s/http4s/pull/4380): Move the implicits from the root package to a Cats-like encoding.  Suggest replacing `import org.http4s.scalaxml._` with `import org.http4s.scalaxml.implicits._`.

## Dependencies

* blaze-0.15.0-M2
* case-insensitive-1.0.0
* cats-parse-0.3.1
* circe-0.14.0-M4
* ip4s-2.0.0-RC1
* jawn-1.1.0
* jawn-play (dropped)
* keypool-0.3.0
* log4cats-1.2.0
* log4s-1.0.0-M5
* play-json-2.10.0-RC2
* scala-xml-2.0.0-M5
* vault-2.1.7

# v0.21.20 (2021-03-02)

## http4s-core

### Enhancements

* [#4479](https://github.com/http4s/http4s/pull/4479): Add a `Hash[QValue]` instance
* [#4512](https://github.com/http4s/http4s/pull/4512): Add `DecodeResult.successT` and `DecodeResult.failureT`, consistent with `EitherT`.  Deprecate the overloaded versions they replace.

### Deprecations

* [#4444](https://github.com/http4s/http4s/pull/4444): Deprecate the `RequestCookieJar` in favor of the `CookieJar` middleware 

## http4s-ember-core

### Bugfixes

* [#4429](https://github.com/http4s/http4s/pull/4429), [#4466](https://github.com/http4s/http4s/pull/4466): Fix a few corner cases in the parser with respect to chunk boundaries

## http4s-servlet

### Enhancements

* [#4544](https://github.com/http4s/http4s/pull/4544): Remove redundant calculation and insertion of request attributes into the Vault

## Dependency upgrades

* cats-2.4.1
* cats-effect-2.3.2
* dropwizard-metrics-4.1.18
* fs2-2.5.3
* jetty-9.4.38
* json4s-3.6.11
* scalacheck-1.15.3

# v0.21.19 (2021-02-13)

## http4s-core

### Deprecations

* [#4337](https://github.com/http4s/http4s/pull/4337): Deprecate `Header.Recurring.GetT`, which is unused

## http4s-client

### Bugfixes

* [#4403](https://github.com/http4s/http4s/pull/4403): Remove `Content-Coding` and `Content-Length` headers after decompressing in the `GZip` middleware.

## http4s-ember-core

### Bugfixes

* [#4348](https://github.com/http4s/http4s/pull/4348): Handle partially read bodies in persistent connections when the connection is recycled.

## http4s-ember-server

### Enhancements

* [#4400](https://github.com/http4s/http4s/pull/4400): Implement the `ConnectionInfo` and `SecureSession` request vault attributes, for parity with the Blaze and Servlet backends

## http4s-argonaut

* [#4366](https://github.com/http4s/http4s/pull/4370): Deprecate http4s-argonaut.  It won't be published starting in 0.22.

## http4s-json4s, http4s-json4s-jackson, http4s-json4s-native

### Deprecations

* [#4370](https://github.com/http4s/http4s/pull/4370): Deprecate the http4s-json4s modules.  They won't be published starting in 0.22.

## http4s-scalatags

### Enhancements

* [#3850](https://github.com/http4s/http4s/pull/3850): Relax constraint on encoders from `TypedTag[String]` to `Frag[_, String]`

## Dependency updates

* cats-2.4.1
* netty-4.1.59.Final
* okio-2.9.0
* tomcat-9.0.43

# v1.0.0-M16 (2021-02-02)

Inherits the fixes of v0.21.18

~~# v1.0.0-M15 (2021-02-02)~~

~~Build failure.~~

Accidentally published from the 0.21.x series after a series of unfortunate events. Do not use.

# v0.22.0-M3 (2021-02-02)

Inherits the fixes of v0.21.18

# v0.21.18 (2021-02-02)

## http4s-blaze-server

### Bug fixes

* [#4337](https://github.com/http4s/http4s/pull/4337): Pass the `maxConnections` parameter to the blaze infrastructure correctly. The `maxConnections` value was being passed as the `acceptorThreads`, leaving `maxConnections` set to its Blaze default of 512.

## http4s-ember-core

### Bug fixes

* [#4335](https://github.com/http4s/http4s/pull/4335): Don't render an empty body with chunked transfer encoding on response statuses that don't permit a body (e.g., `204 No Content`).
 
# v1.0.0-M14

* [GHSA-xhv5-w9c5-2r2w](https://github.com/http4s/http4s/security/advisories/GHSA-xhv5-w9c5-2r2w): Additionally to the fix in v0.21.17, drops support for NIO2.

## http4s-okhttp-client

### Breaking changes

* [#4299](https://github.com/http4s/http4s/pull/4299): Manage the `Dispatcher` internally in `OkHttpBuilder`. `create` becomes a private method.

### Documentation

* [#4306](https://github.com/http4s/http4s/pull/4306): Update the copyright notice to 2021.

# v0.22.0-M2 (2021-02-02)

This release fixes a [High Severity vulnerability](https://github.com/http4s/http4s/security/advisories/GHSA-xhv5-w9c5-2r2w) in blaze-server.

## http4s-blaze-server

* [GHSA-xhv5-w9c5-2r2w](https://github.com/http4s/http4s/security/advisories/GHSA-xhv5-w9c5-2r2w): Additionally to the fix in v0.21.17, drops support for NIO2.

## http4s-core

### Enhancements

* [#4286](https://github.com/http4s/http4s/pull/4286): Improve performance by using `oneOf` and caching a URI parser. This was an identified new hotspot in v0.22.0-M1.

### Breaking changes

* [#4259](https://github.com/http4s/http4s/pull/4259): Regenerate `MimeDb` from the IANA database. This shifts around some constants in a binary incompatible way, but almost nobody will notice.
* [#4327](https://github.com/http4s/http4s/pull/4237): Shifted the parsers around in `Uri` to prevent deadlocks that appeared since M1.  This should not be visible, but is binary breaking.

## http4s-prometheus

### Breaking changes

* [#4273](https://github.com/http4s/http4s/pull/4273): Change metric names from `_count` to `_count_total` to match Prometheus' move to the OpenMetrics standard.  Your metrics names will change!  See [prometheus/client_java#615](https://github.com/prometheus/client_java/pull/615) for more details from the Prometheus team.

## Dependency updates

* jawn-fs2-1.0.1
* keypool-0.3.0-RC1 (moved to `org.typelevel`)
* play-json-2.10.0-RC1
* simpleclient-0.10.0 (Prometheus)

# v0.21.17 (2021-02-02)

This release fixes a [High Severity vulnerability](https://github.com/http4s/http4s/security/advisories/GHSA-xhv5-w9c5-2r2w) in blaze-server.

## http4s-blaze-server

### Security patches

* [GHSA-xhv5-w9c5-2r2w](https://github.com/http4s/http4s/security/advisories/GHSA-xhv5-w9c5-2r2w): blaze-core, a library underlying http4s-blaze-server, accepts connections without bound.  Each connection claims a file handle, a scarce resource, leading to a denial of service vector.

  `BlazeServerBuilder` now has a `maxConnections` property, limiting the number of concurrent connections.  The cap is not applied to the NIO2 socket server, which is now deprecated. 

## http4s-ember-core

### Enhancements

* [#4331](https://github.com/http4s/http4s/pull/4331): Don't render an empty chunked payload if a request has neither a `Content-Length` or `Transfer-Encoding` and the method is one of `GET`, `DELETE`, `CONNECT`, or `TRACE`. It is undefined behavior for those methods to send payloads.

## http4s-ember-server

### Bugfixes

* [#4281](https://github.com/http4s/http4s/pull/4281): Add backpressure to ember startup, so the server is up before `use` returns.

### Enhancements

* [#4244](https://github.com/http4s/http4s/pull/4244): Internal refactoring of how the stream of server connections is parallelized and terminated.
* [#4287](https://github.com/http4s/http4s/pull/4287): Replace `onError: Throwable => Response[F]` with `withErrorHandler: PartialFunction[Thrwable, F[Response[F]]`.  Error handling is invoked earlier, allowing custom responses to parsing and timeout failures.

## http4s-ember-client

### Enhancements

* [#4301](https://github.com/http4s/http4s/pull/4301): Add an `idleConnectionTime` to `EmberClientBuilder`. Discard stale connections from the pool and try to acquire a new one.

## http4s-servlet

### Bugfixes

* [#4309](https://github.com/http4s/http4s/pull/4309): Call `GenericServlet.init` when intializing an `Http4sServlet`.  Avoids `NullPointerExceptions` from the `ServletConfig`.

## Documentation

* [#4261](https://github.com/http4s/http4s/pull/4261): Better `@see` links throughout the Scaladoc

## Dependency upgrades

* blaze-0.14.15
* okhttp-4.9.1

# v1.0.0-M13 (2021-01-25)

This is the first milestone built on Cats-Effect 3.  To track Cats-Effect 2 development, please see the new 0.22.x series.  Everything in 0.22.0-M1, including the cats-parse port, is here.

## http4s-core

### Breaking changes

* [#3784](https://github.com/http4s/http4s/pull/3784), [#3865](https://github.com/http4s/http4s/pull/3784): Inexhaustively,
  * Many `EntityDecoder` constraints relaxed from `Sync` to `Concurrent`.
  * File-related operations require a `Files` constraint.
  * `Blocker` arguments are no longer required.
  * `ContextShift` constraints are no longer required.
  * The deprecated, non-HTTP `AsyncSyntax` is removed.
* [#3886](https://github.com/http4s/http4s/pull/3886):
  * Relax `Sync` to `Defer` in `HttpApp` constructor.
  * Relax `Sync` to `Concurrent` in `Logger` constructors.
  * Remove `Sync` constraint from `Part` constructors.
  * Relax `Sync` to `Functor` in various Kleisli syntax.

## http4s-laws

### Breaking changes

* [#3807](https://github.com/http4s/http4s/pull/3807): Several arbitraries and cogens now require a `Dispatcher` and a `TestContext`.
## http4s-client

* [#3857](https://github.com/http4s/http4s/pull/3857): Inexhaustively,
  * `Monad: Clock` constraints changed to `Temporal`
  * `Client.translate` requires an `Async` and `MonadCancel`
  * Removal of `Blocker` from `JavaNetClientBuilder`
  * `PoolManager` changed from `Concurrent` to `Async`
  * Many middlewares changed from `Sync` to `Async`
* [#4081](https://github.com/http4s/http4s/pull/4081): Change `Metrics` constraints from `Temporal` to `Clock: Concurrent`

## http4s-server

* [#3857](https://github.com/http4s/http4s/pull/3857): Inexhaustively,
  * `Monad: Clock` constraints changed to `Temporal`
  * Many middlewares changed from `Sync` to `Async`
* [#4081](https://github.com/http4s/http4s/pull/4081): Change `Metrics` constraints from `Temporal` to `Clock: Concurrent`

## http4s-async-http-client

### Breaking changes

* [#4149](https://github.com/http4s/http4s/pull/4149): `ConcurrentEffect` constraint relaxed to `Async`. `apply` method changed to `fromClient` and returns a `Resource` to account for the `Dispatcher`.

## http4s-blaze-core

### Breaking changes

* [#3894](https://github.com/http4s/http4s/pull/3894): Most `Effect` constraints relaxed to `Async`.

## http4s-blaze-server

### Breaking changes

* [#4097](https://github.com/http4s/http4s/pull/4097), [#4137](https://github.com/http4s/http4s/pull/4137): `ConcurrentEffect` constraint relaxed to `Async`. Remove deprecated `BlazeBuilder`

## http4s-blaze-client

### Breaking changes

* [#4097](https://github.com/http4s/http4s/pull/4097): `ConcurrentEffect` constraint relaxed to `Async`

## http4s-ember-client

### Breaking changes

* [#4256](https://github.com/http4s/http4s/pull/4256): `Concurrent: Timer: ContextShift` constraint turned to `Async`

## http4s-ember-server

### Breaking changes

* [#4256](https://github.com/http4s/http4s/pull/4256): `Concurrent: Timer: ContextShift` constraint turned to `Async`

## http4s-okhttp-client

### Breaking changes

* [#4102](https://github.com/http4s/http4s/pull/4102), [#4136](https://github.com/http4s/http4s/pull/4136):
  * `OkHttpBuilder` takes a `Dispatcher`
  * `ConcurrentEffect` and `ContextShift` constraints replaced by `Async`

## http4s-servlet

### Breaking changes

* [#4175](https://github.com/http4s/http4s/pull/4175): Servlets naow take a `Dispatcher`. The blocker is removed from `BlockingIo`. `ConcurrentEffect` constraint relaxed to `Async`.

## http4s-jetty-client

### Breaking changes

* [#4165](https://github.com/http4s/http4s/pull/4165): `ConcurrentEffect` constraint relaxed to `Async`

## http4s-jetty

### Breaking changes

* [#4191](https://github.com/http4s/http4s/pull/4191): `ConcurrentEffect` constraint relaxed to `Async`

## http4s-tomcat

### Breaking changes

* [#4216](https://github.com/http4s/http4s/pull/4216): `ConcurrentEffect` constraint relaxed to `Async`

## http4s-jawn

### Breaking changes

* [#3871](https://github.com/http4s/http4s/pull/3871): `Sync` constraints relaxed to `Concurrent`

## http4s-argonaut

### Breaking changes

* [#3961](https://github.com/http4s/http4s/pull/3961): `Sync` constraints relaxed to `Concurrent`

## http4s-circe

### Breaking changes

* [#3965](https://github.com/http4s/http4s/pull/3965): `Sync` constraints relaxed to to `Concurrent`.

## http4s-json4s

### Breaking changes

* [#3885](https://github.com/http4s/http4s/pull/3885): `Sync` constraints relaxed to to `Concurrent`.

## http4s-play-json

### Breaking changes

* [#3962](https://github.com/http4s/http4s/pull/3962): `Sync` constraints relaxed to to `Concurrent`.

## http4s-scala-xml

### Breaking changes

* [#4054](https://github.com/http4s/http4s/pull/4054): `Sync` constraints relaxed to to `Concurrent`.

## http4s-boopickle

### Breaking changes

* [#3871](https://github.com/http4s/http4s/pull/3852): `Sync` constraints relaxed to `Concurrent`

## Dependency updates

* cats-effect-3.0.0-M5
* fs2-3.0.0-M7
* jawn-1.0.3
* jawn-fs2-2.0.0-M2
* keypool-0.4.0-M1 (moved to `org.typelevel`)
* log4cats-2.0.0-M1
* vault-3.0.0-M1

~~# v1.0.0-M12 (2021-01-25)~~

Build failure

~~# v1.0.0-M11 (2021-01-25)~~

Partial publish after build failure

# v0.22.0-M1 (2021-01-24)

This is a new series, forked from main before Cats-Effect 3 support was merged.  It is binary incompatible with 0.21, but contains several changes that will be necessary for Scala 3 (Dotty) support. It builds on all the changes from v1.0.0-M1 through v1.0.0-M10, which are not echoed here.

The headline change is that all parboiled2 parsers have been replaced with cats-parse.

## Should I switch?

* Users who had been tracking the 1.0 series, but are not prepared for Cats Effect 3, should switch to this series.
* Users who wish to remain on the bleeding edge, including Cats Effect 3, should continue track the 1.0 series.
* Users who need a stable release should remain on the 0.21 series for now.

## http4s-core

### Breaking changes

* [#3855](https://github.com/http4s/http4s/pull/3855): All parboiled2 parsers are replaced by cats-parse.  parboiled2 was not part of the public API, nor are our cats-parse parsers.  Users may observe a difference in the error messages and subtle semantic changes.  We've attempted to minimize them, but this is a significant underlying change.  See also: [#3897](https://github.com/http4s/http4s/pull/3897), [#3901](https://github.com/http4s/http4s/pull/3901), [#3954](https://github.com/http4s/http4s/pull/3954), [#3958](https://github.com/http4s/http4s/pull/3958), [#3995](https://github.com/http4s/http4s/pull/3995), [#4023](https://github.com/http4s/http4s/pull/4023), [#4001](https://github.com/http4s/http4s/pull/4001), [#4013](https://github.com/http4s/http4s/pull/4013), [#4042](https://github.com/http4s/http4s/pull/4042), [#3982](https://github.com/http4s/http4s/pull/3982), [#4071](https://github.com/http4s/http4s/pull/4071), [#4017](https://github.com/http4s/http4s/pull/4017), [#4132](https://github.com/http4s/http4s/pull/4132), [#4154](https://github.com/http4s/http4s/pull/4154), [#4200](https://github.com/http4s/http4s/pull/4200), [#4202](https://github.com/http4s/http4s/pull/4202), [#4206](https://github.com/http4s/http4s/pull/4206), [#4201](https://github.com/http4s/http4s/pull/4201), [#4208](https://github.com/http4s/http4s/pull/4208), [#4235](https://github.com/http4s/http4s/pull/4235), [#4147](https://github.com/http4s/http4s/pull/4147), [#4238](https://github.com/http4s/http4s/pull/4238) [#4238](https://github.com/http4s/http4s/pull/4243)
* [#4070](https://github.com/http4s/http4s/pull/4070): No longer publish a `scala.annotations.nowarn` annotation in the 2.12 build.  This is provided in the standard library in 2.12.13, and isn't necessary at runtime in any version.
* [#4138](https://github.com/http4s/http4s/pull/4138): Replace boolean with `Weakness` sum type in `EntityTag` model
* [#4148](https://github.com/http4s/http4s/pull/4148): Lift `ETag.EntityTag` out of header and into the `org.http4s` package
* [#4164](https://github.com/http4s/http4s/pull/4164): Removal of several deprecated interfaces.  Most were non-public binary compatibility shims, or explicit cats instances that had been superseded by new implicits.  Some exceptions:
* [#4145](https://github.com/http4s/http4s/pull/4145): Port macros in `org.http4s.syntax.literals` to Scala 3.  Deprecated macros that were on various companion objects will not be in the Scala 3 releases.

### Bugfixes

* [#4017](https://github.com/http4s/http4s/pull/4017): Render a final `-` in a byte ranges without an end value

## http4s-laws

### Breaking changes

* [#4144](https://github.com/http4s/http4s/pull/4144): Add `LawsAdapter` to create `PropF` for effectful properties.  Restate various Entity codec laws in terms of it.
* [#4164](https://github.com/http4s/http4s/pull/4164): Removed arbitrary instances for `CIString`. These are provided by case-insensitive.

## http4s-server

### Breaking changes

* [#4164](https://github.com/http4s/http4s/pull/4164): Removed deprecated `SSLConfig`, `KeyStoreBits`, `SSLContextBits`, and `SSLBits`.

## http4s-testing

### Breaking changes

* [#4164](https://github.com/http4s/http4s/pull/4164): No longer a publicly published package. All public API was previously deprecated.

## Dependency upgrades

* async-http-client-2.12.2
* cats-parse-0.3.0
* circe-0.14.0-M3
* jackson-databind-2.12.1
* jawn-1.0.3
* log4cats-1.2.0-RC1 (now under `org.typelevel`)
* log4s-1.0.0-M4
* okio-2.10.0
* vault-2.1.0-M14 (now under `org.typelevel`)

## Dependency removals

* parboiled2

# v1.0.0-M10 (2020-12-31)

## http4s-client

### Enhancements

* [#4051](https://github.com/http4s/http4s/pull/4051): Add `customized` function to `Logger` middleware that takes a function to produce the log string. Add a `colored` implementation on that that adds colors to the logs.

## Dependency updates

* argonaut-6.3.3

# v0.21.16 (2021-01-24)

## http4s-laws

### Bugfixes

* [#4243](https://github.com/http4s/http4s/pull/4243): Don't generate ipv6 addresses with only one section shorted by `::`

## http4s-blaze-core

### Bugfixes

* [#4143](https://github.com/http4s/http4s/pull/4143): Fix race condition that leads to `WritePendingException`. A tradeoff of this change is that some connections that were previously reused must now be closed.

## http4s-blaze-client

### Bugfixes

* [#4152](https://github.com/http4s/http4s/pull/4152): Omit implicit `Content-Length: 0` header when rendering GET, DELETE, CONNECT, and TRACE requests.

## http4s-ember-client

### Bugfixes

* [#4179](https://github.com/http4s/http4s/pull/4179): Render requests in "origin form", so the request line contains only the path of the request, and host information is only in the Host header.  We were previously rendering the fulll URI on the request line, which the spec mandates all servers to handle, but clients should not send when not speaking to a proxy.

## http4s-ember-server

### Enhancements

* [#4179](https://github.com/http4s/http4s/pull/4179): Support a graceful shutdown

## http4s-circe

### Enhancements

* [#4124](https://github.com/http4s/http4s/pull/4124): Avoid intermediate `ByteBuffer` duplication

# v1.0.0-M10 (2020-12-31)

## http4s-client

### Enhancements

* [#4051](https://github.com/http4s/http4s/pull/4051): Add `customized` function to `Logger` middleware that takes a function to produce the log string. Add a `colored` implementation on that that adds colors to the logs.

## Dependency updates

* argonaut-6.3.3

* dropwizard-metrics-4.1.17
* netty-4.1.58.Final
* play-json-29.9.2
* scalatags-0.9.3

# v0.21.15 (2020-12-31)

## http4s-core

### Enhancements

* [#4014](https://github.com/http4s/http4s/pull/4014): Tolerate spaces in cookie headers. These are illegal per RFC6265, but commonly seen in the wild.
* [#4113](https://github.com/http4s/http4s/pull/4113): Expose a mixed multipart decoder that buffers large file parts to a temporary file.

## http4s-server

### Enhancements

* [#4026](https://github.com/http4s/http4s/pull/4026): Add `Resource`-based constructors to the `BracketRequestResponse` middleware.
o* [#4037](https://github.com/http4s/http4s/pull/4037): Normalize some default settings between server backends to standard http4s defaults, to make a more similar experience between backends.  This changes some defaults for Ember and Jetty backends.

## http4s-jetty

### Enhancements

* [#4032](https://github.com/http4s/http4s/pull/4032): Add an `HttpConfiguration` parameter to the Jetty builder to support deeper configuration than what is otherwise available on the builer.  Use it for both HTTP/1 and HTTP/2.

## http4s-jetty-client

### Enhancements

* [#4110](https://github.com/http4s/http4s/pull/4110): Provide an `SslContextFactory` in the default configuration. Before this, secure requests would throw a `NullPointerException` unless a custom Jetty `HttpClient` was used.

## Documentation

* [#4020](https://github.com/http4s/http4s/pull/4020): Improvements to scaladoc. Link to other projects' scaladoc where we can and various cleanups of our own.
* [#4025](https://github.com/http4s/http4s/pull/4025): Publish our own API URL, so other scaladoc can link to us

## http4s-circe

* [#4012](https://github.com/http4s/http4s/pull/4012): Add sensitive EntityDecoders for circe that filter JSON that couldn't be decoded before logging it.

## Dependency bumps

* cats-2.3.1
* cats-effect-2.3.1
* discipline-core-1.1.3
* fs2-2.5.0
* jackson-databind-2.11.4
* netty-4.1.56.Final
* scodec-bits-1.1.23

# v1.0.0-M9 (2020-12-12)

## http4s-core

### Breaking changes

* [#3913](https://github.com/http4s/http4s/pull/3913): Regenerated the `MimeDb` trait from the IANA registry. This shifts a few constants around and is binary breaking, but the vast majority of users won't notice.

## Dependency updates

* jackson-databind-2.12.0

# v0.21.14 (2020-12-11)

## http4s-core

### Bugfixes

* [#3966](https://github.com/http4s/http4s/pull/3966): In `Link` header, retain the first `rel` attribute when multiple are present

### Enhancements

* [#3937](https://github.com/http4s/http4s/pull/3937): Add `Order[Charset]` and `Hash[Charset]` instances
* [#3969](https://github.com/http4s/http4s/pull/3969): Add `Order[Uri]`, `Hash[Uri]`, and `Show[Uri]`. Add the same for its component types.
* [#3966](https://github.com/http4s/http4s/pull/3966): Add `Order[Method]` instance

## http4s-server

### Enhancements

* [#3977](https://github.com/http4s/http4s/pull/3977): Add a `BracketRequestResponse` middleware, to reflect lifecycles between acquiring the `F[Response[F]]` and completion of the response body `Stream[F, Byte]`.  Introduces a new `ConcurrentRequests` middleware, and refactors `MaxActiveRequests` on top of it.

## http4s-okhttp-client

### Bugfixes

* [#4006](https://github.com/http4s/http4s/pull/4006): Set `Content-Length` header on requests where available instead of always chunking

## http4s-metrics

### Bugfixes

* [#3977](https://github.com/http4s/http4s/pull/3977): Changes from `BracketRequestResponse` middleware may address reported leaks in `decreaseActiveRequests`.  Corrects a bug in `recordHeadersTime`.  Also can now record times for abnormal terminations.

## Internals

Should not affect end users, but noted just in case:

* [#3964](https://github.com/http4s/http4s/pull/3964): Replace `cats.implicits._` imports with `cats.syntax.all._`. Should not be user visible.
* [#3963](https://github.com/http4s/http4s/pull/3963), [#3983](https://github.com/http4s/http4s/pull/3983): Port several tests to MUnit. This helps with CI health.
* [#3980](https://github.com/http4s/http4s/pull/3980): Integrate new sbt-http4s-org plugin with sbt-spiewak

## Dependency bumps

* cats-2.3.0
* cats-effect-2.3.0
* dropwizard-metrics-4.1.16
* scodec-bits-1.1.22

# v1.0.0-M8 (2020-11-26)

## Breaking changes

### http4s-client

* [#3903](https://github.com/http4s/http4s/pull/3903): Method apply syntax (e.g., `POST(body, uri)`) returns a `Request[F]` instead of `F[Request[F]]`

# v0.21.13 (2020-11-25)

## Bugfixes

### Most modules

* [#3932](https://github.com/http4s/http4s/pull/3932): Fix `NoClassDefFoundError` regression.  An example:

  ```
  [info]   java.lang.NoClassDefFoundError: cats/effect/ResourceLike
  [info]   at org.http4s.client.Client$.$anonfun$fromHttpApp$2(Client.scala:246)
  ```

  A test dependency upgrade evicted our declared cats-effect-2.2.0 dependency, so we built against a newer version than we advertise in our POM.  Fixed by downgrading the test dependency and inspecting the classpath.  Tooling will be added to avoid repeat failures.

# v0.21.12 (2020-11-25)

## Bugfixes

### http4s-core

* [#3911](https://github.com/http4s/http4s/pull/3911): Support raw query strings. Formerly, all query strings were stored as a vector of key-value pairs, which was lossy in the percent-encoding of sub-delimiter characters (e.g., '+' vs '%2B').  Queries constructed with `.fromString` will be rendered as-is, for APIs that assign special meaning to sub-delimiters.
* [#3921](https://github.com/http4s/http4s/pull/3921): Fix rendering of URIs with colons. This was a regression in v0.21.9.

### http4s-circe

* [#3906](https://github.com/http4s/http4s/pull/3906): Fix streamed encoder for empty stream. It was not rendering the `[F`.

## Enhancements

### http4s-core

* [#3902](https://github.com/http4s/http4s/pull/3902): Add `Hash` and `BoundedEnumerable` instances for `HttpVersion`
* [#3909](https://github.com/http4s/http4s/pull/3909): Add `Order` instance for `Header` and `Headers`

## Dependency upgrades

* fs2-2.4.6
* jetty-9.4.35.v20201120

# v1.0.0-M7 (2020-11-20)

## Breaking changes

### http4s-dsl

* [#3876](https://github.com/http4s/http4s/pull/3876): Replace `dsl.Http4sDsl.Path` with `core.Uri.Path`. The new `Path` in 1.0 is rich enough to support the DSL's routing needs, and this eliminates a conversion between models on every `->` extractor.  This change is source compatible in typical extractions.

## Dependency updates

* argonaut-6.3.2

# v0.21.11 (2020-11-20)

## Enhancements

### http4s-core

* [#3864](https://github.com/http4s/http4s/pull/3864): Cache a `Right` of the common `HttpVersion`s for its `ParseResult`.

### http4s-circe

* [#3891](https://github.com/http4s/http4s/pull/3891): Encode JSON streams in their constituent chunks instead of a chunk-per-`Json`. This can significantly reduce the network flushes on most backends.

### http4s-dsl

* [#3844](https://github.com/http4s/http4s/pull/3844): Add `MatrixVar` extractor for [Matrix URIs](https://www.w3.org/DesignIssues/MatrixURIs.html)

### http4s-async-http-client

* [#3859](https://github.com/http4s/http4s/pull/3859): Add `AsyncHttpClient.apply` method that takes an already constructed async-http-client. This is useful for keeping a handle on bespoke of the client, such as its stats. Adds a functional `AsyncHttpClientStats` wrapper around the native stats class.

## Internals

These changes should be transparent, but are mentioned for completeness.

### Dotty preparations

* [#3798](https://github.com/http4s/http4s/pull/3798): Parenthesize some arguments to lambda functions.

### Build

* [#3868](https://github.com/http4s/http4s/pull/3868), [#3870](https://github.com/http4s/http4s/pull/3870): Start building with sbt-github-actions.

## Dependency updates

* discipline-1.1.2
* dropwizard-metrics-4.1.15
* jackson-databind-2.11.3
* jawn-1.0.1
* netty-4.1.54.Final
* okio-2.9.0
* tomcat-9.0.40

~~# v0.21.10 (2020-11-20)~~

Cursed release, accidentally tagged from main.
Proceed directly to 0.21.11.

# v1.0.0-M6 (2020-11-11)

## Breaking changes

* [#3758](https://github.com/http4s/http4s/pull/3758): Refactor query param infix operators for deprecations in Scala 2.13. Not source breaking.
* [#3366](https://github.com/http4s/http4s/pull/3366): Add `Method` and `Uri` to `UnexpectedStatus` exception to improve client error handling. Not source breaking in most common usages.

# v0.21.9 (2020-11-11)

## Bugfixes

* [#3757](https://github.com/http4s/http4s/pull/3757): Restore mixin forwarders in `Http4sDsl` for binary compatibility back to v0.21.0.  These were removed in v0.21.6 by [#3492](https://github.com/http4s/http4s/pull/3492), but not caught by an older version of MiMa.
* [#3752](https://github.com/http4s/http4s/pull/3752): Fix rendering of absolute `Uri`s with no scheme.  They were missing the `//`.
* [#3810](https://github.com/http4s/http4s/pull/3810): In okhttp-client, render the request body synchronously on an okhttp-managed thread. There was a race condition that could truncate bodies.

## Enhancements

* [#3609](https://github.com/http4s/http4s/pull/3609): Introduce `Forwarded` header
* [#3789](https://github.com/http4s/http4s/pull/3789): In Ember, apply `Transfer-Encoding: chunked` in the absence of contrary information
* [#3815](https://github.com/http4s/http4s/pull/3815): Add `Show`, `Hash`, and `Order` instances to `QueryParamKey` and `QueryParamValue`
* [#3820](https://github.com/http4s/http4s/pull/3820): In jetty-client, eliminate uninformative request logging of failures

## Dotty preparations

Dotty support remains [in progress](https://github.com/http4s/http4s/projects/5), though many http4s features can be used now in compatibility mode.

* [#3767](https://github.com/http4s/http4s/pull/3767): Name "unbound placeholders."
* [#3757](https://github.com/http4s/http4s/pull/3757): Replace `@silent` annotations with `@nowarn`.

## Dependency updates

* blaze-0.14.14
* discipline-specs2-1.1.1
* dropwizard-metrics-4.1.14
* fs2-2.4.5
* jetty-9.4.34.v20201102
* log4s-1.9.0
* scalacheck-1.15.1

# v1.0.0-M5 (2020-10-16)

## Bugfixes

* [#3714](https://github.com/http4s/http4s/pull/3638): Use correct prefix when composing with `Router`
* [#3738](https://github.com/http4s/http4s/pull/3738): In `PrometheusExportService`, correctly match the `/metrics` endpoint

## Breaking changes

* [#3649](https://github.com/http4s/http4s/pull/3649): Make `QueryParam` a subclass of `QueryParamLike`
* [#3440](https://github.com/http4s/http4s/pull/3440): Simplify `Method` model. Drop `PermitsBody`, `NoBody`, and `Semantics` mixins. No longer a case class.

## Enhancements

* [#3638](https://github.com/http4s/http4s/pull/3638): Model `Access-Control-Expose-Headers`
* [#3735](https://github.com/http4s/http4s/pull/3735): Add `preferGzipped` parameter to `WebjarServiceBuilder`

## Dependency updates

* argonaut-6.3.1

# v0.21.8 (2020-10-16)

## Security

* [GHSA-8hxh-r6f7-jf45](https://github.com/http4s/http4s/security/advisories/GHSA-8hxh-r6f7-jf45): The version of Netty used by async-http-client is affected by [CVE-2020-11612](https://app.snyk.io/vuln/SNYK-JAVA-IONETTY-564897).  A server we connect to with http4s-async-http-client could theoretically respond with a large or malicious compressed stream and exhaust memory in the client JVM. This does not affect any release in the 1.x series.

## Bugfixes

* [#3666](https://github.com/http4s/http4s/pull/3666): In CSRF middleware, always use the `onFailure` handler instead of a hardcoded 403 response
* [#3716](https://github.com/http4s/http4s/pull/3716): Fail in `Method.fromString` when a token is succeeded by non-token characters.
* [#3743](https://github.com/http4s/http4s/pull/3743): Fix `ListSep` parser according to RFC.

## Enhancements

* [#3605](https://github.com/http4s/http4s/pull/3605): Improve header parsing in Ember
* [#3634](https://github.com/http4s/http4s/pull/3634): Query parameter codecs for `LocalDate` and `ZonedDate`
* [#3659](https://github.com/http4s/http4s/pull/3659): Make requests to mock client cancelable
* [#3701](https://github.com/http4s/http4s/pull/3701): In `matchHeader`, only parse headers with matching names. This improves parsing laziness.
* [#3641](https://github.com/http4s/http4s/pull/3641): Add `FormDataDecoder` to decode `UrlForm` to case classes via `QueryParamDecoder`

## Documentation

* [#3693](https://github.com/http4s/http4s/pull/3693): Fix some typos
* [#3703](https://github.com/http4s/http4s/pull/3703): Fix non-compiling example in streaming.md
* [#3670](https://github.com/http4s/http4s/pull/3670): Add scaladocs for various headers, including RFC links
* [#3692](https://github.com/http4s/http4s/pull/3692): Mention partial unification is no longer needed in Scala 2.13
* [#3710](https://github.com/http4s/http4s/pull/3710): Add docs for `OptionalValidatingQueryParamDecoderMatcher`
* [#3712](https://github.com/http4s/http4s/pull/3712): Add integrations.md with feature comparison of backends

## Miscellaneous

* [#3742](https://github.com/http4s/http4s/pull/3742): Drop JDK14 tests for JDK15

## Dependency updates

* dropwizard-metrics-4.1.13
* cats-2.2.0
* cats-effect-2.2.0
* fs2-2.4.4
* jetty-9.4.32.v20200930
* json4s-3.6.10
* netty-4.1.53.Final (async-http-client transitive dependency)
* okhttp-4.9.0
* play-json-2.9.1
* scalafix-0.9.21
* scalatags-0.9.2
* tomcat-9.0.39

# v1.0.0-M4 (2020-08-09)

This milestone merges the changes in 0.21.7.
It is not binary compatible with 1.0.0-M3

## Breaking changes

* [#3577](https://github.com/http4s/http4s/pull/3577): Add a model of the `Max-Forwards` header.
* [#3567](https://github.com/http4s/http4s/pull/3577): Add a model of the `Content-Language` header.
* [#3555](https://github.com/http4s/http4s/pull/3555): Support for UTF-8 basic authentication, per [RFC7617](https://tools.ietf.org/html/rfc7617). Attempt to decode Basic auth credentials as UTF-8, falling back to ISO-8859-1. Provide a charset to `BasicCredentials` that allows encoding with an arbitrary charset, defaulting to UTF-8. 
* [#3583](https://github.com/http4s/http4s/pull/3583): Allow configuration of `CirceInstances` to permit duplicate keys
* [#3587](https://github.com/http4s/http4s/pull/3587): Model `Access-Control-Allow-Headers` header

## Documentation

* [#3571](https://github.com/http4s/http4s/pull/3571): Fix comments in deprecated `AgentToken`, `AgentComment`, and `AgentProduct`.

## Dependency updates

* dropwizard-metrics-4.1.12

# v0.21.7 (2020-08-08)

## Bugfixes

* [#3548](https://github.com/http4s/http4s/pull/3548): Fixes `IllegalStateException` when a path matches a directory in `ResourceService`
* [#3546](https://github.com/http4s/http4s/pull/3546): In ember, encode headers as ISO-8859-1. Includes performance improvements
* [#3550](https://github.com/http4s/http4s/pull/3550): Don't attempt to decompress empty response bodies in `GZip` client middleware
* [#3598](https://github.com/http4s/http4s/pull/3598): Fix connection keep-alives in ember-client
* [#3594](https://github.com/http4s/http4s/pull/3594): Handle `FileNotFoundException` in `StaticFile.fromURL` by returning a 404 response
* [#3625](https://github.com/http4s/http4s/pull/3625): Close `URLConnection` in `StaticFile.fromURL` when the resource is not expired
* [#3624](https://github.com/http4s/http4s/pull/3624): Use client with the http4s defaults instead of a the Jetty defaults in `JettyClientBuilder#resource` and `JettyClientBuilder#stream`

## Enhancements

* [#3552](https://github.com/http4s/http4s/pull/3552): Add `liftKleisli` operation to `Client.` This is useful for integration with [natchez](https://github.com/tpolecat/natchez).
* [#3566](https://github.com/http4s/http4s/pull/3566): Expose `RetryPolicy.isErrorOrRetriablestatus`
* [#3558](https://github.com/http4s/http4s/pull/3558): Add `httpRoutes` and `httpApp` convenience constructors to `HSTS` middleware
* [#3559](https://github.com/http4s/http4s/pull/3559): Add `httpRoutes` and `httpApp` convenience constructors to `HttpsRedirect` middleware
* [#3623](https://github.com/http4s/http4s/pull/3623): Add `configure` method to allow more configurations of async-http-client
* [#3607](https://github.com/http4s/http4s/pull/3607): Add request key to the connection manager debug logs in blaze-client
* [#3602](https://github.com/http4s/http4s/pull/3602): Support trailer headers in Ember.
* [#3603](https://github.com/http4s/http4s/pull/3603): Enable connection reuse in ember-server.
* [#3601](https://github.com/http4s/http4s/pull/3601): Improve ember-client by adding `keep-alive`, a `Date` header if not present, and a configurable `User-Agent` header if not present.

## Refactoring

* [#3547](https://github.com/http4s/http4s/pull/3547): Refactor the ember request parser

## Documentation

* [#3545](https://github.com/http4s/http4s/pull/3545): Refresh the getting started guide to match the current template.
* [#3595](https://github.com/http4s/http4s/pull/3595): Show handling of `Year.of` exceptions in DSL tutorial

## Dependency upgrades

* cats-effect-2.1.4
* dropwizard-metrics-4.1.11
* jetty-9.4.31.v20200723
* okhttp-4.8.1
* tomcat-9.0.37

# v1.0.0-M3 (2020-06-27)

This milestone merges the changes in 0.21.6.
It is binary compatible with 1.0.0-M2.

# v0.21.6 (2020-06-27)

## Bugfixes

* [#3538](https://github.com/http4s/http4s/pull/3538): In ember, fix request and response parser to recognize chunked transfer encoding. In chunked messages, bodies were incorrectly empty.

## Enhancements

* [#3492](https://github.com/http4s/http4s/pull/3538): Split the request extractors in the server DSL into `org.http4s.dsl.request`. This leaner DSL does not deal with bodies, and does not require an `F[_]` parameter. Use of the existing `http4s-dsl` is unaffected.

## Dependency updates

* blaze-0.14.13

# v1.0.0-M2 (2020-06-25)

This is the first milestone release in the 1.x series.
It is not binary compatible with prior releases.

## Where is M1?

Unpublished. The release build from the tag failed, and the fix required a new tag.

## Breaking changes

* [#3174](https://github.com/http4s/http4s/pull/3174): Drop http4s-prometheus dependency on http4s-dsl
* [#2615](https://github.com/http4s/http4s/pull/2615): Model the `Server` header
* [#3206](https://github.com/http4s/http4s/pull/2615): Model the `Content-Location` header
* [#3264](https://github.com/http4s/http4s/pull/3264): Remove unused `EntityEncoder` argument in `PlayInstances`.
* [#3257](https://github.com/http4s/http4s/pull/3257): Make `SameSite` cookie attribute optional
* [#3291](https://github.com/http4s/http4s/pull/3291): Remove unused `F[_]` parameter from `Server`
* [#3241](https://github.com/http4s/http4s/pull/3241): Port all macros to blackbox in anticipation of Dotty support
* [#3323](https://github.com/http4s/http4s/pull/3323): Drop deprecated `ArbitraryInstances#charsetRangesNoQuality`
* [#3322](https://github.com/http4s/http4s/pull/3322): Drop deprecated `getAs` and `prepAs` methods from `Client`
* [#3371](https://github.com/http4s/http4s/pull/3271): In http4s-metrics, add `rootCause` field to `TerminationType.Abnormal` and `TerminationType.Error`.  Add `TerminationType.Canceled`
* [#3335](https://github.com/http4s/http4s/pull/3335): Remove unused `Bracket` instance in `Client#translate`
* [#3390](https://github.com/http4s/http4s/pull/3390): Replace `org.http4s.util.CaseInsensitiveString` with `org.typelevel.ci.CIString`
* [#3221](https://github.com/http4s/http4s/pull/3221): Implement a `Uri.Path` type to replace the type alias for `String`
* [#3450](https://github.com/http4s/http4s/pull/3450): Model `Accept-Patch` header as a `NonEmptyList[MediaType]`
* [#3463](https://github.com/http4s/http4s/pull/3450): Model `Access-Control-Allow-Credentials` header as a nullary case class.
* [#3325](https://github.com/http4s/http4s/pull/3325): Add a WebSocket builder with a `Pipe[F, WebSocketFrame, WebSocketFrame]` to unify sending and receiving.
* [#3373](https://github.com/http4s/http4s/pull/3373): Parameterize `ClassLoader` for `ResourceService` and `WebjarService`. Changes the `CacheStrategy`'s `uriPath` argument to `Uri.Path`.
* [#3460](https://github.com/http4s/http4s/pull/3460): Remove deprecated `Service` and related aliases
* [#3529](https://github.com/http4s/http4s/pull/3529): Refresh the `MediaType`s constants from the IANA registry. Not source breaking, but shifts constants in a binary breaking way.

## Enhancements

* [#3320](https://github.com/http4s/http4s/pull/3320): Reimplement `Media#as` with `F.rethrow`

## Deprecations

* [#3359](https://github.com/http4s/http4s/pull/3359): Deprecate the `org.http4s.util.execution` package.
* [#3422](https://github.com/http4s/http4s/pull/3359): Deprecate `BlazeClientBuilder#withSslContextOption`.

# Documentation

* [#3374](https://github.com/http4s/http4s/pull/3374): Add a deployment tutorial, including for GraalVM. See also #[3416](https://github.com/http4s/http4s/pull/3416).
* [#3410](https://github.com/http4s/http4s/pull/3410): Suggest a global execution context for the argument to `BlazeClientBuilder`

## Internal refactoring

* [#3386](https://github.com/http4s/http4s/pull/3386): Drop internal argonaut parser in favor of jawn's
* [#3266](https://github.com/http4s/http4s/pull/3266): Replace `fs2.compress` with `fs2.compression`

## Dependency updates

* argonaut-6.3.0
* async-http-client-2.12.1
* blaze-http-0.14.13
* play-json-2.9.0
* simpleclient-0.9.0 (Prometheus)

~~# v1.0.0-M1 (2020-06-25)~~

Did not publish successfully from tag.

# v0.21.5 (2020-06-24)

This release is fully backward compatible with 0.21.4.

## New modules

* [#3372](https://github.com/http4s/http4s/pull/3372): `http4s-scalafix`: starting with this release, we have integrated Scalafix rules into the build.  All our Scalafix rules will be published as both snapshots and with core releases.  The http4s-scalafix version is equivalent to the output version of the scalafix rules.  The scalafix rules are intended to assist migrations with deprecations (within this series) and breaking changes (in the upcoming push to 1.0).

## Bugfixes

* [#3476](https://github.com/http4s/http4s/pull/3476): Fix crash of `GZip` client middleware on responses to `HEAD` requests
* [#3488](https://github.com/http4s/http4s/pull/3488): Don't call `toString` on input of `ResponseLogger` on cancellation. The input is usually a `Request`. We filter a set of default sensitive headers in `Request#toString`, but custom headers can also be sensitive and could previously be leaked by this middleware.
* [#3521](https://github.com/http4s/http4s/pull/3521): In async-http-client, raise errors into response body stream when thrown after we've begun streaming. Previously, these errors were logged, but the response body was truncated with no value indicating failure.
* [#3520](https://github.com/http4s/http4s/pull/3520): When adding a query parameter to a `Uri` with a blank query string (i.e., the URI ends in '?'), don't prepend it with a `'&'` character. This is important in OAuth1 signing.
* [#3518](https://github.com/http4s/http4s/pull/3518): Fix `Cogen[ContentCoding]` in the testing arbitraries to respect the case-insensitivity of the coding field.
* [#3501](https://github.com/http4s/http4s/pull/3501): Explicitly use `Locale.ENGLISH` when comparing two `ContentCoding`'s coding fields. This only matters if your default locale has different casing semantics than English for HTTP token characters.

## Deprecations

* [#3441](https://github.com/http4s/http4s/pull/3441): Deprecate `org.http4s.util.threads`, which is not related to HTTP
* [#3442](https://github.com/http4s/http4s/pull/3442): Deprecate `org.http4s.util.hashLower`, which is not related to HTTP
* [#3466](https://github.com/http4s/http4s/pull/3466): Deprecate `util.decode`, which may loop infinitely on certain malformed input.  Deprecate `Media#bodyAsText` and `EntityDecoder.decodeString`, which may loop infinitely for charsets other than UTF-8.  The latter two methods are replaced by `Media#bodyText` and `EntityDecoder.decodeText`.
* [#3372](https://github.com/http4s/http4s/pull/3372): Deprecate `Client.fetch(request)(f)` in favor of `Client#run(request).use(f)`. This is to highlight the dangers of using `F.pure` or similar as `f`, which gives access to the body after the client may have recycled the connection.  For training and code reviewing purposes, it's easier to be careful with `Resource#use` than convenience methods like `fetch` that are `use` in disguise. This change can be fixed with our new http4s-scalafix.

## Enhancements

* [#3286](https://github.com/http4s/http4s/pull/3286): Add `httpRoutes` constructor for `Autoslash middleware`
* [#3382](https://github.com/http4s/http4s/pull/3382): Use more efficient String compiler in `EntityDecoder[F, String]`
* [#3439](https://github.com/http4s/http4s/pull/3439): Add `Hash[Method]` instance. See also [#3490](https://github.com/http4s/http4s/pull/3490).
* [#3438](https://github.com/http4s/http4s/pull/3438): Add `PRI` method
* [#3474](https://github.com/http4s/http4s/pull/3474): Add `httpApp` and `httpRoutes` constructors for `HeaderEcho` middleware
* [#3473](https://github.com/http4s/http4s/pull/3473): Add `httpApp` and `httpRoutes` constructors for `ErrorHandling` middleware
* [#3472](https://github.com/http4s/http4s/pull/3472): Add `httpApp` and `httpRoutes` constructors for `EntityLimiter` middleware
* [#3487](https://github.com/http4s/http4s/pull/3487): Add new `RequestID` middleware.
* [#3515](https://github.com/http4s/http4s/pull/3472): Add `httpApp` and `httpRoutes` constructors for `ErrorAction` middleware
* [#3513](https://github.com/http4s/http4s/pull/3513): Add `httpRoutes` constructor for `DefaultHead`. Note that `httpApp` is not relevant.
* [#3497](https://github.com/http4s/http4s/pull/3497): Add `logBodyText` functions to `Logger` middleware to customize the logging of the bodies

## Documentation

* [#3358](https://github.com/http4s/http4s/pull/3358): Replaced tut with mdoc
* [#3421](https://github.com/http4s/http4s/pull/3421): New deployment tutorial, including GraalVM
* [#3404](https://github.com/http4s/http4s/pull/3404): Drop reference to http4s-argonaut61, which is unsupported.
* [#3465](https://github.com/http4s/http4s/pull/3465): Update sbt version used in `sbt new` command
* [#3489](https://github.com/http4s/http4s/pull/3489): Remove obsolete scaladoc about `Canceled` in blaze internals

## Internals

* [#3478](https://github.com/http4s/http4s/pull/3478): Refactor `logMessage` in client and server logging middlewares

## Dependency updates

* scala-2.13.2
* boopickle-1.3.3
* fs2-2.4.2
* metrics-4.1.9 (Dropwizard)
* jetty-9.4.30
* json4s-3.6.9
* log4cats-1.1.1
* okhttp-4.7.2
* scalafix-0.9.17
* scalatags-0.9.1
* tomcat-9.0.36

# v0.21.4 (2020-04-28)

This release is fully backward compatible with 0.21.3.

## Bugfixes

* [#3338](https://github.com/http4s/http4s/pull/3338): Avoid incorrectly responding with an empty body in http4s-async-http-client

## Enhancements

* [#3303](https://github.com/http4s/http4s/pull/3303): In blaze, cache `Date` header value 
* [#3350](https://github.com/http4s/http4s/pull/3350): Use stable host address in `ConnectionFailure` message. Makes code more portable post-JDK11.

## Deprecation

* [#3361](https://github.com/http4s/http4s/pull/3361): Deprecate the `org.http4s.util.execution` package.

## Documentation

* [#3279](https://github.com/http4s/http4s/pull/3279): Improve Prometheus middleware usage example

## Dependency updates

* fs2-2.3.0
* okhttp-4.5.0
* scalafix-0.9.12
* scala-xml-1.3.0
* specs2-4.9.3

# v0.20.23 (2020-04-28)

This release restores backward compatibility with the 0.20 series.
This is the final planned release in the 0.20 series.

## Compatibility

* [#3362](https://github.com/http4s/http4s/pull/3362): Restores binary compatibility in http4s-jetty back to 0.20.21.

# v0.20.22 (2020-04-28)

This release is backward compatible with 0.20, except for http4s-jetty.
This incompatibility will be corrected in 0.20.23.

## Breaking changes

* [#3333](https://github.com/http4s/http4s/pull/3333): Add Http2c support to jetty-server. This accidentally broke binary compatibility, and will be patched in v0.20.23.

## Bugfixes

* [#3326](https://github.com/http4s/http4s/pull/3326): In `WebjarService`, do not use OS-specific directory separators
* [#3331](https://github.com/http4s/http4s/pull/3326): In `FileService`, serve index.html if request points to directory

## Enhancements

* [#3327](https://github.com/http4s/http4s/pull/3327): Add `httpRoutes` and `httpApp` convenience constructors to `Date` middleware
* [#3381](https://github.com/http4s/http4s/pull/3327): Add `httpRoutes` and `httpApp` convenience constructors to `CORS` middleware
* [#3298](https://github.com/http4s/http4s/pull/3298): In `Logger` client and server middlewares, detect any media types ending in `+json` as non-binary

## Deprecations

* [#3330](https://github.com/http4s/http4s/pull/3330): Deprecate `BlazeServerBuilder#apply()` in favor of passing an `ExecutionContext` explicitly.  Formerly, `ExecutionContext.global` was referenced by the default builder, and would spin up its thread pool even if the app never used the global execution context.
* [#3361](https://github.com/http4s/http4s/pull/3361): Deprecate `org.http4s.util.bug`, which is for internal use only.

## Backports

These appeared in previous releases, but have been backported to 0.20.x

* [#2591](https://github.com/http4s/http4s/pull/2591): Change literal interpolator macros to use unsafe methods to avoid triggering Wartremover's EitherProjectionPartial warning
* [#3115](https://github.com/http4s/http4s/pull/3115): Drop UTF-8 BOM when decoding
* [#3148](https://github.com/http4s/http4s/pull/3148): Add `HttpRoutes.strict`
* [#3185](https://github.com/http4s/http4s/pull/3185): In blaze, recover `EOF` on `bodyEncoder.write` to close connection
* [#3196](https://github.com/http4s/http4s/pull/3196): Add convenience functions to `Caching` middleware

## Build improvements

* Start testing on JDK14

## Dependency updates

* blaze-0.14.12
* metrics-4.1.6
* jetty-9.4.28.v20200408
* scala-2.12.11
* tomcat-9.0.34

# v0.21.3 (2020-04-02)

This release is fully backward compatible with 0.21.2.

# Bugfixes

* [#3243](https://github.com/http4s/http4s/pull/3243): Write ember-client request to socket before reading response

## Enhancements

* [#3196](https://github.com/http4s/http4s/pull/3196): Add convenience functions to `Caching` middleware. 
* [#3155](https://github.com/http4s/http4s/pull/3155): Internal `j.u.c.CompletionStage` conversions.

## Dependency updates

* cats-2.1.1
* okhttp-4.4.1

# v0.20.21 (2020-04-02)

This release is fully backward compatible with 0.20.20.

## Dependency updates

* argonaut-6.2.5
* jetty-9.4.27.v20200227
* metrics-4.1.5 (Dropwizard)
* tomcat-9.0.33

# v0.21.2 (2020-03-24)

This release is fully backward compatible with 0.21.1.

## Security fixes
* [GHSA-66q9-f7ff-mmx6](https://github.com/http4s/http4s/security/advisories/GHSA-66q9-f7ff-mmx6): Fixes a local file inclusion vulnerability in `FileService`, `ResourceService`, and `WebjarService`.
  * Request paths with `.`, `..`, or empty segments will now return a 400 in all three services.  Combinations of these could formerly be used to escape the configured roots and expose arbitrary local resources.
  * Request path segments are now percent-decoded to support resources with reserved characters in the name.

## Bug fixes

* [#3261](https://github.com/http4s/http4s/pull/3261): In async-http-client, fixed connection release when body isn't run, as well as thread affinity.

## Enhancements

* [#3253](https://github.com/http4s/http4s/pull/3253): Preparation for Dotty support. Should be invisible to end users, but calling out because it touches a lot.

# v0.20.20 (2020-03-24)

This release is fully backward compatible with 0.20.19.

## Security fixes
* [GHSA-66q9-f7ff-mmx6](https://github.com/http4s/http4s/security/advisories/GHSA-66q9-f7ff-mmx6): Fixes a local file inclusion vulnerability in `FileService`, `ResourceService`, and `WebjarService`.
  * Request paths with `.`, `..`, or empty segments will now return a 400 in all three services.  Combinations of these could formerly be used to escape the configured roots and expose arbitrary local resources.
  * Request path segments are now percent-decoded to support resources with reserved characters in the name.

## Enhancements

* [#3167](https://github.com/http4s/http4s/pull/3167): Add `MetricsOps.classifierFMethodWithOptionallyExcludedPath`.name.

# v0.18.26 (2020-03-24)

This release is fully backward compatible with 0.18.25.

## Security fixes
* [GHSA-66q9-f7ff-mmx6](https://github.com/http4s/http4s/security/advisories/GHSA-66q9-f7ff-mmx6): Fixes a local file inclusion vulnerability in `FileService`, `ResourceService`, and `WebjarService`.
  * Request paths with `.`, `..`, or empty segments will now return a 400 in all three services.  Combinations of these could formerly be used to escape the configured roots and expose arbitrary local resources.
  * Request path segments are now percent-decoded to support resources with reserved characters in the name.

# v0.21.1 (2020-02-13)

This release is fully backward compatible with v0.21.0, and includes all the changes from v0.20.18.

## Bug fixes

* [#3192](https://github.com/http4s/http4s/pull/3192): Parse `SameSite` cookie attribute and values case insensitively.

## Enhancements

* [#3185](https://github.com/http4s/http4s/pull/3185): In blaze-server, recover `EOF` to close the connection instead of catching it. This reduces log noise in Cats Effect implementations that wrap uncaught exceptions.

## Dependency updates

* jawn-fs2-1.0.0: We accidentally released v0.21.0 against an RC of jawn-fs2. This is fully compatible.

# v0.20.19 (2020-02-13)

This release is fully backward compatible with 0.20.18.

## Bugfixes

* [#3199](https://github.com/http4s/http4s/pull/3199): When `Uri#withPath` is called without a slash and an authority is defined, add a slash to separate them.

## Enhancements

* [#3199](https://github.com/http4s/http4s/pull/3199): 
  * New `addSegment` alias for `Uri#/`
  * New `Uri#addPath` function, which splits the path segments and adds each, URL-encoded.

# v0.20.18 (2020-02-13)

This release is fully backward compatible with 0.20.17.

## Bugfixes

* [#3178](https://github.com/http4s/http4s/pull/3178): In `TomcatBuilder`, use the correct values for the `clientAuth` connector attribute.
* [#3184](https://github.com/http4s/http4s/pull/3184): 
  * Parse cookie attribute names case insensitively.
  * Preserve multiple extended cookie attributes, delimited by a `';'`
  * Support cookie domains with a leading `'.'`

## Enhancements

* [#3190](https://github.com/http4s/http4s/pull/3190): Remove reflection from initialization of `HttpHeaderParser`. This allows modeled headers to be parsed when running on Graal. The change is fully transparent on the JVM.

## Dependency updates

* argonaut-6.2.4
* async-http-client-2.10.5
* tomcat-9.0.31

# v0.21.0 (2020-02-09)

This release is fully compatible with 0.21.0-RC4.  Future releases in the 0.21.x series will maintain binary compatibility with this release.  All users on the 0.20.x or earlier are strongly encouraged to upgrade.

## Dependency updates

* argonaut-6.2.4
* circe-0.13.0

# v0.21.0-RC5 (2020-02-08)

This release is binary compatible with 0.21.0-RC4.

We announced this as built on circe-0.13.0.  That was not correct, but is fixed in 0.21.0.

## Enhancements

* [#3148](https://github.com/http4s/http4s/pull/3148): Add `HttpRoutes.strict` and `ContextRoutes.strict` for routes that require only an `Applicative`, at the cost of evaluating `combineK`ed routes strictly.

## Dependency updates

* async-http-client-2.10.5
* cats-effect-2.1.1
* scalatags-0.8.5

# v0.21.0-RC4 (2020-02-04)

This release is binary incompatible with 0.21.0-RC2, but is source compatible.

## Breaking changes

### Binary

* [#3145](https://github.com/http4s/http4s/pull/3145): Relax constraints from `Effect` to `Sync` in `resourceService`, `fileService`, and `webjarService`.

# v0.21.0-RC3 (2020-02-03)

This release is binary incompatible with 0.21.0-RC2, but should be source compatible, with deprecations.

## Breaking changes

### Binary

* [#3126](https://github.com/http4s/http4s/pull/3126): Remove unnecessary `Applicative` constraints from http4s-circe
* [#3124](https://github.com/http4s/http4s/pull/3124): Relax constraints from `Effect` to `Sync` in `FileService`.
* [#3136](https://github.com/http4s/http4s/pull/3136): In `WebSocketBuilder`, add `filterPingPongs` parameter, default true.  When false, `send` and `receive` will see pings and pongs sent by the client.  The server still responds automatically to pings.  This change should be transparent to existing users.
* [#3138](https://github.com/http4s/http4s/pull/3124): Remove unnecessary `Applicative` constraints on `EntityEncoder` instances in several modules.

### Semantic
  
* [#3139](https://github.com/http4s/http4s/pull/3139): Changes `Router` to find the longest matching prefix by path segments rather than character-by-character.  This is arguably a bug fix.  The old behavior could cause unexpected matches, is inconsistent with the servlet mappings that inspired `Router`, and is unlikely to have been intentionally depended on.

### Deprecation

* [#3134](https://github.com/http4s/http4s/pull/3132): Deprecate `JettyBuilder#withSSLContext` in favor of new methods in favor of new `withSslContext*` methods.
* [#3132](https://github.com/http4s/http4s/pull/3132): Deprecate `BlazeServerBuilder#withSSLContext` and `BlazeServerBuilder#withSSL` in favor of new `withSslContext*` methods.
* [#3140](https://github.com/http4s/http4s/pull/3140): Deprecate `JettyBuilder#withSSL`, to match `BlazeServerBuilder`. It's still necessary in Tomcat, which doesn't take a `ServletContext`.  Deprecate `SSLConfig`, `KeyStoreBits`, and `SSLContextBits`, which had already been removed from public API.

## Bugfixes

* [#3140](https://github.com/http4s/http4s/pull/3140): In `TomcatBuilder`, fix mapping of `SSLClientAuthMode` to Tomcat's connector API.

## Enhancements

* [#3134](https://github.com/http4s/http4s/pull/3132): In `JettyBuilder`, add `withSslContext` and `withSslContextAndParameters` to permit full control of `SSLParameters`.  Add `withoutSsl`.
* [#3132](https://github.com/http4s/http4s/pull/3132): In `BlazeBuilder`, add `withSslContext` and `withSslContextAndParameters` to permit full control of `SSLParameters`.  Add `withoutSsl`.

## Dependency updates

* cats-effect-2.1.0
* fs2-2.2.2

# v0.21.0-RC2 (2020-01-27)

## Breaking changes

### Binary and source

* [#3110](https://github.com/http4s/http4s/pull/3110): Change `MessageFailure#toHttpResponse` to return a `Response[F]` instead of an `F[Response[F]]`, and relax constraints accordingly. Drops the `inHttpResponse` method.
* [#3107](https://github.com/http4s/http4s/pull/3107): Add `covary[F[_]]` method to `Media` types.  Should not break your source unless you have your own `Media` subclass, which you shouldn't.

### Binary only

* [#3098](https://github.com/http4s/http4s/pull/3098): Update `MimeDB` from IANA registry. 

### Deprecation

* [#3087](https://github.com/http4s/http4s/pull/3087): Deprecate the public http4s-testing module.  This was mostly Specs2 matchers, the majority of which block threads.  This is not to be confused with http4s-laws, which depends only on Discipline and is still maintained.

## Bugfixes

* [#3105](https://github.com/http4s/http4s/pull/3105): Fix "cannot have more than one pending write request" error in blaze-server web sockets.
* [#3115](https://github.com/http4s/http4s/pull/3115): Handle BOM at the head of a chunk in `decode`.

## Enhancements

* [#3106](https://github.com/http4s/http4s/pull/3106): Interrupt response body in `DefaultHead` middleware. This optimization saves us from draining a potentially large response body that, because `HEAD` is a safe method, should not have side effects.
* [#3095](https://github.com/http4s/http4s/pull/3095): Add `Request#asCurl` method to render a request as a curl command.  Renders the method, URI, and headers, but not yet the body.

# v0.20.17 (2020-01-25)

This release is fully compatible with 0.20.16.

## Bugfixes

* [#3105](https://github.com/http4s/http4s/pull/3105): Fix "cannot have more than one pending write request" error in blaze-server web sockets.

## Dependency updates

* simpleclient-0.8.1 (Prometheus)
  
# v0.18.25 (2020-01-21)

## Bug fixes
* [#3093](https://github.com/http4s/http4s/pull/3093): Backport [#3086](https://github.com/http4s/http4s/pull/3086): Fix connection leak in blaze-client pool manager when the next request in the queue is expired.

# v0.21.0-RC1 (2020-01-21)

## Breaking changes

* [#3012](https://github.com/http4s/http4s/pull/3012): Use `HttpApp` instead of `HttpRoutes` in `Http4sServlet`. The servlet builders themselves retain compatibility.
* [#3078](https://github.com/http4s/http4s/pull/3078): Wrap Java exceptions in `ConnectionFailure` when a blaze-client fails to establish a connection. This preserves information about which host could not be connected to.
* [#3062](https://github.com/http4s/http4s/pull/3062): http4s' JSON support is now built on jawn-1.0.0, which is a binary break from jawn-0.14.x.  This comes with a bump to circe-0.13.  Most circe-0.13 modules are binary compatible with circe-0.12, but note that circe-parser is not.
* [#3055](https://github.com/http4s/http4s/pull/3055): Add fs2-io's TLS support to ember-client.  The `sslContext: Option[(ExecutionContext, SSLContext)]` argument is replaced by a `tlsContext: Option[TLSContext]`.`

## Enhancements

* [#3004](https://github.com/http4s/http4s/pull/3004): Add `classloader` argument to `StaticFile.fromResource` 
* [#3007](https://github.com/http4s/http4s/pull/3007): Add `classloader` argument to `TomcatBuilder`
* [#3008](https://github.com/http4s/http4s/pull/3008): Consistently use `collection.Seq` across Scala versions in DSL
* [#3031](https://github.com/http4s/http4s/pull/3031): Relax `Router.apply` constraint from `Sync` to `Monad`
* [#2821](https://github.com/http4s/http4s/pull/2821): Add `Media` supertype of `Message` and `Part`, so multipart parts can use `EntityDecoder`s
* [#3021](https://github.com/http4s/http4s/pull/3021): Relax `Throttle.apply` constraint from `Sync` to `Monad`. Add a `mapK` operation to `TokenBucket`.
* [#3056](https://github.com/http4s/http4s/pull/3056): Add `streamJsonArrayEncoder*` operations to circe support, to encode a `Stream` of `A` to a JSON array, given an encoder for `A`.
* [#3053](https://github.com/http4s/http4s/pull/3053): Remove unneeded `Functor[G]` constraint on `HeaderEcho.apply`.
* [#3054](https://github.com/http4s/http4s/pull/3054): Add `SameSite` cookie support
* [#2518](https://github.com/http4s/http4s/pull/2518): Add `status` methods to `Client` that take a `String` or `Uri`
* [#3069](https://github.com/http4s/http4s/pull/3069): Add `ContextMiddleware.const` function
* [#3070](https://github.com/http4s/http4s/pull/3070): Add `NonEmptyTraverse` instance to `ContextRequest`
* [#3060](https://github.com/http4s/http4s/pull/3060): Stop mixing context bounds and implicits in `CirceInstances`.
* [#3024](https://github.com/http4s/http4s/pull/3024): Add `withQueryParams` and `withMultiValueQueryParams` to `QueryOps`
* [#3092](https://github.com/http4s/http4s/pull/3092): Add TLS support to ember-server via fs2-io.

## Dependency updates

* cats-2.1.0
* circe-0.13.0-RC1
* fs2-2.2.0
* jawn-1.0.0
* jawn-fs2-1.0.0-RC2
* okhttp-4.3.1
* play-json-2.8.1
* scalacheck-1.14.3
* scalatags-0.8.4
* specs2-4.8.3

# v0.20.16 (2020-01-21)

## Bugfixes

* [#3086](https://github.com/http4s/http4s/pull/3086): Fix connection leak in blaze-client pool manager when the next request in the queue is expired.

## Breaking changes

* [#3053](https://github.com/http4s/http4s/pull/3053): Deprecate `HttpDate.now`, which is not referentially transparent. Prefer `HttpDate.current`.

## Enhancements

* [#3049](https://github.com/http4s/http4s/pull/3049): Add new `Date` server middleware
* [#3051](https://github.com/http4s/http4s/pull/3051): Add `HttpDate.current` convenience constructor, based on `Clock`.
* [#3052](https://github.com/http4s/http4s/pull/3052): Add `Caching` server middleware.
* [#3065](https://github.com/http4s/http4s/pull/3065): Add `ErrorAction` server middleware
* [#3082](https://github.com/http4s/http4s/pull/3082): Wrap `UnresolvedAddressException` in blaze in an `UnresolvedAddressException` subtype that contains the address that could not resolve to aid diagnostics.  This is a conservative change.  See [#3078](https://github.com/http4s/http4s/pull/3078) for the wrapper forthcoming in http4s-0.21.

## Documentation

* [#3017](https://github.com/http4s/http4s/pull/3017): Correct the documentation in `Timeout.apply`
* [#3020](https://github.com/http4s/http4s/pull/3020): Update scaladoc to compiling example code on OptionalMultiQueryParamDecoderMatcher

## Dependency updates

* async-http-client-2.10.4
* jetty-9.4.26.v20200117
* metrics-4.1.2 (Dropwizard)
* log4s-1.8.2
* okhttp-3.14.6
* simpleclient-0.8.0 (Prometheus)
* tomcat-9.0.30

# v0.20.15 (2019-11-27)

## Enhancements

* [#2966](https://github.com/http4s/http4s/pull/2966): Add `HttpsRedirect` middleware
* [#2965](https://github.com/http4s/http4s/pull/2965): Add `Request#addCookies` method
* [#2887](https://github.com/http4s/http4s/pull/2887): Support realm in the `OAuth1` header

## Bug fixes

* [#2916](https://github.com/http4s/http4s/pull/2916): Ensure that `Metrics` only decrements active requests once
* [#2889](https://github.com/http4s/http4s/pull/2889): In `Logger`, log the prelude if `logBody` and `logHeaders` are false

# v0.20.14 (2019-11-26)

## Bug fixes

* [#2909](https://github.com/http4s/http4s/pull/2909): Properly propagate streamed errors in jetty-client
* The blaze upgrade fixes the "SSL Handshake WRAP produced 0 bytes" error on JDK 11.

## Enhancements

* [#2911](https://github.com/http4s/http4s/pull/2911): Add missing bincompat syntax to `org.http4s.implicits`.

## Dependency updates

* blaze-0.14.11
* circe-0.11.2
* jawn-0.14.3
* jetty-9.4.24.v20191120
* tomcat-9.0.29

# v0.20.13 (2019-11-05)

## Bug fixes

* [#2946](https://github.com/http4s/http4s/pull/2946): Restore binary compatibility of private `UrlCodingUtils`. [#2930](https://github.com/http4s/http4s/pull/2930) caused a breakage in rho.
* [#2922](https://github.com/http4s/http4s/pull/2922): Handle Content-Length longer that Int.MaxValue in chunked uploads
* [#2941](https://github.com/http4s/http4s/pull/2941): Fix for `BlockingHttp4sServlet` with shifted IO.
* [#2953](https://github.com/http4s/http4s/pull/2953): Fix connection info in servlet backend.  The local and remote addresses were reversed.
* [#2942](https://github.com/http4s/http4s/pull/2942): Fix `Request.addcookie` to consolidate all `Cookie` headers into one.
* [#2957](https://github.com/http4s/http4s/pull/2957): Shift the write to Blocker in `BlockingServletIo`

## Enhancements

* [#2948](https://github.com/http4s/http4s/pull/2948): Add all missing `ContentCoding`s from the IANA registry.

## Dependency updates

* blaze-0.14.9

# v0.20.12 (2019-10-31)

## Enhancements

* [#2930](https://github.com/http4s/http4s/pull/2830): Move private `UrlCodingUtils` to the `Uri` companion object, make public

## Dependency updates

* jawn-0.14.2
* jetty-9.4.22
* json4s-0.14.2
* metrics-4.1.1
* okhttp-3.14.4
* play-json-2.7.4
* tomcat-9.0.27
* twirl-1.4.2

# v0.21.0-M5 (2019-09-19)

## Breaking changes

* [#2815](https://github.com/http4s/http4s/pull/2815): Allow `Allow` header to specify an empty set of methods.
* [#2832](https://github.com/http4s/http4s/pull/2836): Add natural transformation to `ResponseGenerator` to allow the `F` and `G` to work in unison. Relevant for http4s-directives.

## Enhancements

* [#2836](https://github.com/http4s/http4s/pull/2836): Add `additionalSocketOptions` to ember configs
* [#2869](https://github.com/http4s/http4s/pull/2869): Add JsonDebugErrorHandler middleware
* [#2830](https://github.com/http4s/http4s/pull/2830): Add encoder and decoder helpers to `Uri` companion

## Documentation

* [#2733](https://github.com/http4s/http4s/pull/2733): Add CSRF documentation

## Dependency updates

* async-http-client-2.10.2
* cats-2.0.0
* cats-effect-2.0.0
* circe-0.12.1
* fs2-2.0.0
* keypool-2.0.0
* log4cats-core-1.0.0
* okhttp-4.2.0
* jawn-fs2-0.15.0
* tomcat-9.0.24
* vault-2.0.0

# v0.20.11 (2019-09-19)

## Breaking changes

* [#2792](https://github.com/http4s/http4s/pull/2792): Drop support for Scala 2.13.0-M5. Users of Scala 2.13 should be on a stable release of Scala on the http4s-0.21 release series.
* [#2800](https://github.com/http4s/http4s/pull/2800): Revert [#2785](https://github.com/http4s/http4s/pull/2785), using `F[A]` instead of `G[A]` in `EntityResponseGenerator`, which broke directives.

## Bug fixes

* [#2807](https://github.com/http4s/http4s/pull/2807): In jetty-client, don't follow redirects with the internal client, which throws an exception in the http4s wrapper.

## Enhancements

* [#2817](https://github.com/http4s/http4s/pull/2817): In jetty-client, disable internal client's default `Content-Type` to prevent default `application/octet-stream` for empty bodies.

## Dependency updates

* jetty-9.4.20

# v0.21.0-M4 (2019-08-14)

## Dependency updates

* cats-core-2.0.0-RC1
* cats-effect-2.0.0-RC1
* circe-0.12.0-RC1
* discipline-1.0.0
* keypool-0.2.0-RC1
* log4cats-1.0.0-RC1
* vault-2.0.0-RC1

# v0.20.10 (2019-08-14)

## Breaking changes

* [#2785](https://github.com/http4s/http4s/pull/2785): Use `F[A]` instead of `G[A]` in the DSL's `EntityResponseGenerator`. This change is binary compatible, but not source compatible for users of `Http4sDsl2` where `F` is not `G`. This is uncommon.

## Bug fixes

* [#2778](https://github.com/http4s/http4s/pull/2778): Don't truncate signing keys in CSRF middleware to 20 bytes, which causes a loss of entropy.

## Enhancements

* [#2776](https://github.com/http4s/http4s/pull/2776): Add `MaxActiveRequest` middleware
* [#2724](https://github.com/http4s/http4s/pull/2724): Add `QueryParamEncoder[Instant]` and `QueryParamDecoder[Instant]`. Introduce `QueryParamCodec` for convenience.
* [#2777](https://github.com/http4s/http4s/pull/2777): Handle invalid `Content-Range` requests with a 416 response and `Accept-Range` header.

# v0.20.9 (2019-08-07)

## Bug fixes

* [#2761](https://github.com/http4s/http4s/pull/2761): In blaze-client, don't add `ResponseHeaderTimeoutStage` when `responseHeaderTimeout` is infinite. This prevents an `IllegalArgumentException` when debug logging is turned on.
* [#2762](https://github.com/http4s/http4s/pull/2762): Fix text in warnings when blaze-client timeouts are questionably ordered.

# v0.21.0-M3 (2019-08-02)

## Breaking changes

* [#2572](https://github.com/http4s/http4s/pull/2572): Make `Http1Stage` private to `org.http4s`, which we highly doubt anybody extended directly anyway.

## Bug fixes

* [#2727](https://github.com/http4s/http4s/pull/2727): Fix `UserInfo` with `+` sign

## Enhancements

* [#2623](https://github.com/http4s/http4s/pull/2623): Propagate cookies in `FollowRedirect` client middleware

## Documentation

* [#2717](https://github.com/http4s/http4s/pull/2717): Update quickstart for v0.21
* [#2734](https://github.com/http4s/http4s/pull/2734): Add missing comma in code sample
* [#2740](https://github.com/http4s/http4s/pull/2740): Clarify `Method` imports for client DSL

## Internals

* [#2747](https://github.com/http4s/http4s/pull/2717): Create .mergify.yml

## Dependency upgrades

* better-monadic-for-0.3.1
* cats-effect-2.0.0-M5
* log4cats-0.4.0-M2
* okhttp-4.0.1

# v0.20.8 (2019-08-02)

## Enhancements

* [#2550](https://github.com/http4s/http4s/pull/2550): Adjust default timeouts and add warnings about misconfiguration

## Dependency updates

* blaze-0.14.8
* cats-effect-1.4.0

# v0.20.7 (2019-07-30)

## Bug fixes
* [#2728](https://github.com/http4s/http4s/pull/2728): Preserve division of `request.uri.path` into `scriptName` and `pathInfo` when calling `withPathInfo`.
* [#2737](https://github.com/http4s/http4s/pull/2737): Fix deadlock in blaze-server web socket shutdown.

## Enhancements
* [#2736](https://github.com/http4s/http4s/pull/2736): Implement a `connectTimeout` in blaze-client, defaulted to 10 seconds.  Prevents indefinite hangs on non-responsive hosts.

## Documentation
* [#2741](https://github.com/http4s/http4s/pull/2741): Improve docs surrounding auth middleware and fall through.

## Dependency upgrades
- blaze-0.14.7
- tomcat-9.0.22

# v0.21.0-M2 (2019-07-09)

This release drops support for Scala 2.11 and adds the `http4s-ember-server` and `http4s-ember-client` backends.  Ember is new and experimental, but we intend for it to become the reference implementation.  Notably, it only requires a `Concurrent` constraint.

## Bugfixes
* [#2691](https://github.com/http4s/http4s/pull/2691): Fix deadlock in client by releasing current connection before retrying in `Retry` client middleware.  The constraint is upgraded to `Concurrent`.
* [#2693](https://github.com/http4s/http4s/pull/2693): Fix deadlock in client by releasing current connection before retrying in `FollowRedirect` client middleware.  The constraint is upgraded to `Concurrent`.
* [#2671](https://github.com/http4s/http4s/pull/2671): Upgrade `Uri.UserInfo` to a case class with username and password, fixing encoding issues. This is for RFC 3986 compliance, where it's deprecated for security reasons. Please don't use this.
* [#2704](https://github.com/http4s/http4s/pull/2704): Remove unused `Sync` constraint on `Part.formData`.

## Breaking changes
* [#2654](https://github.com/http4s/http4s/pull/2654): Extract an http4s-laws module from http4s-testing, with no dependency on Specs2.  The arbitraries, laws, and tests are now laid out in a similar structure to cats and cats-effect.
* [#2665](https://github.com/http4s/http4s/pull/2665): Change `withBlock` to `withBlocker` in `OkHttpBuilder`
* [#2661](https://github.com/http4s/http4s/pull/2661): Move string contexts macros for literals from `org.http4s` to `org.http4s.implicits`
* [#2679](https://github.com/http4s/http4s/pull/2679): Replace `Uri.IPv4` with `Uri.Ipv4Address`, including an `ipv4` interpolator and interop with `Inet4Address`.
* [#2694](https://github.com/http4s/http4s/pull/2694): Drop Scala 2.11 support 
* [#2700](https://github.com/http4s/http4s/pull/2700): Replace `Uri.IPv6` with `Uri.Ipv6Address`, including an `ipv6` interpolator and interop with `Inet6Address`.

## Enhancements
* [#2656](https://github.com/http4s/http4s/pull/2656): Add `emap` and `emapValidatedNel` to `QueryParamDecoder`
* [#2696](https://github.com/http4s/http4s/pull/2696): Introduce `http4s-ember-server` and `http4s-ember-client`

## Documentation
* [#2658](https://github.com/http4s/http4s/pull/2658): Link to http4s-jdk-http-client
* [#2668](https://github.com/http4s/http4s/pull/2668): Clarify scaladoc for `Uri.Scheme`

## Internal
* [#2655](https://github.com/http4s/http4s/pull/2655): Tune JVM options for throughput

## Dependency updates
* async-http-client-2.10.1
* circe-0.12.0-M4
* json4s-3.6.7
* okhttp-4.0.0
* specs2-core-4.6.0

# v0.20.6 (2019-07-09)

## Bug fixes
* [#2705](https://github.com/http4s/http4s/pull/2705): Upgrades blaze to close `SSLEngine` when an `SSLStage` shuts down. This is useful in certain `SSLContext` implementations.  See [blaze#305](https://github.com/http4s/blaze/pull/305) for more.

## Dependency upgrades
- blaze-0.14.6

~~# v0.20.5 (2019-07-09)~~

Cursed release.  Sonatype staging repo closed in flight.

# v0.20.4 (2019-07-06)

## Bug fixes
* [#2687](https://github.com/http4s/http4s/pull/2687): Don't throw in `Uri.fromString` on invalid ports
* [#2695](https://github.com/http4s/http4s/pull/2695): Handle EOF in blaze-server web socket by shutting down stage

## Enhancements
* [#2673](https://github.com/http4s/http4s/pull/2673): Add `GZip` middleware for client

## Documentation
* [#2668](https://github.com/http4s/http4s/pull/2668): Clarifications in `Uri.Scheme` scaladoc

## Dependency upgrades
- blaze-0.14.5
- jetty-9.14.19.v20190610 (for client)

# v0.21.0-M1 (2019-06-17)

## Breaking changes
* [#2565](https://github.com/http4s/http4s/pull/2565): Change constraint on server `Metrics` from `Effect` to `Sync`
* [#2551](https://github.com/http4s/http4s/pull/2551): Refactor `AuthMiddleware` to not require `Choice` constraint
* [#2614](https://github.com/http4s/http4s/pull/2614): Relax various `ResponseGenerator` constraints from `Monad` to `Applicative` in http4s-dsl.
* [#2613](https://github.com/http4s/http4s/pull/2613): Rename implicit `http4sKleisliResponseSyntax` and its parameter name.
* [#2624](https://github.com/http4s/http4s/pull/2624): In `BlazeServerBuilder`, don't depend on laziness of `SSLContext`. `None` now disables the secure context. The default argument tries to load `Some(SSLContext.getDefault())`, but falls back to `None` in case of failure.
* [#2493](https://github.com/http4s/http4s/pull/2493): Scala 2.13 support and related upgrades
  * Scala 2.13.0-M5 is dropped.
  * All modules are supported on 2.11, 2.12, and 2.13 again.
  * Use cats-effect-2.0's new `Blocker` in place of `ExecutionContext` where appropriate

## Enhancements
* [#2591](https://github.com/http4s/http4s/pull/2590): Add `MediaType.unsafeParse` and `QValue.unsafeFromString`. 
* [#2548](https://github.com/http4s/http4s/pull/2548): Add `Client#translate`
* [#2622](https://github.com/http4s/http4s/pull/2622): Add `Header#renderedLength`

## Docs
* [#2569](https://github.com/http4s/http4s/pull/2569): Fix typo in CORS scaladoc
* [#2608](https://github.com/http4s/http4s/pull/2608): Replace `Uri.uri` with `uri` in tuts
* [#2626](https://github.com/http4s/http4s/pull/2626): Fix typos in root package and DSL docs
* [#2635](https://github.com/http4s/http4s/pull/2635): Remove obsolete scaladoc from client
* [#2645](https://github.com/http4s/http4s/pull/2645): Fix string literal in router example in static file docs

## Internal
* [#2563](https://github.com/http4s/http4s/pull/2563): Refactor `EntityDecoder#decode`
* [#2553](https://github.com/http4s/http4s/pull/2553): Refactor `Timeout`
* [#2564](https://github.com/http4s/http4s/pull/2564): Refactor boopickle and circe decoders
* [#2580](https://github.com/http4s/http4s/pull/2580): Refactor server `RequestLogger`
* [#2581](https://github.com/http4s/http4s/pull/2581): Remove redundant braces in various types
* [#2539](https://github.com/http4s/http4s/pull/2539): Narrow cats imports
* [#2582](https://github.com/http4s/http4s/pull/2582): Refactor `DefaultHead`
* [#2590](https://github.com/http4s/http4s/pull/2590): Refactor `GZip`
* [#2591](https://github.com/http4s/http4s/pull/2590): Refactor literal macros to not use `.get`
* [#2596](https://github.com/http4s/http4s/pull/2596): Refactor `MimeLoader`
* [#2542](https://github.com/http4s/http4s/pull/2542): Refactor `WebjarService`
* [#2555](https://github.com/http4s/http4s/pull/2555): Refactor `FileService`
* [#2597](https://github.com/http4s/http4s/pull/2597): Optimize internal hex encoding
* [#2599](https://github.com/http4s/http4s/pull/2599): Refactor `ChunkAggregator`
* [#2574](https://github.com/http4s/http4s/pull/2574): Refactor `FollowRedirect`
* [#2648](https://github.com/http4s/http4s/pull/2648): Move `mimedb-generator` from a project to an internal SBT plugin. Run with `core/generateMimeDb`.

## Dependency updates
* cats-2.0.0-M4
* cats-effect-2.0.0-M4
* circe-0.12.0-M3
* discipline-0.12.0-M3
* fs2-1.1.0-M1
* jawn-0.14.2
* jawn-fs2-0.15.0-M1
* json4s-3.6.6
* log4s-1.8.2
* parboiled-2.0.1 (internal fork)
* play-json-2.7.4
* sbt-doctest-0.9.5 (tests only)
* sbt-native-packager-1.3.22 (examples only)
* sbt-site-1.4.0 (docs only)
* sbt-tpolecat-0.1.6 (compile time only)
* scalacheck-1.14.0
* scalatags-0.7.0 (2.12 and 2.13 only)
* scalaxml-1.2.0
* specs2-4.5.1 
* mockito-core-2.28.2 (tests only)
* tut-0.6.12 (docs only)
* twirl-1.4.2
* vault-2.0.0-M2

# v0.20.3 (2019-06-12)

## Bug fixes
* [#2638](https://github.com/http4s/http4s/pull/2638): Fix leaking sensitive headers in server RequestLogger

# v0.18.24 (2019-06-12)

## Bug fixes
* [#2639](https://github.com/http4s/http4s/pull/2639): Fix leaking sensitive headers in server RequestLogger

## Dependency updates
- cats-1.6.1
- jetty-9.4.19.v20190610
- tomcat-9.0.21

# v0.20.2 (2019-06-12)

## Bug fixes
* [#2604](https://github.com/http4s/http4s/pull/2604): Defer creation of `SSLContext.getDefault()` in blaze-client
* [#2611](https://github.com/http4s/http4s/pull/2611): Raise errors with `getResource()` into effect in `StaticFile`

## Enhancements
* [#2567](https://github.com/http4s/http4s/pull/2567): Add `mapK` to `AuthedRequest`.  Deprecate `AuthedService` in favor of `AuthedRoutes`.

## Internals
* [#2579](https://github.com/http4s/http4s/pull/2579): Skip Travis CI on tags

## Dependency updates
* blaze-0.14.4
* cats-core-1.6.1
* cats-effect-1.3.1
* fs2-1.0.5 (except Scala 2.13.0-M5)
* okhttp-3.14.2
* tomcat-9.0.21

# v0.20.1 (2019-05-16)

Users of blaze-client are strongly urged to upgrade.  This patch fixes a bug and passes new tests, but we still lack 100% confidence in it.  The async-http-client backend has proven stable for a large number of users.

## Bug fixes
* [#2562](https://github.com/http4s/http4s/pull/2562): Fix issue in `PoolManager` that causes hung requests in blaze-client.
* [#2571](https://github.com/http4s/http4s/pull/2571): Honor `If-None-Match` request header in `StaticFile`

## Enhancements
* [#2532](https://github.com/http4s/http4s/pull/2532): Add queue limit to log message when client wait queue is full
* [#2535](https://github.com/http4s/http4s/pull/2535): Add `translate` to `HttpRoutes` and `HttpApp`

## Documentation
* [#2533](https://github.com/http4s/http4s/pull/2533): Fix link to Metrics middleware
* [#2538](https://github.com/http4s/http4s/pull/2538): Add @MartinSnyder's presentation, update giter8 instructions
* [#2559](https://github.com/http4s/http4s/pull/2559): Add @gvolpe's presentation and http4s-tracer

## Internals
* [#2525](https://github.com/http4s/http4s/pull/2525): Pointful implementation of `AuthMiddleware.noSpider`
* [#2534](https://github.com/http4s/http4s/pull/2534): Build with xenial and openjdk8 on Travis CI
* [#2530](https://github.com/http4s/http4s/pull/2530): Refactoring of `authentication.challenged`
* [#2531](https://github.com/http4s/http4s/pull/2531): Refactoring of `PushSupport`
* [#2543](https://github.com/http4s/http4s/pull/2543): Rename maintenance branches to `series/x.y`
* [#2549](https://github.com/http4s/http4s/pull/2549): Remove workarounds in `BlazeClient` for [typelevel/cats-effect#487](https://github.com/typelevel/cats-effect/issues/487)
* [#2575](https://github.com/http4s/http4s/pull/2575): Fix the Travis CI release pipeline

## Dependency updates
* blaze-0.14.2
* cats-effect-1.3.0
* jetty-server-9.4.18.v20190429
* metrics-core-4.1.0
* sbt-native-packager-1.3.21 (examples only)
* tomcat-9.0.20

# v0.20.0 (2019-04-22)

## Announcements

### blaze-client stability

We are declaring this a stable release, though we acknowledge a handful of lingering issues with the blaze-client.  Users who have trouble with the blaze backend are invited to try the async-http-client, okhttp, or jetty-client backends instead.

### Scala 2.13 compatibility

When our dependencies are published for Scala 2.13.0-RC1, we will publish for it and drop support for Scala 2.13.0-M5.  We know it's out there, and we're as anxious as you.

### cats-2 and http4s-0.21

Cats 2.0 is expected soon, and a Cats Effect 2.0 is under discussion.  These will be binary compatible with their 1.x versions, with the exception of their laws modules.  We intend to publish http4s-0.21 on these when they are available in order to provide a compatible stack for our own laws.

### EOL of 0.18

This marks the end of active support for the 0.18 series.  Further releases in that series will require a pull request and an accompanying tale of woe.

## Breaking changes
* [#2506](https://github.com/http4s/http4s/pull/2506): Raise `DecodeFailure` with `MonadError` in `Message#as` rather than relying on effect to catch in `fold`. Requires a new `MonadError` constraint.

## Bugfixes
* [#2502](https://github.com/http4s/http4s/pull/2502): Stop relying on undefined behavior of `fold` to catch errors in client.

## Enhancements
* [#2508](https://github.com/http4s/http4s/pull/2508): Add `mediaType` String context macro for validating literals.  Provide the same for `uri` and `qValue`, deprecating `Uri.uri` and `QValue.q`.
* [#2520](https://github.com/http4s/http4s/pull/2520): Parameterize `selectorThreadFactory` for blaze server.  This allows setting the priority for selector threads.

## Documentation
* [#2488](https://github.com/http4s/http4s/pull/2488): Fix bad link in changelog
* [#2494](https://github.com/http4s/http4s/pull/2494): Add note on queue usage to `BlazeWebSocketExample`
* [#2509](https://github.com/http4s/http4s/pull/2509): Add Formation as adopter
* [#2516](https://github.com/http4s/http4s/pull/2516): Drop redundant `enableWebSockets` in blaze example.

## Internals
* [#2521](https://github.com/http4s/http4s/pull/2521): Add utility conversion for `java.util.concurrent.CompletableFuture` to `F[_]: Concurrent`

## Dependency updates
* blaze-0.14.0
* jetty-9.4.16.v20190411
* kind-projector-0.10.0 (build only)
* okhttp-3.14.1
* mockito-core-2.27.0 (test only)
* sbt-jmh-0.3.6 (benchmarks only)
* tomcat-9.0.19
* tut-plugin-0.6.11 (docs only)

# v0.20.0-RC1 (2019-04-03)

## Breaking changes
* [#2471](https://github.com/http4s/http4s/pull/2471): `Headers` is no longer an `Iterable[Header]`
* [#2393](https://github.com/http4s/http4s/pull/2393): Several changes related to 2.13 support:
  * Replace `Seq` with `List` on:
    * `` `Accept-Ranges.`.rangeUnits``
    * ``CacheDirective.`no-cache`.fieldNames``
    * `CacheDirective.private.fieldNames`
    * `LanguageTag.subTags`
    * `MediaType.fileExtensions`
    * `` `User-Agent`.other``
  * Replace `Seq` with `immutable.Seq` on:
    * `Query#multiParams.values`
    * `Query#params.values`
    * `Uri#multipParams.values`
  * `Query` is no longer a `Seq[Query.KeyValue]`
  * `RequestCookieJar` is no longer an `Iterable[RequestCookie]`.

## Enhancements
* [#2466](https://github.com/http4s/http4s/pull/2466): Provide better message for `WaitQueueFullFailure`
* [#2479](https://github.com/http4s/http4s/pull/2479): Refresh `MimeDb` from the IANA registry
* [#2393](https://github.com/http4s/http4s/pull/2393): Scala 2.13.0-M5 support
  * All modules except http4s-boopickle
  * `Monoid[Headers]` instance

## Bugfixes
* [#2470](https://github.com/http4s/http4s/pull/2470): Don't wait indefinitely if a request timeout happens while borrowing a connection in blaze-client.

## Documentation
* [#2469](https://github.com/http4s/http4s/pull/2469): Add scala-steward to adopters
* [#2472](https://github.com/http4s/http4s/pull/2472): Add http4s-chatserver demo
* [#2478](https://github.com/http4s/http4s/pull/2478): Better scaladoc for `HttpApp`
* [#2480](https://github.com/http4s/http4s/pull/2480): Enhance documentation of static rendering

## Other
* [#2474](https://github.com/http4s/http4s/pull/2474): Skip another blaze test that fails only on CI

## Dependency upgrades
* argonaut-6.2.3
* blaze-0.14.0-RC1
* sbt-jmh-0.3.5 (benchmarks only)
* sbt-native-packager (example only)
* scalatags-0.6.8

# v0.20.0-M7 (2019-03-20)

## Bugfixes
* [#2450](https://github.com/http4s/http4s/pull/2450): Fix `CirceInstances.builder` initialization, which referenced unintialized eager vals.

## Enhancements
* [#2435](https://github.com/http4s/http4s/pull/2435): Log information about canceled requests in `ResponseLogger`
* [#2429](https://github.com/http4s/http4s/pull/2429): Add `httpRoutes` and `httpApp` convenience constructors to `ChunkAggregator`
* [#2446](https://github.com/http4s/http4s/pull/2446): Introduce `Http4sDsl2[F[_], G[_]]` trait to support `http4s-directives` library.  `Http4sDsl` extends it as `Http4sDsl[F, F]`.  This change should be invisible to http4s-dsl users.
* [#2444](https://github.com/http4s/http4s/pull/2444): New modeled headers for `If-Match` and `If-Unmodified-Since`
* [#2458](https://github.com/http4s/http4s/pull/2458): Building on bugfix in [#2453](https://github.com/http4s/http4s/pull/2453), don't clean up the stage if it's going to be shut down anyway

## Documentation
* [#2432](https://github.com/http4s/http4s/pull/2432): Fix Github URL in Scaladoc for tagged versions
* [#2440](https://github.com/http4s/http4s/pull/2440): Fix broken links in client documentation
* [#2447](https://github.com/http4s/http4s/pull/2447): Clarification of webjar path on static files
* [#2448](https://github.com/http4s/http4s/pull/2448): Update copyright year
* [#2454](https://github.com/http4s/http4s/pull/2454): Update `mountService` reference to `withHttpApp`
* [#2455](https://github.com/http4s/http4s/pull/2455): Remove dangling reference to `G` parameter in `HttpApp` scaladoc
* [#2460](https://github.com/http4s/http4s/pull/2460): Add `circuit-http4s` to adopters

## Other
* [#2464](https://github.com/http4s/http4s/pull/2464): Temporarily disable blaze tests that fail only on CI while running on CI.

## Dependency upgrades
* async-http-client-2.8.1
* fs2-1.0.4
* json4s-3.6.5
* okhttp-3.14.0
* play-json-2.7.2
* sbt-explicit-depenendencies-0.2.9 (build only)
* sbt-native-packager-1.3.19 (example only)

# v0.18.23 (2019-03-19)

## Bug fixes
* [#2453](https://github.com/http4s/http4s/pull/2453): Fix bug in blaze-client that unnecessarily recycled connections.

## Dependency upgrades
- jetty-9.4.15.v20190215
- log4s-1.7.0
- metrics-4.0.5
- mockito-2.25.1 (test only)
- scodec-bits-1.1.9
- tomcat-9.0.17

# v0.20.0-M6 (2019-02-16)

## Breaking changes
* [#2369](https://github.com/http4s/http4s/pull/2369): Make `log` operation on logging middlewares return an `F[Unit]` to support pure logging.
* [#2370](https://github.com/http4s/http4s/pull/2370): `Prometheus.apply` returns in `F[_]` to represent its effect on the collector registry.
* [#2398](https://github.com/http4s/http4s/pull/2398): Add media ranges to `jsonDecoderAdaptive` to support overriding the media type in an `EntityDecoder`
* [#2396](https://github.com/http4s/http4s/pull/2396): Parameterize `Logger` middlewares to work with any `Http[G, F]` instead of requiring `HttpApp[F]`.
* [#2318](https://github.com/http4s/http4s/pull/2318): Replace `AttributeMap` with `io.christopherdavenport.Vault`
* [#2414](https://github.com/http4s/http4s/pull/2414): Default to a no-op cookie store in async-http-client for more uniform behavior with other clients
* [#2419](https://github.com/http4s/http4s/pull/2419): Relax constraint on `Retry` middleware from `Effect` to `Sync`

## Bugfixes
* [#2421](https://github.com/http4s/http4s/pull/2421): Fix buggy use of `toString` in async-http-client when rendering URIs.

## Enhancements
* [#2364](https://github.com/http4s/http4s/pull/2364): Scalafix `allocate` to `allocated`
* [#2366](https://github.com/http4s/http4s/pull/2366): Add `chunkBufferMaxSize` parameter to `BlazeClientBuilder` and `BlazeServerBuilder`. Change default to 10kB.
* [#2316](https://github.com/http4s/http4s/pull/2316): Support custom error messages in circe, argonaut, and jawn.
* [#2403](https://github.com/http4s/http4s/pull/2403): Add `MemoryAllocationExports` to `PrometheusExportService`
* [#2355](https://github.com/http4s/http4s/pull/2355), [#2407](https://github.com/http4s/http4s/pull/2407): Add new `HttpMethodOverride` middleware
* [#2391](https://github.com/http4s/http4s/pull/2391): Add `Authorization` to `*` as a default allowed header in default CORS config
* [#2424](https://github.com/http4s/http4s/pull/2424): Include Chunked Transfer-Encoding header in Multipart Requests

## Documentation
* [#2378](https://github.com/http4s/http4s/pull/2378): Fix typo in `EntityDecoder` scaladoc
* [#2374](https://github.com/http4s/http4s/pull/2374): Include scheme in CORS examples
* [#2399](https://github.com/http4s/http4s/pull/2399): Link to @kubukoz' presentation
* [#2418](https://github.com/http4s/http4s/pull/2418): Fix typo in CORS documentation
* [#2420](https://github.com/http4s/http4s/pull/2420): Add Raster Foundry to adopters

## Internal
* [#2359](https://github.com/http4s/http4s/pull/2359): Remove code coverage checks
* [#2382](https://github.com/http4s/http4s/pull/2382): Refactor the blaze-server pipeline construction
* [#2401](https://github.com/http4s/http4s/pull/2401), [#2408](https://github.com/http4s/http4s/pull/2408), [#2409](https://github.com/http4s/http4s/pull/2409): Stop building with sbt-rig, deal with fallout
* [#2422](https://github.com/http4s/http4s/pull/2422): Use Scala 2.12.8 and slash-syntax in SBT files

## Dependency upgrades
* async-http-client-2.7.0
* cats-1.6.0
* circe-0.11.1
* fs2-1.0.3
* jawn-fs2-0.14.2
* json4s-3.6.4
* log4s-1.7.0
* mockito-core-2.24.5 (tests only)
* okhttp-3.13.1
* parboiled-1.0.1 (http4s' internal fork)
* play-json-2.7.1
* sbt-build-info-0.9.0 (build only)
* sbt-native-packager-1.3.18 (examples only)
* sbt-updates-0.4.0 (build only)
* tomcat-9.0.6
* twirl-1.4.0

# v0.18.22 (2019-02-13)

## Enhancements
* [#2389](https://github.com/http4s/http4s/pull/2389): Add `RequestKey` to Logging when eviction is necessary

# v0.20.0-M5 (2019-01-12)

Consider the blaze beta and all other modules RC quality. Don't forget
there is a scalafix to assist migration from 0.18!

## Breaking changes
* [#2308](https://github.com/http4s/http4s/pull/2308): Change `allocate` to `allocated` on backend builders for consistency with `cats.effect.Resource#allocated`.
* [#2332](https://github.com/http4s/http4s/pull/2332): Make double slashes behave more reasonably in the DSL.
* [#2351](https://github.com/http4s/http4s/pull/2351): Change `clientAuthMode` on server builders from `Boolean` to sum type `SSLClientAuthMode`

## Enhancements
* [#2309](https://github.com/http4s/http4s/pull/2308): Specialize `TimeoutException` to `WaitQueueTimeoutException` in client pool manager.  Do not retry this by default in `Retry` middleware.
* [#2342](https://github.com/http4s/http4s/pull/2342): Add `expectOption` and `expectOptionOr` which behave like `expect` and `expectOr` respectively, but return `None` on `404` and `410` responses and `Some[A]` on other successful responses.  Other status codes still raise an error.
* [#2328](https://github.com/http4s/http4s/pull/2328): Add a `SecureSession` attribute to server requests to expose the SSL session ID, the cipher suite, the key size, and a list of X509 certificates.

## Documentation
* [#2337](https://github.com/http4s/http4s/pull/2337): Use `tut:silent` on imports in docs
* [#2336](https://github.com/http4s/http4s/pull/2336): Add example of building a server from a `Resource`

## Internal
* [#2310](https://github.com/http4s/http4s/pull/2310): Use max of 16 cores in `-Ybackend-parallelism`
* [#2332](https://github.com/http4s/http4s/pull/2332): Don't make `F` evidence parameter a val in jetty-client `ResponseListener`.

## Dependency upgrades
* blaze-0.14.0-M2
* circe-0.11.0
* jawn-0.14.1
* jawn-fs2-0.14.1
* json4s-3.6.3
* metrics-4.0.5
* okhttp-3.12.1
* play-json-2.6.13
* scalafix-0.9.1 (scalafix only)
* tomcat-9.0.14

# v0.20.0-M4 (2018-12-05)

## Bugfixes
* [#2283](https://github.com/http4s/http4s/pull/2283): Fix client metrics bug that decremented active requests and recorded time before the resource was released.
* [#2288](https://github.com/http4s/http4s/pull/2288): Stop leaking `IdleTimeoutStage`s in the blaze client.  They were not always removed properly, leading to multiple timeout stages remaining in a connection's blaze pipeline.
* [#2281](https://github.com/http4s/http4s/pull/2281): Fix `ClassCastException` on `decode` of an empty `Chunk`
* [#2305](https://github.com/http4s/http4s/pull/2305): Correctly shut down the blaze-client

## Enhancements
* [#2275](https://github.com/http4s/http4s/pull/2275): Set default prefix for Prometheus and Dropwizard metrics backends.
* [#2276](https://github.com/http4s/http4s/pull/2276): Make scalafix Github based instead of binary based
* [#2285](https://github.com/http4s/http4s/pull/2285): Finish deprecating `BlazeServer` in favor of `BlazeServerBuilder`.  The former's internals are now expressed in terms of the latter.
* [#2286](https://github.com/http4s/http4s/pull/2286): Improvements to scalafix
  * Fix `withEntitywithEntity` bug in migration
  * Migration to `BlazeServerBuilder`
  * Fix `MessageSyntax#withBody`
  * Import `ResponseCookie` instead of an alias to the old `Cookie`

# Documentation
* [#2297](https://github.com/http4s/http4s/pull/2297): Remove appveyor badge

## Dependency upgrades
* cats-1.5.0
* cats-effect-1.1.0
* jetty-9.4.14.v20181114
* kind-projector-0.9.9 (internal)
* mockito-2.23.4 (tests only)
* okhttp-3.12.0
* play-json-2.6.11
* simpleclient-0.6.0 (Prometheus)
* sbt-1.2.7 (build only)
* sbt-native-packager-1.3.15 (examples only)
* tut-0.6.10 (docs only)

# v0.20.0-M3 (2018-11-13)

## Breaking changes
* [#2228](https://github.com/http4s/http4s/pull/2228): Support more attributes for the response cookie in `CSRF` middleware. Configuration is now done through a builder, similar to backends.
* [#2269](https://github.com/http4s/http4s/pull/2269): In the client DSL, move the body parameter ahead of the `Uri`. This works around an ambiguous overload that previously made it impossible to call `(Uri, Header)` on methods that take a body.
* [#2262](https://github.com/http4s/http4s/pull/2262): Replace `Seq` with `Chain` in `UrlForm`.
* [#2197](https://github.com/http4s/http4s/pull/2262): Require `Signal` rather than `SignallingRef` in `serveWhile`

## Bugfixes
* [#2260](https://github.com/http4s/http4s/pull/2260): Fix leak in blaze-client on a canceled connection
* [#2258](https://github.com/http4s/http4s/pull/2258): Fix deadlocks in the blaze-client pool manager under cancellation and certain other failures.

## Enhancements
* [#2266](https://github.com/http4s/http4s/pull/2266): Support flag query parameters (i.e., parameters with no value) in the DSL with `FlagQueryParamMatcher`.
* [#2240](https://github.com/http4s/http4s/pull/2240): Add `.resource`, `.stream`. and `.allocate` constructors to all server and client builders.
* [#2242](https://github.com/http4s/http4s/pull/2242): Support setting socket channel options on blaze-server.
* [#2270](https://github.com/http4s/http4s/pull/2270): Refresh `MimeDB` from the IANA registry.

## Internal
* [#2250](https://github.com/http4s/http4s/pull/2250): Ignore http4s updates in scalafix-inputs
* [#2267](https://github.com/http4s/http4s/pull/2267): Drop appveyor continuous integration
* [#2256](https://github.com/http4s/http4s/pull/2256): Bump base version of scalafix to 0.18.21.
* [#2271](https://github.com/http4s/http4s/pull/2271): Fix compilation error introduced between [#2228](https://github.com/http4s/http4s/pull/2228) and [#2262](https://github.com/http4s/http4s/pull/2262).

## Documentation
* [#2255](https://github.com/http4s/http4s/pull/2255): Improve scalafix docs

## Dependency upgrades
* blaze-0.14.0-M11
* tomcat-9.0.13

# v0.20.0-M2 (2018-11-05)

## Bug fixes
* [#2239](https://github.com/http4s/http4s/pull/2239): Fix hang when `.allocate` on a client builder fails

## Breaking changes
* [#2207](https://github.com/http4s/http4s/pull/2207): Remove `PathNormalizer`. The functionality is now on `Uri.removeDotSegments`.
* [#2210](https://github.com/http4s/http4s/pull/2210): Streamline instances:
  * `Http4s`, `Http4sInstances`, and `Http4sFunctions` are deprecated
  * Move instances `F[A]` for cats type classes `F` into companions of `A`
  * `Http4sDsl` no longer mixes in `UriFunctions`
  * `EntityEncoderInstances` and `EntityDecoderInstances` are removed. The instances moved to the companion objects.
* [#2243](https://github.com/http4s/http4s/pull/2243): Cleanup `ServerBuilder` defaults and traits
  * Make `ServerBuilder` private.  The public server builders (e.g., `BlazeServerBuilder`) remain, but they no longer implement a public interface.
  * Remove `IdleTimeoutSupport`, `AsyncTimeout`, `SSLKeyStoreSupport`, `SSLContextSupport`, and `WebSocketSupport` traits. The properties remain on the public server builders.
  * Deprecated defaults on those support companion objects, in favor of `org.http4s.server.defaults`.
* [#2063](https://github.com/http4s/http4s/pull/2063): Cancel request whenever a blaze server connection is shutdown.
* [#2234](https://github.com/http4s/http4s/pull/2234): Clean up `Message` trait
  * Remove deprecated `EffectMessageSyntax`, `EffectRequestSyntax`, `EffectResponseSyntax` traits and associated objects
  * Remove `MessageOps`, `RequestOps`, and `ResponseOps` and put the removed methods, sans unneeded implicit parameters, directly in the classes
  * Deprecate `replaceAllHeaders`, pointing to `withHeaders` instead.
  * Deprecate `withType`, which takes a `MediaType` and just wraps it in a `Content-Type`
  * Add `withoutAttribute` and `withoutTrailerHeaders` to complement the with variants
  * Correct `filterHeaders`' scaladoc comment, which described the opposite of the behavior
  * Fix bug in `withoutContentType`

## Enhancements
* [#2205](https://github.com/http4s/http4s/pull/2205): Add new `ResponseTiming` middleware, which adds a header to the Response as opposed to full `MetricsOps`.
* [#2222](https://github.com/http4s/http4s/pull/2222): Add `shutdownTimeout` property to `JettyBuilder`.  Shutdown of the server waits for existing connections to complete for up to this duration before a hard shutdown with a `TimeoutException`.
* [#2227](https://github.com/http4s/http4s/pull/2227): Add `withMaxHeaderLength` setter to `BlazeClientBuilder`
* [#2230](https://github.com/http4s/http4s/pull/2230): `DefaultServerErrorHandler` only handles `NonFatal` `Throwable`s, instead of all `Throwable`s that aren't `VirtualMachineError`s
* [#2237](https://github.com/http4s/http4s/pull/2237): Support parsing cookies with trailing semi-colons. This is invalid per spec, but seen often in the wild.
* [#1687](https://github.com/http4s/http4s/pull/1687): Add a modeled `Link` header.
* [#2244](https://github.com/http4s/http4s/pull/2244): Refactor blaze-server idle timeout
  * Quiet `Abnormal NIO1HeadStage termination\njava.util.concurrent.TimeoutException: Timeout of 30 seconds triggered. Killing pipeline.` error logging, even on idling persistent connections.  This is reduced to a debug log.
  * Use a `TickWheelExecutor` resource per blaze-server instead of a global that does not shut down when the server does.

## Bug fixes
* [#2239](https://github.com/http4s/http4s/pull/2239): Fix hang when `.allocate` on a client builder fails
* [#2214](https://github.com/http4s/http4s/pull/2214): Add a scalafix from http4s-0.18.20 to 0.20.0-M2.  See [upgrading](https://http4s.org/v0.20/upgrading/) for instructions.
* [#2241](https://github.com/http4s/http4s/pull/2241): Restrict internal `IdleTimeoutStage` to a `FiniteDuration`.  Fixes an exception when converting to milliseconds when debug logging.

## Documentation
* [#2223](https://github.com/http4s/http4s/pull/2223): Fix color of EOL label on v0.19
* [#2226](https://github.com/http4s/http4s/pull/2226): Correct erroneous `Resource` in 0.19.0-M3 changelog

## Internal
* [#2219](https://github.com/http4s/http4s/pull/2219): Allow test failures on openjdk11 until we can fix the SSL issue
* [#2221](https://github.com/http4s/http4s/pull/2194): Don't grant MiMa exceptions for 0.19.1, which will never be

## Dependency upgrades
* async-http-client-2.6.0
* blaze-0.14.0-M10
* circe-0.10.1
* json4s-3.6.2
* sbt-native-packager-1.3.12 (examples only)
* tut-0.6.9 (docs only)

# v0.20.0-M1 (2018-10-27)

Due to the inadvertent release of 0.19.0, we have opened a new minor version.  The stable release with MiMa enforcement will be v0.20.0.

## Breaking changes
* [#2159](https://github.com/http4s/http4s/pull/2159): Add a `responseHeaderTimeout` property to `BlazeServerBuilder`. Responses that timeout are completed with `Response.timeout`, which defaults to 503 Service Unavailable.  `BlazeServerBuilder` now requires a `Timer[F]`.
* [#2177](https://github.com/http4s/http4s/pull/2177): Deprecate `org.http4s.syntax.async`, which was not directly relevant to HTTP.
* [#2131](https://github.com/http4s/http4s/pull/2131): Refactor server metrics
  * `http4s-server-metrics` module merged into `http4s-dropwizard-metrics`
  * `http4s-prometheus-server-metrics` module merged into `http4s-prometheus-metrics`
  * The `org.http4s.server.middleware.metrics.Metrics` middleware now takes a `MetricsOps`, implemented by Dropwizard, Prometheus, or your custom interpreter.
* [#2180](https://github.com/http4s/http4s/pull/2180): Change default response on `Timeout` middlware to `503 Service Unavailable`

## Enhancements
* [#2159](https://github.com/http4s/http4s/pull/2159): Set default client request timeout to 1 minute
* [#2163](https://github.com/http4s/http4s/pull/2163): Add `mapK` to `Request` and `Response`
* [#2168](https://github.com/http4s/http4s/pull/2168): Add `allocate` to client builders
* [#2174](https://github.com/http4s/http4s/pull/2159): Refactor the blaze-client timeout architecture.
  * A `TickWheelExecutor` is now allocated per client, instead of globally.
  * Request rendering and response parsing is now canceled more aggressively on timeout.
* [#2184](https://github.com/http4s/http4s/pull/2184): Receive response concurrently with sending request in blaze client. This reduces waste when the server is not interested in the entire request body.
* [#2190](https://github.com/http4s/http4s/pull/2190): Add `channelOptions` to blaze-client to customize socket options.

## Bug fixes
* [#2166](https://github.com/http4s/http4s/pull/2166): Fix request timeout calculation in blaze-client to resolve "Client response header timeout after 0 millseconds" error.
* [#2189](https://github.com/http4s/http4s/pull/2189): Manage the `TickWheelTimer` as a resource instead of an `F[A, F[Unit]]`. This prevents a leak in (extremely unlikely) cases of cancellation.

## Internal
* [#2179](https://github.com/http4s/http4s/pull/2179): Method to silence expected exceptions in tests
* [#2194](https://github.com/http4s/http4s/pull/2194): Remove ill-conceived, zero-timeout unit tests
* [#2199](https://github.com/http4s/http4s/pull/2199): Make client test sizes proportional to the number of processors for greater Travis stability

## Dependency upgrades
* alpn-boot-8.1.13.v20181017 (examples only)
* blaze-0.14.0-M9
* sbt-native-packager-1.3.11 (examples only)

# v0.18.21 (2018-11-05)

## Bug fixes
* [#2231](https://github.com/http4s/http4s/pull/2231): Fix off-by-one error that lets blaze-client wait queue grow one past its limit

# v0.18.20 (2018-10-18)

## Bug fixes
* [#2181](https://github.com/http4s/http4s/pull/2181): Honor `redactHeadersWhen` in client `RequestLogger` middleware

## Enhancements
* [#2178](https://github.com/http4s/http4s/pull/2178): Redact sensitive headers by default in `Retry` middleware. Add `retryWithRedactedHeaders` function that parameterizes the headers predicate.

## Documentation
* [#2147](https://github.com/http4s/http4s/pull/2147): Fix link to v0.19 docs

## Internal
* [#2130](https://github.com/http4s/http4s/pull/2130): Build with scala-2.12.7 and sbt-1.2.3

# ~~v0.19.0 (2018-10-05)~~

This release is identical to v0.19.0-M4.  We mistagged it.  Please proceed to the 0.20 series.

# v0.19.0-M4 (2018-10-05)

## Breaking changes
* [#2137](https://github.com/http4s/http4s/pull/2137): Remove `ExecutionContext` argument to jetty-client in favor of the `ContextShift[F]`.
* [#2070](https://github.com/http4s/http4s/pull/2070): Give `AbitraryInstances` unique names with `http4sTesting` prefix.
* [#2136](https://github.com/http4s/http4s/pull/2136): Add `stream` method to `Client` interface. Deprecate `streaming`, which is just a `flatMap` of `Stream`.
* [#2143](https://github.com/http4s/http4s/pull/2143): WebSocket model improvements:
  * The `org.http4s.websocket` package in unified in http4s-core
  * Drop http4s-websocket module dependency
  * All frames use an immutable `scodec.bits.ByteVector` instead of an `Array[Byte]`.
  * Frames moved from `WebSocketBits` to the `WebSocketFrame` companion
  * Rename all instances of `Websocket*` to `WebSocket*` for consistency
* [#2094](https://github.com/http4s/http4s/pull/2094): Metrics unification
  * Add a `MetricsOps` algebra to http4s-core to be implemented by any metrics backend.
  * Create new `Metrics` middleware in http4s-client based on `MetricsOps`
  * Replace http4s-dropwizard-client-metrics and http4s-proemtheus-client-metrics modules with http4s-dropwizard-metrics and http4s-prometheus-metrics to implement `MetricsOps`.

## Enhancements
* [#2149](https://github.com/http4s/http4s/pull/2134): Refresh `MimeDB` constants from the public registry
* [#2151](https://github.com/http4s/http4s/pull/2151): Changed default response timeout code from 500 to 503

## Documentation updates
* [#2134](https://github.com/http4s/http4s/pull/2134): Add Cats Friendly badge to readme
* [#2139](https://github.com/http4s/http4s/pull/2139): Reinstate example projects
* [#2145](https://github.com/http4s/http4s/pull/2145): Fix deprecated calls to `Client#streaming`

## Internal
* [#2126](https://github.com/http4s/http4s/pull/2126): Delete obsolete `bin` directory
* [#2127](https://github.com/http4s/http4s/pull/2127): Remove MiMa exceptions for new modules
* [#2128](https://github.com/http4s/http4s/pull/2128): Don't run `dependencyUpdates` on load
* [#2129](https://github.com/http4s/http4s/pull/2129): Build with sbt-1.2.3 and scala-2.12.7
* [#2133](https://github.com/http4s/http4s/pull/2133): Build with kind-projector-0.9.8
* [#2146](https://github.com/http4s/http4s/pull/2146): Remove all use of `OutboundCommand` in blaze integration

## Dependency upgrades
* async-http-client-2.5.4
* blaze-0.14.0-M5
* fs2-1.0.0
* jawn-0.13.0
* scala-xml-1.1.1

# v0.19.0-M3 (2018-09-27)

## Breaking changes
* [#2081](https://github.com/http4s/http4s/pull/2081): Remove `OkHttp` code redundant with `OkHttpBuilder`.
* [#2092](https://github.com/http4s/http4s/pull/2092): Remove `ExecutionContext` and `Timer` implicits from async-http-client. Threads are managed by the `ContextShift`.
* [#2115](https://github.com/http4s/http4s/pull/2115): Refactoring of `Server` and `ServerBuilder`:
  * Removed `Server#shutdown`, `Server#shutdownNow`, `Server#onShutdown`, and `Server#awaitShutdown`.  `Server` lifecycles are managed as a `fs2.Stream` or a `cats.effect.Resource`.
  * `ServerBuilder#start` replaced by `Server#resource`, which shuts down the `Server` after use.
  * Added a `ServerBuilder#stream` to construct a `Stream` from a `Resource`.
* [#2118](https://github.com/http4s/http4s/pull/2118): Finalize various case classes.
* [#2102](https://github.com/http4s/http4s/pull/2102): Refactoring of `Client` and some builders:
  * `Client` is no longer a case class.  Construct a new `Client` backend or middleware with `Client.apply(run: Request[F] => Resource[F, Response[F]])` for any `F` with a `Bracket[Throwable, F]`.
  * Removed `DisposableResponse[F]` in favor of `Resource[F, Response[F]]`.
  * Removed `Client#open` in favor of `Client#run`.
  * Removed `Client#shutdown` in favor of `cats.effect.Resource` or `fs2.Stream`.
  * Removed `AsyncHttpClient.apply`. It was not referentially transparent, and no longer possible. Use `AsyncHttpClient.resource` instead.
  * Removed deprecated `blaze.Http1Client.apply`

## Enhancements
* [#2042](https://github.com/http4s/http4s/pull/2042): New `Throttle` server middleware
* [#2036](https://github.com/http4s/http4s/pull/2036): New `http4s-jetty-client` backend, with HTTP/2 support
* [#2080](https://github.com/http4s/http4s/pull/2080): Make `Http4sMatchers` polymorphic on their effect type
* [#2082](https://github.com/http4s/http4s/pull/2082): Structured parser for the `Origin` header
* [#2061](https://github.com/http4s/http4s/pull/2061): Send `Disconnect` event on EOF in blaze-server for faster cleanup of mid stages
* [#2093](https://github.com/http4s/http4s/pull/2093): Track redirects in the `FollowRedirect` client middleware
* [#2109](https://github.com/http4s/http4s/pull/2109): Add `→` as a synonym for `->` in http4s-dsl
* [#2100](https://github.com/http4s/http4s/pull/2100): Tighten up module dependencies
  * http4s-testing only depends on specs2-matchers instead of specs2-core
  * http4s-prometheus-server-metrics depends on simpleclient_common instead of simpleclient

## Bugfixes
* [#2069](https://github.com/http4s/http4s/pull/2069): Add proper `withMaxTotalConnections` method to `BlazeClientBuilder` in place of misnamed `withIdleTimeout` overload.
* [#2106](https://github.com/http4s/http4s/pull/2106): Add the servlet timeout listener before the response has a chance to complete the `AsyncContext`

## Documentation updates
* [#2076](https://github.com/http4s/http4s/pull/2076): Align coloring of legend and table for milestone on versoins page
* [#2077](https://github.com/http4s/http4s/pull/2077): Replace Typelevel Code of Conduct with Scala Code of Conduct
* [#2083](https://github.com/http4s/http4s/pull/2083): Fix link to 0.19 on the website
* [#2100](https://github.com/http4s/http4s/pull/2100): Correct `re-start` to `reStart` in docs

## Internal
* [#2105](https://github.com/http4s/http4s/pull/2105): Test on OpenJDK 11
* [#2113](https://github.com/http4s/http4s/pull/2113): Check for unused compile dependencies in build
* [#2115](https://github.com/http4s/http4s/pull/2115): Stop testing on Oracle JDK 10
* [#2079](https://github.com/http4s/http4s/pull/2079): Use `readRange`, as contributed to fs2
* [#2123](https://github.com/http4s/http4s/pull/2123): Remove unmaintained `load-test` module

## Dependency upgrades
* cats-1.4.0
* circe-0.10.0
* fs2-1.0.0-RC1
* jawn-fs2-0.13.0-RC1
* play-json-3.6.10 for Scala 2.11.x
* tomcat-9.0.12

# v0.18.19 (2018-09-27)

## Bug fixes
* [#2101](https://github.com/http4s/http4s/pull/2101): `haveHeaders` checks by equality, not reference
* [#2117](https://github.com/http4s/http4s/pull/2117): Handle unsuccessful responses in `JavaNetClient`

## Internal
* [#2116](https://github.com/http4s/http4s/pull/2116): Test against OpenJDK 11. Retire Oracle JDK 10.

# v0.18.18 (2018-09-18)

## Bug fixes
* [#2048](https://github.com/http4s/http4s/pull/2048): Correct misleading logging in `Retry` middleware
* [#2078](https://github.com/http4s/http4s/pull/2078): Replace generic exception on full wait queue with new `WaitQueueFullFailure`

## Enhancements
* [#2078](https://github.com/http4s/http4s/pull/2078): Replace generic exception on full wait queue with new `WaitQueueFullFailure`
* [#2095](https://github.com/http4s/http4s/pull/2095): Add `Monoid[UrlForm]` instance

## Dependency upgrades
* cats-1.4.0
* fs2-0.10.6
* jetty-9.4.12.v20180830
* tomcat-9.0.12

# v0.19.0-M2 (2018-09-07)

## Breaking changes
* [#1802](https://github.com/http4s/http4s/pull/1802): Race servlet requests against the `AsyncContext.timeout`. `JettyBuilder` and `TomcatBuilder` now require a `ConcurrentEffect` instance.
* [#1934](https://github.com/http4s/http4s/pull/1934): Refactoring of `ConnectionManager`.  Now requires a `Concurrent` instance, which ripples to a `ConcurrentEffect` in blaze-client builders
* [#2023](https://github.com/http4s/http4s/pull/2023): Don't overwrite existing `Vary` headers from `CORS`
* [#2030](https://github.com/http4s/http4s/pull/2023): Restrict `MethodNotAllowed` response generator in DSL
* [#2032](https://github.com/http4s/http4s/pull/2032): Eliminate mutable `Status` registry. IANA-registered `Status`es are still cached, but `register` is no longer public.
* [#2026](https://github.com/http4s/http4s/pull/2026): `CSRF` enhancements
  * CSRF tokens represented with a newtype
  * CSRF token signatures are encoded hexadecimal strings, making them URI-safe.
  * Added a `headerCheck: Request[F] => Boolean` parameter
  * Added an `onFailure: Response[F]` parameter, which defaults to a `403`. This was formerly a hardcoded `401`.
* [#1993](https://github.com/http4s/http4s/pull/2026): Massive changes from cats-effect and fs2 upgrades
  * `Timer` added to `AsyncHttpClient`
  * Dropwizard `Metrics` middleware now takes a `Clock` rather than a `Timer`
  * Client builders renamed and refactored for consistency and to support binary compatible evolution after 1.0:
    * `BlazeClientBuilder` replaces `Http1Client`, `BlazeClient`, and `BlazeClientConfig`
    * Removed deprecated `SimpleHttp1Client`
    * `JavaNetClient` renamed to `JavaNetClientBuilder`, which now has a `resource` and `stream`
    * `OkHttp` renamed to `OkHttpBuilder`.  The client now created from an `OkHttpClient` instance instead of an `F[OkHttpClient.Builder]`. A default client can be created as a `Resource` through `OkHttp.default`.
  * Fallout from removal of `fs2.Segment`
    * `EntityDecoder.collectBinary` now decodes a `Chunk`
    * `EntityDecoder.binaryChunk` deprecated
    * `SegmentWriter` is removed
    * Changes to:
      * `ChunkWriter`s in blaze rewritten
      * `Logger` middlewares
      * `MemoryCache`
  * Blocking I/O now requires a blocking `ExecutionContext` and a `ContextShift`:
    * `EntityDecoder`s:
      * `EntityDecoder.binFile`
      * `EntityDecoder.textFile`
      * `MultipartDecoder.mixedMultipart`
    * `EntityEncoder`s (no longer implicit):
      * `File`
      * `Path`
      * `InputStream`
      * `Reader`
    * Multipart:
      * `MultipartParser.parseStreamedFile`
      * `MultipartParser.parseToPartsStreamedFile`
      * `Part.fileData`
    * Static resources:
      * `StaticFile.fromString`
      * `StaticFile.fromResource`
      * `StaticFile.fromURL`
      * `StaticFile.fromFile`
      * `FileService.Config`
      * `ResourceService.Config`
      * `WebjarService.Config`
    * `OkHttpBuilder`
    * Servlets:
      * `BlockingHttp4sServlet`
      * `BlockingServletIo`
  * Servlet backend changes:
    * `Http4sServlet` no longer shift onto an `ExecutionContext` by default.  Accordingly, `ServerBuilder` no longer has a `withExecutionContext`.
    * Jetty and Tomcat builders use their native executor types instead of shifting onto an `ExecutionContext`.  Accordingly, `ServletBuilder#withExecutionContext` is removed.
    * `AsyncHttp4sServlet` and `ServletContextSyntax` now default to non-blocking I/O.  No startup check is made against the servlet version, which failed classloading on an older servlet container.  Neither takes an `ExeuctionContext` parameter anymore.
  * Removed deprecated `StreamApp` aliases. `fs2.StreamApp` is removed and replaced by `cats.effect.IOApp`, `monix.eval.TaskApp`, or similar.
  * Removed deprecated `ServerApp`.
  * `EntityLimiter` middleware now requires an `ApplicativeError`
* [#2054](https://github.com/http4s/http4s/pull/2054): blaze-server builder changes
  * `BlazeBuilder` deprecated for `BlazeServerBuilder`
  * `BlazeServerBuidler` has a single `withHttpApp(HttpApp)` in place of zero-to-many calls `mountService(HttpRoutes)`.
    * This change makes it possible to mount an `HttpApp` wrapped in a `Logger` middleware, which only supports `HttpApp`
    * Call `.orNotFound`, from `org.http4s.implicits._`, to cap an `HttpRoutes` as `HttpApp`
    * Use `Router` to combine multiple `HttpRoutes` into a single `HttpRoutes` by prefix
    * This interface will see more changes before 0.19.0 to promote long-term binary compatibility

## Enhancements
* [#1953](https://github.com/http4s/http4s/pull/1953): Add `UUIDVar` path extractor
* [#1963](https://github.com/http4s/http4s/pull/1963): Throw `ConnectException` rather than `IOException` on blaze-client connection failures
* [#1961](https://github.com/http4s/http4s/pull/1961): New `http4s-prometheus-client-metrics` module
* [#1974](https://github.com/http4s/http4s/pull/1974): New `http4s-client-metrics` module for Dropwizard Metrics
* [#1973](https://github.com/http4s/http4s/pull/1973): Add `onClose` handler to `WebSocketBuilder`
* [#2024](https://github.com/http4s/http4s/pull/2024): Add `HeaderEcho` server middleware
* [#2062](https://github.com/http4s/http4s/pull/2062): Eliminate "unhandled inbund command: Disconnected"` warnings in blaze-server

## Bugfixes
* [#2027](https://github.com/http4s/http4s/pull/2024): Miscellaneous websocket fixes
  * Stop sending frames even after closed
  * Avoid deadlock on small threadpools
  * Send `Close` frame in response to `Close` frame

## Documentation updates
* [#1935](https://github.com/http4s/http4s/pull/1953): Make `http4sVersion` lowercase
* [#1943](https://github.com/http4s/http4s/pull/1943): Make the imports in the Client documentation silent
* [#1944](https://github.com/http4s/http4s/pull/1944): Upgrade to cryptobits-1.2
* [#1971](https://github.com/http4s/http4s/pull/1971): Minor corrections to DSL tut
* [#1972](https://github.com/http4s/http4s/pull/1972): Add `UUIDVar` to DSL tut
* [#2034](https://github.com/http4s/http4s/pull/1958): Add branch to quickstart instructions
* [#2035](https://github.com/http4s/http4s/pull/2035): Add Christopher Davenport to community staff
* [#2060](https://github.com/http4s/http4s/pull/2060): Guide to setting up IntelliJ for contributors

## Internal
* [#1966](https://github.com/http4s/http4s/pull/1966): Use scalafmt directly from IntelliJ
* [#1968](https://github.com/http4s/http4s/pull/1968): Build with sbt-1.2.1
* [#1996](https://github.com/http4s/http4s/pull/1996): Internal refactoring of `JettyBuilder`
* [#2041](https://github.com/http4s/http4s/pull/2041): Simplify implementations of `RetryPolicy`
* [#2050](https://github.com/http4s/http4s/pull/2050): Replace test `ExecutionContext` in `Http4sWSStageSpec`
* [#2052](https://github.com/http4s/http4s/pull/2050): Introduce expiring `TestScheduler` to avoid leaking threads on tests

## Dependency upgrades
* async-http-client-2.5.2
* blaze-0.14.0-M4
* cats-1.3.1
* cats-effect-1.0.0
* circe-0.10.0-M2
* fs2-1.0.0-M5
* jawn-0.13.0
* jawn-fs2-0.13.0-M4
* json4s-3.6.0

# v0.18.17 (2018-09-04)
* Accumulate errors in `OptionalMultiQueryParamDecoderMatcher` [#2000](https://github.com/http4s/pull/2000)
* New http4s-scalatags module [#2002](https://github.com/http4s/pull/2002)
* Resubmit bodies in `Retry` middleware where allowed by policy [#2001](https://github.com/http4s/pull/2001)
* Dependency upgrades:
  * play-json-3.6.10 (for Scala 2.12)
  * tomcat-9.0.11

# v0.18.16 (2018-08-14)
* Fix regression for `AutoSlash` when nested in a `Router` [#1948](https://github.com/http4s/http4s/pull/1948)
* Respect `redactHeadersWhen` in `Logger` middleware [#1952](https://github.com/http4s/http4s/pull/1952)
* Capture `BufferPoolsExports` in prometheus server middleware [#1977](https://github.com/http4s/http4s/pull/1977)
* Make `Referer` header extractable [#1984](https://github.com/http4s/http4s/pull/1984)
* Log server startup banner in a single call to prevent interspersion [#1985](https://github.com/http4s/http4s/pull/1985)
* Add support module for play-json [#1946](https://github.com/http4s/http4s/pull/1946)
* Introduce `TranslateUri` middleware, which checks the prefix of the service it's translating against the request. Deprecated `URITranslation`, which chopped the prefix length without checking for a match. [#1964](https://github.com/http4s/http4s/pull/1964)
* Dependency upgrades:
  * cats-1.2.0
  * metrics-4.0.3
  * okhttp-3.11.0
  * prometheus-client-0.5.0
  * scodec-bits-1.1.6

# v0.18.15 (2018-07-05)
* Bugfix for `AutoSlash` Middleware in Router [#1937](https://github.com/http4s/http4s/pull/1937)
* Add `StaticHeaders` middleware that appends static headers to a service [#1939](https://github.com/http4s/http4s/pull/1939)

# v0.19.0-M1 (2018-07-04)
* Add accumulating version of circe `EntityDecoder` [#1647](https://github.com/http4/http4s/1647)
* Add ETag support to `StaticFile` [#1652](https://github.com/http4s/http4s/pull/1652)
* Reintroduce the option for fallthrough for authenticated services [#1670]((https://github.com/http4s/http4s/pull/1670)
* Separate `Cookie` into `RequestCookie` and `ResponseCookie` [#1676](https://github.com/http4s/http4s/pull/1676)
* Add `Eq[Uri]` instance [#1688](https://github.com/http4s/http4s/pull/1688)
* Deprecate `Message#withBody` in favor of `Message#withEntity`.  The latter returns a `Message[F]` rather than an `F[Message[F]]`. [#1694](https://github.com/http4s/http4s/pull/1694)
* Myriad new `Arbitrary` and `Cogen` instances [#1677](https://github.com/http4s/http4s/pull/1677)
* Add non-deprecated `LocationResponseGenerator` functions [#1715](https://github.com/http4s/http4s/pull/1715)
* Relax constraint on `Router` from `Sync` to `Monad` [#1723](https://github.com/http4s/http4s/pull/1723)
* Drop scodec-bits dependency [#1732](https://github.com/http4s/http4s/pull/1732)
* Add `Show[ETag]` instance [#1749](https://github.com/http4s/http4s/pull/1749)
* Replace `fs2.Scheduler` with `cats.effect.Timer` in `Retry` [#1754](https://github.com/http4s/http4s/pull/1754)
* Remove `Sync` constraint from `EntityEncoder[Multipart]` [#1762](https://github.com/http4s/http4s/pull/1762)
* Generate `MediaType`s from [MimeDB](https://github.com/jshttp/mime-db) [#1770](https://github.com/http4s/http4s/pull/1770)
  * Continue phasing out `Renderable` with `MediaRange` and `MediaType`.
  * Media types are now namespaced by main type.  This reduces backticks.  For example, `` MediaType.`text/plain` `` is replaced by `MediaType.text.plain`.
* Remove `Registry`. [#1770](https://github.com/http4s/http4s/pull/1770)
* Deprecate `HttpService`: [#1693](https://github.com/http4s/http4s/pull/1693)
  * Introduces an `Http[F[_], G[_]]` type alias
  * `HttpService` is replaced by `HttpRoutes`, which is an `Http[OptionT[F, ?], ?]`.  `HttpRoutes.of` replaces `HttpService` constructor from `PartialFunction`s.
  * `HttpApp` is an `Http[F, F]`, representing a total HTTP function.
* Add `BlockingHttp4sServlet` for use in Google App Engine and Servlet 2.5 containers.  Rename `Http4sServlet` to `AsyncHttp4sServlet`. [#1830](https://github.com/http4s/http4s/pull/1830)
* Generalize `Logger` middleware to log with `String => Unit` instead of `logger.info(_)` [#1839](https://github.com/http4s/http4s/pull/1839)
* Generalize `AutoSlash` middleware to work on `Kleisli[F, Request[G], B]` given `MonoidK[F]` and `Functor[G]`. [#1885](https://github.com/http4s/http4s/pull/1885)
* Generalize `CORS` middleware to work on `Http[F, G]` given `Applicative[F]` and `Functor[G]`. [#1889](https://github.com/http4s/http4s/pull/1889)
* Generalize `ChunkAggegator` middleware to work on `Kleisli[F, A, Response[G]]` given `G ~> F`, `FlatMap[F]`, and `Sync[G]`. [#1886](https://github.com/http4s/http4s/pull/1886)
* Generalize `EntityLimiter` middleware to work on `Kleisli[F, Request[G], B]`. [#1892](https://github.com/http4s/http4s/pull/1892)
* Generalize `HSTS` middleware to work on `Kleisli[F, A, Response[G]]` given `Functor[F]` and `Functor[G]`. [#1893](https://github.com/http4s/http4s/pull/1893)
* Generalize `UrlFormLifter` middleware to work on `Kleisli[F, Request[G], Response[G]]` given `G ~> F`, `Sync[F]` and `Sync[G]`.  [#1894](https://github.com/http4s/http4s/pull/1894)
* Generalize `Timeout` middleware to work on `Kleisli[F, A, Response[G]]` given `Concurrent[F]` and `Timer[F]`. [#1899](https://github.com/http4s/http4s/pull/1899)
* Generalize `VirtualHost` middleware to work on `Kleisli[F, Request[G], Response[G]]` given `Applicative[F]`.  [#1902](https://github.com/http4s/http4s/pull/1902)
* Generalize `URITranslate` middleware to work on `Kleisli[F, Request[G], B]` given `Functor[G]`.  [#1895](https://github.com/http4s/http4s/pull/1895)
* Generalize `CSRF` middleware to work on `Kleisli[F, Request[G], Response[G]]` given `Sync[F]` and `Applicative[G]`.  [#1909](https://github.com/http4s/http4s/pull/1909)
* Generalize `ResponseLogger` middleware to work on `Kleisli[F, A, Response[F]]` given `Effect[F]`.  [#1916](https://github.com/http4s/http4s/pull/1916)
* Make `Logger`, `RequestLogger`, and `ResponseLogger` work on `HttpApp[F]` so a `Response` is guaranteed unless the service raises an error [#1916](https://github.com/http4s/http4s/pull/1916)
* Rename `RequestLogger.apply0` and `ResponseLogger.apply0` to `RequestLogger.apply` and `ResponseLogger.apply`.  [#1837](https://github.com/http4s/http4s/pull/1837)
* Move `org.http4s.server.ServerSoftware` to `org.http4s.ServerSoftware` [#1884](https://github.com/http4s/http4s/pull/1884)
* Fix `Uncompressible` and `NotBinary` flags in `MimeDB` generator. [#1900](https://github.com/http4s/http4s/pull/1884)
* Generalize `DefaultHead` middleware to work on `Http[F, G]` given `Functor[F]` and `MonoidK[F]` [#1903](https://github.com/http4s/http4s/pull/1903)
* Generalize `GZip` middleware to work on `Http[F, G]` given `Functor[F]` and `Functor[G]` [#1903](https://github.com/http4s/http4s/pull/1903)
* `jawnDecoder` takes a `RawFacade` instead of a `Facade`
* Change `BasicCredentials` extractor to return `(String, String)` [#1924](https://github.com/http4s/http4s/1925)
* `Effect` constraint relaxed to `Sync`:
  * `Logger.logMessage`
* `Effect` constraint relaxed to `Async`:
  * `JavaNetClient`
* `Effect` constraint changed to `Concurrent`:
  * `Logger` (client and server)
  * `RequestLogger` (client and server)
  * `ResponseLogger` (client and server)
  * `ServerBuilder#serve` (moved to abstract member of `ServerBuilder`)
* `Effect` constraint strengthened to `ConcurrentEffect`:
  * `AsyncHttpClient`
  * `BlazeBuilder`
  * `JettyBuilder`
  * `TomcatBuilder`
* Implicit `ExecutionContext` removed from:
  * `RequestLogger` (client and server)
  * `ResponseLogger` (client and server)
  * `ServerBuilder#serve`
  * `ArbitraryInstances.arbitraryEntityDecoder`
  * `ArbitraryInstances.cogenEntity`
  * `ArbitraryInstances.cogenEntityBody`
  * `ArbitraryInstances.cogenMessage`
  * `JavaNetClient`
* Implicit `Timer` added to:
  * `AsyncHttpClient`
  * `JavaNetClient.create`
* `Http4sWsStage` removed from public API
* Removed charset for argonaut instances [#1914](https://github.com/http4s/http4s/pull/1914)
* Dependency upgrades:
  * async-http-client-2.4.9
  * blaze-0.14.0-M3
  * cats-effect-1.0.0-RC2
  * circe-0.10.0-M1
  * fs2-1.0.0-M1
  * fs2-reactive-streams-0.6.0
  * jawn-0.12.1
  * jawn-fs2-0.13.0-M1
  * prometheus-0.4.0
  * scala-xml-1.1.0

# v0.18.14 (2018-07-03)
* Add `CirceEntityCodec` to provide an implicit `EntityEncoder` or `EntityDecoder` from an `Encoder` or `Decoder`, respectively. [#1917](https://github.com/http4s/http4s/pull/1917)
* Add a client backend based on `java.net.HttpURLConnection`.  Note that this client blocks and is primarily intended for use in a REPL. [#1882](https://github.com/http4s/http4s/pull/1882)
* Dependency upgrades:
  * jetty-9.4.11
  * tomcat-9.0.10
	
# v0.18.13 (2018-06-22)
* Downcase type in `MediaRange` generator [#1907](https://github.com/http4s/http4s/pull/1907)
* Fixed bug where `PoolManager` would try to dequeue from an empty queue [#1922](https://github.com/http4s/http4s/pull/1922)
* Dependency upgrades:
  * argonaut-6.2.2
  * fs2-0.10.5

# v0.18.12 (2018-05-28)
* Deprecated `Part.empty` [#1858](https://github.com/http4s/http4s/pull/1858)
* Log requests with an unconsumed body [#1861](https://github.com/http4s/http4s/pull/1861)
* Log requests when the service returns `None` or raises an error [#1875](https://github.com/http4s/http4s/pull/1875)
* Support streaming parsing of multipart and storing large parts as temp files [#1865](https://github.com/http4s/http4s/pull/1865)
* Add an OkHttp client, with HTTP/2 support [#1864](https://github.com/http4s/http4s/pull/1864)
* Add `Host` header to requests to `Client.fromHttpService` if the request URI is absolute [#1874](https://github.com/http4s/http4s/pull/1874)
* Log `"service returned None"` or `"service raised error"` in service `ResponseLogger` when the service does not produce a successful response [#1879](https://github.com/http4s/http4s/pull/1879)
* Dependency upgrades:
  * jetty-9.4.10.v20180503
  * json4s-3.5.4
  * tomcat-9.0.8

# v0.18.11 (2018-05-10)
* Prevent zero-padding of servlet input chunks [#1835](https://github.com/http4s/http4s/pull/1835)
* Fix deadlock in client loggers.  `RequestLogger.apply` and `ResponseLogger.apply` are each replaced by `apply0` to maintain binary compatibility. [#1837](https://github.com/http4s/http4s/pull/1837)
* New `http4s-boopickle` module supports entity codecs through `boopickle.Pickler` [#1826](https://github.com/http4s/http4s/pull/1826)
* Log as much of the response as is consumed in the client. Previously, failure to consume the entire body prevented any part of the body from being logged. [#1846](https://github.com/http4s/http4s/pull/1846)
* Dependency upgrades:
  * prometheus-client-java-0.4.0

# v0.18.10 (2018-05-03)
* Eliminate dependency on Macro Paradise and macro-compat [#1816](https://github.com/http4s/http4s/pull/1816)
* Add `Logging` middleware for client [#1820](https://github.com/http4s/http4s/pull/1820)
* Make blaze-client tick wheel executor lazy [#1822](https://github.com/http4s/http4s/pull/1822)
* Dependency upgrades:
  * cats-effect-0.10.1
  * fs2-0.10.4
  * specs2-4.1.0

# v0.18.9 (2018-04-17)
* Log any exceptions when writing the header in blaze-server for HTTP/1 [#1781](https://github.com/http4s/http4s/pull/1781)
* Drain the response body (thus running its finalizer) when there is an error writing a servlet header or body [#1782](https://github.com/http4s/http4s/pull/1782)
* Clean up logging of errors thrown by services. Prevents the possible swallowing of errors thrown during `renderResponse` in blaze-server and `Http4sServlet` [#1783](https://github.com/http4s/http4s/pull/1783)
* Fix `Uri.Scheme` parser for schemes beginning with `http` other than `https` [#1790](https://github.com/http4s/http4s/pull/1790)
* Fix blaze-client to reset the connection start time on each invocation of the `F[DisposableResponse]`. This fixes the "timeout after 0 milliseconds" error. [#1792](https://github.com/http4s/http4s/pull/1792)
* Depdency upgrades:
  * blaze-0.12.13
  * http4s-websocket-0.2.1
  * specs2-4.0.4
  * tomcat-9.0.7

# v0.18.8 (2018-04-11)
* Improved ScalaDoc for BlazeBuilder [#1775](https://github.com/http4s/http4s/pull/1775)
* Added a stream constructor for async-http-client [#1776](https://github.com/http4s/http4s/pull/1776)
* http4s-prometheus-server-metrics project created. Prometheus Metrics middleware implemented for metrics on http4s server. Exposes an HttpService ready to be scraped by Prometheus, as well pairing to a CollectorRegistry for custom metric registration. [#1778](https://github.com/http4s/http4s/pull/1778)

# v0.18.7 (2018-04-04)
* Multipart parser defaults to fields interpreted as utf-8. [#1767](https://github.com/http4s/http4s/pull/1767)

# v0.18.6 (2018-04-03)
* Fix parsing of multipart bodies across chunk boundaries. [#1764](https://github.com/http4s/http4s/pull/1764)

# v0.18.5 (2018-03-28)
* Add `&` extractor to http4s-dsl. [#1758](https://github.com/http4s/http4s/pull/1758)
* Deprecate `EntityEncoder[F, Future[A]]`.  The `EntityEncoder` is strict in its argument, which causes any side effect of the `Future` to execute immediately.  Wrap your `future` in `IO.fromFuture(IO(future))` instead. [#1759](https://github.com/http4s/http4s/pull/1759)
* Dependency upgrades:
  * circe-0.9.3

# v0.18.4 (2018-03-23)
* Deprecate old `Timeout` middleware methods in favor of new ones that use `FiniteDuration` and cancel timed out effects [#1725](https://github.com/http4s/http4s/pull/1725)
* Add `expectOr` methods to client for custom error handling on failed expects [#1726](https://github.com/http4s/http4s/pull/1726)
* Replace buffered multipart parser with a streaming version. Deprecate all uses of fs2-scodec. [#1727](https://github.com/http4s/http4s/pull/1727)
* Dependency upgrades:
  * blaze-0.12.2
  * fs2-0.10.3
  * log4s-1.6.1
  * jetty-9.4.9.v20180320

# v0.18.3 (2018-03-17)
* Remove duplicate logging in pool manager [#1683]((https://github.com/http4s/http4s/pull/1683)
* Add request/response specific properties to logging [#1709](https://github.com/http4s/http4s/pull/1709)
* Dependency upgrades:
  * async-http-client-2.0.39
  * cats-1.1.0
  * cats-effect-0.10
  * circe-0.9.2
  * discipline-0.9.0
  * jawn-fs2-0.12.2
  * log4s-1.5.0
  * twirl-1.3.15

# v0.18.2 (2018-03-09)
* Qualify reference to `identity` in `uriLiteral` macro [#1697](https://github.com/http4s/http4s/pull/1697)
* Make `Retry` use the correct duration units [#1698](https://github.com/http4s/http4s/pull/1698)
* Dependency upgrades:
  * tomcat-9.0.6

# v0.18.1 (2018-02-27)
* Fix the rendering of trailer headers in blaze [#1629](https://github.com/http4s/http4s/pull/1629)
* Fix race condition between shutdown and parsing in Http1SeverStage [#1675](https://github.com/http4s/http4s/pull/1675)
* Don't use filter in `Arbitrary[``Content-Length``]` [#1678](https://github.com/http4s/http4s/pull/1678)
* Opt-in fallthrough for authenticated services [#1681](https://github.com/http4s/http4s/pull/1681)
* Dependency upgrades:
  * cats-effect-0.9
  * fs2-0.10.2
  * fs2-reactive-streams-0.5.1
  * jawn-fs2-0.12.1
  * specs2-4.0.3
  * tomcat-9.0.5
  * twirl-1.3.4

# v0.18.0 (2018-02-01)
* Add `filename` method to `Part`
* Dependency upgrades:
  * fs2-0.10.0
  * fs2-reactive-streams-0.5.0
  * jawn-fs2-0.12.0

# v0.18.0-M9 (2018-01-26)
* Emit Exit Codes On Server Shutdown [#1638](https://github.com/http4s/http4s/pull/1638) [#1637](https://github.com/http4s/http4s/pull/1637)
* Register Termination Signal and Frame in Http4sWSStage [#1631](https://github.com/http4s/http4s/pull/1631)
* Trailer Headers Are Now Being Emitted Properly [#1629](https://github.com/http4s/http4s/pull/1629)
* Dependency Upgrades:
   * alpn-boot-8.1.12.v20180117
   * circe-0.9.1
   * fs2-0.10.0-RC2
   * fs2-reactive-streams-0.3.0
   * jawn-fs2-0.12.0-M7
   * metrics-4.0.2
   * tomcat-9.0.4

# v0.18.0-M8 (2018-01-05)
* Dependency Upgrades:
   * argonaut-6.2.1
   * circe-0.9.0
   * fs2-0.10.0-M11
   * fs2-reactive-streams-0.2.8
   * jawn-fs2-0.12.0-M6
   * cats-1.0.1
   * cats-effect-0.8

# v0.18.0-M7 (2017-12-23)
* Relax various typeclass constraints from `Effect` to `Sync` or `Async`. [#1587](https://github.com/http4s/http4s/pull/1587)
* Operate on `Segment` instead of `Chunk` [#1588](https://github.com/http4s/http4s/pull/1588)
   * `EntityDecoder.collectBinary` and `EntityDecoder.binary` now
     return `Segment[Byte, Unit]` instead of `Chunk[Byte]`.
   * Add `EntityDecoder.binaryChunk`.
   * Add `EntityEncoder.segmentEncoder`.
   * `http4sMonoidForChunk` replaced by `http4sMonoidForSegment`.
* Add new generators for core RFC 2616 types. [#1593](https://github.com/http4s/http4s/pull/1593)
* Undo obsolete copying of bytes in `StaticFile.fromURL`. [#1202](https://github.com/http4s/http4s/pull/1202)
* Optimize conversion of `Chunk.Bytes` and `ByteVectorChunk` to `ByteBuffer. [#1602](https://github.com/http4s/http4s/pull/1602)
* Rename `read` to `send` and `write` to `receive` in websocket model. [#1603](https://github.com/http4s/http4s/pull/1603)
* Remove `MediaRange` mutable `Registry` and add `HttpCodec[MediaRange]` instance [#1597](https://github.com/http4s/http4s/pull/1597)
* Remove `Monoid[Segment[A, Unit]]` instance, which is now provided by fs2. [#1609](https://github.com/http4s/http4s/pull/1609)
* Introduce `WebSocketBuilder` to build `WebSocket` responses.  Allows headers (e.g., `Sec-WebSocket-Protocol`) on a successful handshake, as well as customization of the response to failed handshakes. [#1607](https://github.com/http4s/http4s/pull/1607)
* Don't catch exceptions thrown by `EntityDecoder.decodeBy`. Complain loudly in logs about exceptions thrown by `HttpService` rather than raised in `F`. [#1592](https://github.com/http4s/http4s/pull/1592)
* Make `abnormal-terminations` and `service-errors` Metrics names plural. [#1611](https://github.com/http4s/http4s/pull/1611)
* Refactor blaze client creation. [#1523](https://github.com/http4s/http4s/pull/1523)
   * `Http1Client.apply` returns `F[Client[F]]`
   * `Http1Client.stream` returns `Stream[F, Client[F]]`, bracketed to shut down the client.
   * `PooledHttp1Client` constructor is deprecated, replaced by the above.
   * `SimpleHttp1Client` is deprecated with no direct equivalent.  Use `Http1Client`.
* Improve client timeout and wait queue handling
   * `requestTimeout` and `responseHeadersTimeout` begin from the submission of the request.  This includes time spent in the wait queue of the pool. [#1570](https://github.com/http4s/http4s/pull/1570)
   * When a connection is `invalidate`d, try to unblock a waiting request under the same key.  Previously, the wait queue would only be checked on recycled connections.
   * When the connection pool is closed, allow connections in the wait queue to complete.
* Changes to Metrics middleware. [#1612](https://github.com/http4s/http4s/pull/1612)
   * Decrement the active requests gauge when no request matches
   * Don't count non-matching requests as 4xx in case they're composed with other services.
   * Don't count failed requests as 5xx in case they're recovered elsewhere.  They still get recorded as `service-error`s.
* Dependency upgrades:
   * async-http-client-2.0.38
   * cats-1.0.0.RC2
   * circe-0.9.0-M3
   * fs2-0.10.0-M10
   * fs2-jawn-0.12.0-M5
   * fs2-reactive-streams-0.2.7
   * scala-2.10.7 and scala-2.11.12

# v0.18.0-M6 (2017-12-08)
* Tested on Java 9.
* `Message.withContentType` now takes a `Content-Type` instead of an
  ``Option[`Content-Type`]``.  `withContentTypeOption` takes an `Option`,
  and `withoutContentType` clears it.
* `QValue` has an `HttpCodec` instance
* `AuthMiddleware` never falls through.  See
  [#1530](https://github.com/http4s/http4s/pull/1530) for more.
* `ContentCoding` is no longer a `Registry`, but has an `HttpCodec`
  instance.
* Render a banner on server startup.  Customize by calling
  `withBanner(List[String])` or `withoutBanner` on the
  `ServerBuilder`.
* Parameterize `isZippable` as a predicate of the `Response` in `GZip`
  middleware.
* Add constant for `application/vnd.api+json` MediaType.
* Limit memory consumption in `GZip` middleware
* Add `handleError`, `handleErrorWith`, `bimap`, `biflatMap`,
  `transform`, and `transformWith` to `EntityDecoder`.
* `org.http4s.util.StreamApp` and `org.http4s.util.ExitCode` are
  deprecated in favor of `fs2.StreamApp` and `fs2.StreamApp.ExitCode`,
  based on what was in http4s.
* Dependency upgrades:
  * fs2-0.10.0-M9
  * fs2-reactive-streams-0.2.6
  * jawn-fs2-0.12.0-M4
  * specs2-4.0.2

# v0.17.6 (2017-12-05)
* Fix `StaticFile` to serve files larger than `Int.MaxValue` bytes
* Dependency upgrades:
  * tomcat-8.5.24

# v0.16.6 (2017-12-04)
* Add a CSRF server middleware
* Fix `NullPointerException` when starting a Tomcat server related to `docBase`
* Log version info and server address on server startup
* Dependency upgrades:
  * jetty-9.4.8.v20171121
  * log4s-1.4.0
  * scalaz-7.2.17
  * twirl-1.3.13

# v0.18.0-M5 (2017-11-02)
* Introduced an `HttpCodec` type class that represents a type that can round
  trip to and from a `String`.  `Uri.Scheme` and `TransferCoding` are the first
  implementors, with more to follow.  Added an `HttpCodecLaws` to http4s-testing.
* `Uri.Scheme` is now its own type instead of a type alias.
* `TransferCoding` is no longer a case class. Its `coding` member is now a
  `String`, not a `CIString`. Its companion is no longer a
  `Registry`.
* Introduced `org.http4s.syntax.literals`, which contains a `StringContext` forAll
  safely constructing a `Uri.Scheme`.  More will follow.
* `org.http4s.util.StreamApp.ExitCode` moved to `org.http4s.util.ExitCode`
* Changed `AuthService[F[_], T]` to `AuthService[T, F[_]]` to support
  partial unification when combining services as a `SemigroupK`.
* Unseal the `MessageFailure` hierarchy. Previous versions of http4s had a
  `GenericParsingFailure`, `GenericDecodeFailure`, and
  `GenericMessageBodyFailure`. This was not compatible with the parameterized
  effect introduced in v0.18. Now, `MessageFailure` is unsealed, so users
  wanting precise control over the default `toHttpResponse` can implement their
  own failure conditions.
* `MessageFailure` now has an `Option[Throwable]` cause.
* Removed `KleisliInstances`. The `SemigroupK[Kleisli[F, A, ?]]` is now provided
  by cats.  Users should no longer need to import `org.http4s.implicits._` to
  get `<+>` composition of `HttpService`s
* `NonEmptyList` extensions moved from `org.http4s.util.nonEmptyList` to
  `org.http4s.syntax.nonEmptyList`.
* There is a classpath difference in log4s version between blaze and http4s in this
  milestone that will be remedied in M6. We believe these warnings are safe.
* Dependency upgrades:
  * cats-1.0.0-RC1
  * fs2-0.10.0-M8
  * fs2-reactive-streams-0.2.5

# v0.18.0-M4 (2017-10-12)
* Syntax for building requests moved from `org.http4s.client._` to
  `org.http4s.client.dsl.Http4sClientDsl[F]`, with concrete type `IO`
  available as `org.http4s.client.dsl.io._`.  This is consistent with
  http4s-dsl for servers.
* Change `StreamApp` to return a `Stream[F, ExitCode]`. The first exit code
  returned by the stream is the exit code of the JVM. This allows custom exit
  codes, and eases dead code warnings in certain constructions that involved
  mapping over `Nothing`.
* `AuthMiddleware.apply` now takes an `Kleisli[OptionT[F, ?], Request[F], T]`
  instead of a `Kleisli[F, Request[F], T]`.
* Set `Content-Type` header on default `NotFound` response.
* Merges from v0.16.5 and v0.17.5.
* Remove mutable map that backs `Method` registry. All methods in the IANA
  registry are available through `Method.all`. Custom methods should be memoized
  by other means.
* Adds an `EntityDecoder[F, Array[Byte]]` and `EntityDecoder[F, Array[Char]]`
  for symmetry with provided `EntityEncoder` instances.
* Adds `Arbitrary` instances for `Headers`, `EntityBody[F]` (currently just
  single chunk), `Entity[F]`, and `EntityEncoder[F, A]`.
* Adds `EntityEncoderLaws` for `EntityEncoder`.
* Adds `EntityCodecLaws`.  "EntityCodec" is not a type in http4s, but these
  laws relate an `EntityEncoder[F, A]` to an `EntityDecoder[F, A]`.
* There is a classpath difference in log4s version between blaze and http4s in this
  milestone that will be remedied in M6. We believe these warnings are safe.

# v0.17.5 (2017-10-12)
* Merges only.

# v0.16.5 (2017-10-11)
* Correctly implement sanitization of dot segments in static file paths
  according to RFC 3986 5.2.4. Most importantly, this fixes an issue where `...`
  is reinterpreted as `..` and can escape the root of the static file service.

# v0.18.0-M3 (2017-10-04)
* Merges only.
* There is a classpath difference in log4s version between blaze and http4s in this
  milestone that will be remedied in M6. We believe these warnings are safe.

# v0.17.4 (2017-10-04)
* Fix reading of request body in non-blocking servlet backend. It was previously
  only reading the first byte of each chunk.
* Dependency upgrades:
  * fs2-reactive-streams-0.1.1

# v0.16.4 (2017-10-04)
* Backport removal `java.xml.bind` dependency from `GZip` middleware,
  to play more nicely with Java 9.
* Dependency upgrades:
  * metrics-core-3.2.5
  * tomcat-8.0.23
  * twirl-1.3.12

# v0.18.0-M2 (2017-10-03)
* Use http4s-dsl with any effect type by either:
    * extend `Http4sDsl[F]`
    * create an object that extends `Http4sDsl[F]`, and extend that.
    * `import org.http4s.dsl.io._` is still available for those who
      wish to specialize on `cats.effect.IO`
* Remove `Semigroup[F[MaybeResponse[F]]]` constraint from
  `BlazeBuilder`.
* Fix `AutoSlash` middleware when a service is mounted with a prefix.
* Publish internal http4s-parboiled2 as a separate module.  This does
  not add any new third-party dependencies, but unbreaks `sbt
  publishLocal`.
* Add `Request.from`, which respects `X-Fowarded-For` header.
* Make `F` in `EffectMessageSyntax` invariant
* Add `message.decodeJson[A]` syntax to replace awkward `message.as(implicitly,
  jsonOf[A])`. Brought into scope by importing one of the following, based on
  your JSON library of choice.
  * `import org.http4s.argonaut._`
  * `import org.http4s.circe._`
  * `import org.http4s.json4s.jackson._`
  * `import org.http4s.json4s.native._`
* `AsyncHttpClient.apply` no longer takes a `bufferSize`.  It is made
  irrelevant by fs2-reactive-streams.
* `MultipartParser.parse` no longer takes a `headerLimit`, which was unused.
* Add `maxWaitQueueLimit` (default 256) and `maxConnectionsPerRequestKey`
  (default 10) to `PooledHttp1Client`.
* Remove private implicit `ExecutionContext` from `StreamApp`. This had been
  known to cause diverging implicit resolution that was hard to debug.
* Shift execution of the routing of the `HttpService` to the `ExecutionContext`
  provided by the `JettyBuilder` or `TomcatBuilder`. Previously, it only shifted
  the response task and stream. This was a regression from v0.16.
* Add two utility execution contexts. These may be used to increase throughput
  as the server builder's `ExecutionContext`. Blocking calls on routing may
  decrease fairness or even deadlock your service, so use at your own risk:
  * `org.http4s.util.execution.direct`
  * `org.http4s.util.execution.trampoline`
* Deprecate `EffectRequestSyntax` and `EffectResponseSyntax`. These were
  previously used to provide methods such as `.putHeaders` and `.withBody`
  on types `F[Request]` and `F[Response]`.  As an alternative:
  * Call `.map` or `.flatMap` on `F[Request]` and `F[Response]` to get access
    to all the same methods.
  * Variadic headers have been added to all the status code generators in
    `Http4sDsl[F]` and method generators in `import org.http4s.client._`.
    For example:
    * `POST(uri, urlForm, Header("Authorization", "Bearer s3cr3t"))`
    * ``Ok("This will have an html content type!", `Content-Type`(`text/html`))``
* Restate `HttpService[F]` as a `Kleisli[OptionT[F, ?], Request[F], Response[F]]`.
* Similarly, `AuthedService[F]` as a `Kleisli[OptionT[F, ?], AuthedRequest[F], Response[F]]`.
* `MaybeResponse` is removed, because the optionality is now expressed through
  the `OptionT` in `HttpService`. Instead of composing `HttpService` via a
  `Semigroup`, compose via a `SemigroupK`. Import `org.http4s.implicits._` to
  get a `SemigroupK[HttpService]`, and chain services as `s1 <+> s2`. We hope to
  remove the need for `org.http4s.implicits._` in a future version of cats with
  [issue 1428](https://github.com/typelevel/cats/issues/1428).
* The `Service` type alias is deprecated in favor of `Kleisli`.  It used to represent
  a partial application of the first type parameter, but since version 0.18, it is
  identical to `Kleisli.
* `HttpService.lift`, `AuthedService.lift` are deprecated in favor of `Kleisli.apply`.
* Remove `java.xml.bind` dependency from `GZip` middleware to avoid an
  extra module dependency in Java 9.
* Upgraded dependencies:
    * jawn-fs2-0.12.0-M2
    * log4s-1.4.0
* There is a classpath difference in log4s version between blaze and http4s in this
  milestone that will be remedied in M6. We believe these warnings are safe.

# v0.17.3 (2017-10-02)
* Shift execution of HttpService to the `ExecutionContext` provided by the
  `BlazeBuilder` when using HTTP/2. Previously, it only shifted the response
  task and body stream.

# v0.16.3 (2017-09-29)
* Fix `java.io.IOException: An invalid argument was supplied` on blaze-client
  for Windows when writing an empty sequence of `ByteBuffer`s.
* Set encoding of `captureWriter` to UTF-8 instead of the platform default.
* Dependency upgrades:
  * blaze-0.12.9

# v0.17.2 (2017-09-25)
* Remove private implicit strategy from `StreamApp`. This had been known to
  cause diverging implicit resolution that was hard to debug.
* Shift execution of HttpService to the `ExecutionContext` provided by the
  `BlazeBuilder`. Previously, it only shifted the response stream. This was a
  regression from 0.16.
* Split off http4s-parboiled2 module as `"org.http4s" %% "parboiled"`. There are
  no externally visible changes, but this simplifies and speeds the http4s
  build.

# v0.16.2 (2017-09-25)
* Dependency patch upgrades:
  * async-http-client-2.0.37
  * blaze-0.12.8: changes default number of selector threads to
    from `2 * cores + 1` to `max(4, cores + 1)`.
  * jetty-9.4.7.v20170914
  * tomcat-8.5.21
  * twirl-1.3.7

# v0.17.1 (2017-09-17)
* Fix bug where metrics were not captured in `Metrics` middleware.
* Pass `redactHeadersWhen` argument from `Logger` to `RequestLogger`
  and `ResponseLogger`.

# v0.16.1 (2017-09-17)
* Publish our fork of parboiled2 as http4s-parboiled2 module.  It's
  the exact same internal code as was in http4s-core, with no external
  dependencies. By publishing an extra module, we enable a
  `publishLocal` workflow.
* Charset fixes:
  * Deprecate `CharsetRange.isSatisfiedBy` in favor of
    and ```Accept-Charset`.isSatisfiedBy`` in favor of
    ```Accept-Charset`.satisfiedBy``.
  * Fix definition of `satisfiedBy` to respect priority of
    ```Charset`.*``.
  * Add `CharsetRange.matches`.
* ContentCoding fixes:
  * Deprecate `ContentCoding.satisfiedBy` and
    `ContentCoding.satisfies` in favor of ```Accept-Encoding`.satisfiedBy``.
  * Deprecate ```Accept-Encoding`.preferred``, which has no reasonable
    interpretation in the presence of splats.
  * Add ```Accept-Language`.qValue``.
  * Fix definition of `satisfiedBy` to respect priority of
    `ContentCoding.*`.
  * Add `ContentCoding.matches` and `ContentCoding.registered`.
  * Add `Arbitrary[ContentCoding]` and ```Arbitrary[`Accept-Encoding`]``
    instances.
* LanguageTag fixes:
  * Deprecate `LanguageTag.satisfiedBy` and
    `LanguageTag.satisfies` in favor of ```Accept-Language`.satisfiedBy``.
  * Fix definition of `satisfiedBy` to respect priority of
    `LanguageTag.*` and matches of a partial set of subtags.
  * Add `LanguageTag.matches`.
  * Deprecate `LanguageTag.withQuality` in favor of new
    `LanguageTag.withQValue`.
  * Deprecate ```Accept-Language`.preferred``, which has no reasonable
    interpretation in the presence of splats.
  * Add ```Accept-Language`.qValue``.
  * Add `Arbitrary[LanguageTag]` and ```Arbitrary[`Accept-Language`]``
    instances.

# v0.17.0 (2017-09-01)
* Honor `Retry-After` header in `Retry` middleware.  The response will
  not be retried until the maximum of the backoff strategy and any
  time specified by the `Retry-After` header of the response.
* The `RetryPolicy.defaultRetriable` only works for methods guaranteed
  to not have a body.  In fs2, we can't introspect the stream to
  guarantee that it can be rerun.  To retry requests for idempotent
  request methods, use `RetryPolicy.unsafeRetriable`.  To retry
  requests regardless of method, use
  `RetryPolicy.recklesslyRetriable`.
* Fix `Logger` middleware to render JSON bodies as text, not as a hex
  dump.
* `MultipartParser.parse` returns a stream of `ByteVector` instead of
  a stream of `Byte`. This perserves chunking when parsing into the
  high-level `EntityDecoder[Multipart]`, and substantially improves
  performance on large files.  The high-level API is not affected.

# v0.16.0 (2017-09-01)
* `Retry` middleware takes a `RetryPolicy` instead of a backoff
  strategy.  A `RetryPolicy` is a function of the request, the
  response, and the number of attempts.  Wrap the previous `backoff`
  in `RetryPolicy {}` for compatible behavior.
* Expose a `Part.fileData` constructor that accepts an `EntityBody`.

# v0.17.0-RC3 (2017-08-29)
* In blaze-server, when doing chunked transfer encoding, flush the
  header as soon as it is available.  It previously buffered until the
  first chunk was available.

# v0.16.0-RC3 (2017-08-29)
* Add a `responseHeaderTimeout` property to `BlazeClientConfig`.  This
  measures the time between the completion of writing the request body
  to the reception of a complete response header.
* Upgraded dependencies:
    * async-http-client-2.0.35

# v0.18.0-M1 (2017-08-24)

This release is the product of a long period of parallel development
across different foundation libraries, making a detailed changelog
difficult.  This is a living document, so if any important points are
missed here, please send a PR.

The most important change in http4s-0.18 is that the effect type is
parameterized.  Where previous versions were specialized on
`scalaz.concurrent.Task` or `fs2.Task`, this version supports anything
with a `cats.effect.Effect` instance.  The easiest way to port an
existing service is to replace your `Task` with `cats.effect.IO`,
which has a similar API and is already available on your classpath.
If you prefer to bring your own effect, such as `monix.eval.Task` or
stick to `scalaz.concurrent.Task` or put a transformer on `IO`, that's
fine, too!

The parameterization chanages many core signatures throughout http4s:
- `Request` and `Response` become `Request[F[_]]` and
  `Response[F[_]]`.  The `F` is the effect type of the body (i.e.,
  `Stream[F, Byte]`), or what the body `.run`s to.
- `HttpService` becomes `HttpService[F[_]]`, so that the service
  returns an `F[Response[F]]`.  Instead of constructing with
  `HttpService { ... }`, we now declare the effect type of the
  service, like `HttpService[IO] { ... }`.  This determines the type
  of request and response handled by the service.
- `EntityEncoder[A]` and `EntityDecoder[A]` are now
  `EntityEncoder[F[_], A]` and `EntityDecoder[F[_], A]`, respectively.
  These act as a codec for `Request[F]` and `Response[F]`.  In practice,
  this change tends to be transparent in the DSL.
- The server builders now take an `F` parameter, which needs to match
  the services mounted to them.
- The client now takes an `F` parameter, which determines the requests
  and responses it handles.

Several dependencies are upgraded:
- cats-1.0.0.MF
- circe-0.9.0-M1
- fs2-0.10.0-M6
- fs2-reactive-streams-0.2.2
- jawn-fs2-0.12.0-M1

# v0.17.0-RC2 (2017-08-24)
* Remove `ServiceSyntax.orNotFound(a: A): Task[Response]` in favor of
  `ServiceSyntax.orNotFound: Service[Request, Response]`

# v0.16.0-RC2 (2017-08-24)
* Move http4s-blaze-core from `org.http4s.blaze` to
  `org.http4s.blazecore` to avoid a conflict with the non-http4s
  blaze-core module.
* Change `ServiceOps` to operate on a `Service[?, MaybeResponse]`.
  Give it an `orNotFound` that returns a `Service`.  The
  `orNotFound(a: A)` overload is left for compatibility with Scala
  2.10.
* Build with Lightbend compiler instead of Typelevel compiler so we
  don't expose `org.typelevel` dependencies that are incompatible with
  ntheir counterparts in `org.scala-lang`.
* Upgraded dependencies:
    * blaze-0.12.7 (fixes eviction notice in http4s-websocket)
    * twirl-1.3.4

# v0.17.0-RC1 (2017-08-16)
* Port `ChunkAggregator` to fs2
* Add logging middleware
* Standardize on `ExecutionContext` over `Strategy` and `ExecutorService`
* Implement `Age` header
* Fix `Client#toHttpService` to not dispose until the body is consumed
* Add a buffered implementation of `EntityDecoder[Multipart]`
* In async-http-client, don't use `ReactiveStreamsBodyGenerator` unless there is
  a body to transmit. This fixes an `IllegalStateException: unexpected message
  type`
* Add `HSTS` middleware
* Add option to serve pre-gzipped resources
* Add RequestLogging and ResponseLogging middlewares
* `StaticFile` options return `OptionT[Task, ?]`
* Set `Content-Length` or `Transfer-Encoding: chunked` header when serving
  from a URL
* Explicitly close `URLConnection``s if we are not reading the contents
* Upgrade to:
    * async-http-client-2.0.34
    * fs2-0.9.7
    * metrics-core-3.2.4
    * scodec-bits-1.1.5

# v0.16.0-RC1 (2017-08-16)
* Remove laziness from `ArbitraryInstances`
* Support an arbitrary predicate for CORS allowed origins
* Support `Access-Control-Expose-Headers` header for CORS
* Fix thread safety issue in `EntityDecoder[XML]`
* Support IPV6 headers in `X-Forwarded-For`
* Add `status` and `successful` methods to client
* Overload `client.fetchAs` and `client.streaming` to accept a `Task[Request]`
* Replace `Instant` with `HttpDate` to avoid silent truncation and constrain
  to dates that are legally renderable in HTTP.
* Fix bug in hash code of `CIString`
* Update `request.pathInfo` when changing `request.withUri`. To keep these
  values in sync, `request.copy` has been deprecated, but copy constructors
  based on `with` have been added.
* Remove `name` from `AttributeKey`.
* Add `withFragment` and `withoutFragment` to `Uri`
* Construct `Content-Length` with `fromLong` to ensure validity, and
  `unsafeFromLong` when you can assert that it's positive.
* Add missing instances to `QueryParamDecoder` and `QueryParamEncoder`.
* Add `response.cookies` method to get a list of cookies from `Set-Cookie`
  header.  `Set-Cookie` is no longer a `Header.Extractable`, as it does
  not adhere to the HTTP spec of being concatenable by commas without
  changing semantics.
* Make servlet `HttpSession` available as a request attribute in servlet
  backends
* Fix `Part.name` to return the name from the `Content-Disposition` header
  instead of the name _of_ the `Content-Disposition` header. Accordingly, it is
  no longer a `CIString`
* `Request.toString` and `Response.toString` now redact sensitive headers. A
  method to redact arbitrary headers is added to `Headers`.
* `Retry-After` is now modeled as a `Either[HttpDate, Long]` to reflect either
  an http-date or delta-seconds value.
* Look for index.html in `StaticFile` when rendering a directory instead of
  returning `401 Unauthorized`.
* Limit dates to a minimum of January 1, 1900, per RFC.
* Add `serviceErrorHandler` to `ServerBuilder` to allow pluggable error handlers
  when a server backend receives a failed task or a thrown Exception when
  invoking a service. The default calls `toHttpResponse` on `MessageFailure` and
  closes the connection with a `500 InternalServerError` on other non-fatal
  errors.  Fatal errors are left to the server.
* `FollowRedirect` does not propagate sensitive headers when redirecting to a
  different authority.
* Add Content-Length header to empty response generators
* Upgraded dependencies:
    * async-http-client-2.0.34
    * http4s-websocket-0.2.0
    * jetty-9.4.6.v20170531
    * json4s-3.5.3
    * log4s-1.3.6
    * metrics-core-3.2.3
    * scala-2.12.3-bin-typelevel-4
    * scalaz-7.2.15
    * tomcat-8.5.20

# v0.15.16 (2017-07-20)
* Backport rendering of details in `ParseFailure.getMessage`

# ~~v0.15.15 (2017-07-20)~~
* Oops. Same as v0.15.14.

# v0.15.14 (2017-07-10)
* Close parens in `Request.toString`
* Use "message" instead of "request" in message body failure messages
* Add `problem+json` media type
* Tolerate `[` and `]` in queries parsing URIs. These characters are parsed, but
  percent-encoded.

# v0.17.0-M3 (2017-05-27)
* Fix file corruption issue when serving static files from the classpath

# v0.16.0-M3 (2017-05-25)
* Fix `WebjarService` so it matches assets.
* `ServerApp` overrides `process` to leave a single abstract method
* Add gzip trailer in `GZip` middleware
* Upgraded dependencies:
    * circe-0.8.0
    * jetty-9.4.5.v20170502
    * scalaz-7.2.13
    * tomcat-8.5.15
* `ProcessApp` uses a `Process[Task, Nothing]` rather than a
  `Process[Task, Unit]`
* `Credentials` is split into `Credentials.AuthParams` for key-value pairs and
  `Credentials.Token` for legacy token-based schemes.  `OAuthBearerToken` is
  subsumed by `Credentials.Token`.  `BasicCredentials` no longer extends
  `Credentials`, but is extractable from one.  This model permits the
  definition of other arbitrary credential schemes.
* Add `fromSeq` constructor to `UrlForm`
* Allow `WebjarService` to pass on methods other than `GET`.  It previously
  threw a `MatchError`.

# v0.15.13 (2017-05-25)
* Patch-level upgrades to dependencies:
    * async-http-client-2.0.32
    * blaze-0.12.6 (fixes infinite loop in some SSL handshakes)
    * jetty-9.3.19.v20170502
    * json4s-3.5.2
    * tomcat-8.0.44

# v0.15.12 (2017-05-11)
* Fix GZip middleware to render a correct stream

# v0.17.0-M2 (2017-04-30)
* `Timeout` middleware takes an implicit `Scheduler` and
  `ExecutionContext`
* Bring back `http4s-async-client`, based on `fs2-reactive-stream`
* Restore support for WebSockets

# v0.16.0-M2 (2017-04-30)
* Upgraded dependencies:
    * argonaut-6.2
    * jetty-9.4.4.v20170414
    * tomcat-8.5.14
* Fix `ProcessApp` to terminate on process errors
* Set `secure` request attribute correctly in blaze server
* Exit with code `-1` when `ProcessApp` fails
* Make `ResourceService` respect `If-Modified-Since`
* Rename `ProcessApp.main` to `ProcessApp.process` to avoid overload confusio
* Avoid intermediate String allocation in Circe's `jsonEncoder`
* Adaptive EntityDecoder[Json] for circe: works directly from a ByteBuffer for
  small bodies, and incrementally through jawn for larger.
* Capture more context in detail message of parse errors

# v0.15.11 (2017-04-29)
* Upgrade to blaze-0.12.5 to pick up fix for `StackOverflowError` in
  SSL handshake

# v0.15.10 (2017-04-28)
* Patch-level upgrades to dependencies
* argonaut-6.2
* scalaz-7.2.12
* Allow preambles and epilogues in multipart bodies
* Limit multipart headers to 40 kilobytes to avoid unbounded buffering
  of long lines in a header
* Remove `' '` and `'?'` from alphabet for generated multipart
  boundaries, as these are not token characters and are known to cause
  trouble for some multipart implementations
* Fix multipart parsing for unlucky input chunk sizes

# v0.15.9 (2017-04-19)
* Terminate `ServerApp` even if the server fails to start
* Make `ResourceService` respect `If-Modified-Since`
* Patch-level upgrades to dependencies:
* async-http-client-2.0.31
* jetty-9.3.18.v20170406
* json4s-3.5.1
* log4s-1.3.4
* metrics-core-3.1.4
* scalacheck-1.13.5
* scalaz-7.1.13 or scalaz-7.2.11
* tomcat-8.0.43

# v0.17.0-M1 (2017-04-08)
* First release on cats and fs2
    * All scalaz types and typeclasses replaced by cats equivalengts
	* `scalaz.concurrent.Task` replaced by `fs2.Task`
	* `scalaz.stream.Process` replaced by `fs2.Stream`
* Roughly at feature parity with v0.16.0-M1. Notable exceptions:
	* Multipart not yet supported
	* Web sockets not yet supported
	* Client retry middleware can't check idempotence of requests
	* Utilties in `org.http4s.util.io` not yet ported

# v0.16.0-M1 (2017-04-08)
* Fix type of `AuthedService.empty`
* Eliminate `Fallthrough` typeclass.  An `HttpService` now returns
  `MaybeResponse`, which can be a `Response` or `Pass`.  There is a
  `Semigroup[MaybeResponse]` instance that allows `HttpService`s to be
  chained as a semigroup.  `service orElse anotherService` is
  deprecated in favor of `service |+| anotherService`.
* Support configuring blaze and Jetty servers with a custom
  `SSLContext`.
* Upgraded dependencies for various modules:
    * async-http-client-2.0.31
    * circe-0.7.1
    * jetty-9.4.3.v20170317
    * json4s-3.5.1
    * logback-1.2.1
    * log4s-1.3.4
    * metrics-3.2.0
    * scalacheck-1.13.5
    * tomcat-8.0.43
* Deprecate `EntityEncoder[ByteBuffer]` and
  `EntityEncoder[CharBuffer]`.
* Add `EntityDecoder[Unit]`.
* Move `ResponseClass`es into `Status`.
* Use `SSLContext.getDefault` by default in blaze-client.  Use
  `BlazeServerConfig.insecure` to ignore certificate validity.  But
  please don't.
* Move `CIString` syntax to `org.http4s.syntax`.
* Bundle an internal version of parboiled2.  This decouples core from
  shapeless, allowing applications to use their preferred version of
  shapeless.
* Rename `endpointAuthentication` to `checkEndpointAuthentication`.
* Add a `WebjarService` for serving files out of web jars.
* Implement `Retry-After` header.
* Stop building with `delambdafy` on Scala 2.11.
* Eliminate finalizer on `BlazeConnection`.
* Respond OK to CORS pre-flight requests even if the wrapped service
  does not return a successful response.  This is to allow `CORS`
  pre-flight checks of authenticated services.
* Deprecate `ServerApp` in favor of `org.http4s.util.ProcessApp`.  A
  `ProcessApp` is easier to compose all the resources a server needs via
  `Process.bracket`.
* Implement a `Referer` header.

# v0.15.8 (2017-04-06)
* Cache charset lookups to avoid synchronization.  Resolution of
  charsets is synchronized, with a cache size of two.  This avoids
  the synchronized call on the HTTP pool.
* Strip fragment from request target in blaze-client.  An HTTP request
  target should not include the fragment, and certain servers respond
  with a `400 Bad Request` in their presence.

# v0.15.7 (2017-03-09)
* Change default server and client executors to a minimum of four
  threads.
* Bring scofflaw async-http-client to justice for its brazen
  violations of Reactive Streams Rule 3.16, requesting of a null
  subscription.
* Destroy Tomcat instances after stopping, so they don't hold the port
* Deprecate `ArbitraryInstances.genCharsetRangeNoQuality`, which can
  cause deadlocks
* Patch-level upgrades to dependencies:
    * async-http-client-2.0.30
    * jetty-9.3.16.v20170120
    * logback-1.1.11
    * metrics-3.1.3
    * scala-xml-1.0.6
    * scalaz-7.2.9
    * tomcat-8.0.41
    * twirl-1.2.1

# v0.15.6 (2017-03-03)
* Log unhandled MessageFailures to `org.http4s.server.message-failures`

# v0.15.5 (2017-02-20)
* Allow services wrapped in CORS middleware to fall through
* Don't log message about invalid CORS headers when no `Origin` header present
* Soften log about invalid CORS headers from info to debug

# v0.15.4 (2017-02-12)
* Call `toHttpResponse` on tasks failed with `MessageFailure`s from
  `HttpService`, to get proper 4xx handling instead of an internal
  server error.

# v0.15.3 (2017-01-17)
* Dispose of redirect responses in `FollowRedirect`. Fixes client deadlock under heavy load
* Refrain from logging headers with potentially sensitive info in blaze-client
* Add `hashCode` and `equals` to `Headers`
* Make `challenge` in auth middlewares public to facilitate composing multiple auth mechanisms
* Fix blaze-client detection of stale connections

# v0.15.2 (2016-12-29)
* Add helpers to add cookies to requests

# v0.12.6 (2016-12-29)
* Backport rendering of details in `ParseFailure.getMessage`

# ~~v0.12.5 (2016-12-29)~~
* ~~Backport rendering of details in `ParseFailure.getMessage`~~ Oops.

# v0.15.1 (2016-12-20)
* Fix GZip middleware to fallthrough non-matching responses
* Fix UnsupportedOperationException in Arbitrary[Uri]
* Upgrade to Scala 2.12.1 and Scalaz 7.2.8

# v0.15.0 (2016-11-30)
* Add support for Scala 2.12
* Added `Client.fromHttpService` to assist with testing.
* Make all case classes final where possible, sealed where not.
* Codec for Server Sent Events (SSE)
* Added JSONP middleware
* Improve Expires header to more easily build the header and support parsing of the header
* Replce lazy `Raw.parsed` field with a simple null check
* Added support for Zipkin headers
* Eliminate response attribute for detecting fallthrough response.
  The fallthrough response must be `Response.fallthrough`.
* Encode URI path segments created with `/`
* Introduce `AuthedRequest` and `AuthedService` types.
* Replace `CharSequenceEncoder` with `CharBufferEncoder`, assuming
  that `CharBuffer` and `String` are the only `CharSequence`s one
  would want to encode.
* Remove `EnittyEncoder[Char]` and `EntityEncoder[Byte]`.  Send an
  array, buffer, or String if you want this.
* Add `DefaultHead` middleware for `HEAD` implementation.
* Decouple `http4s-server` from Dropwizard Metrics.  Metrics code is
  in the new `http4s-metrics` module.
* Allow custom scheduler for timeout middleware.
* Add parametric empty `EntityEncoder` and `EntityEncoder[Unit]`.
* Replace unlawful `Order[CharsetRange]` with `Equal[CharsetRange]`.
* Auth middlewares renamed `BasicAuth` and `DigestAuth`.
* `BasicAuth` passes client password to store instead of requesting
  password from store.
* Remove realm as an argument to the basic and digest auth stores.
* Basic and digest auth stores return a parameterized type instead of
  just a String username.
* Upgrade to argonaut-6.2-RC2, circe-0.6.1, json4s-3.5.0

# v0.14.11 (2016-10-25)
* Fix expansion of `uri` and `q` macros by qualifying with `_root_`

# v0.14.10 (2016-10-12)
* Include timeout type and duration in blaze client timeouts

# v0.14.9 (2016-10-09)
* Don't use `"null"` as query string in servlet backends for requests without a query string

# v0.14.8 (2016-10-04)
* Allow param names in UriTemplate to have encoded, reserved parameters
* Upgrade to blaze-0.12.1, to fix OutOfMemoryError with direct buffers
* Upgrade to Scalaz 7.1.10/7.2.6
* Upgrade to Jetty 9.3.12
* Upgrade to Tomcat 8.0.37

# v0.14.7 (2016-09-25)
* Retry middleware now only retries requests with idempotent methods
  and pure bodies and appropriate status codes
* Fix bug where redirects followed when an effectful chunk (i.e., `Await`) follows pure ones.
* Don't uppercase two hex digits after "%25" when percent encoding.
* Tolerate invalid percent-encodings when decoding.
* Omit scoverage dependencies from POM

# v0.14.6 (2016-09-11)
* Don't treat `Kill`ed responses (i.e., HEAD requests) as abnormal
  termination in metrics

# v0.14.5 (2016-09-02)
* Fix blaze-client handling of HEAD requests

# v0.14.4 (2016-08-29)
* Don't render trailing "/" for URIs with empty paths
* Avoid calling tail of empty list in `/:` extractor

# v0.14.3 (2016-08-24)
* Follow 301 and 302 responses to POST with a GET request.
* Follow all redirect responses to HEAD with a HEAD request.
* Fix bug where redirect response is disposed prematurely even if not followed.
* Fix bug where payload headers are sent from original request when
  following a redirect with a GET or HEAD.
* Return a failed task instead of throwing when a client callback
  throws an exception. Fixes a resource leak.
* Always render `Date` header in GMT.
* Fully support the three date formats specified by RFC 7231.
* Always specify peer information in blaze-client SSL engines
* Patch upgrades to latest async-http-client, jetty, scalaz, and scalaz-stream

# v0.14.2 (2016-08-10)
* Override `getMessage` in `UnexpectedStatus`

# v0.14.1 (2016-06-15)
* Added the possibility to specify custom responses to MessageFailures
* Address issue with Retry middleware leaking connections
* Fixed the status code for a semantically invalid request to `422 UnprocessableEntity`
* Rename `json` to `jsonDecoder` to reduce possibility of implicit shadowing
* Introduce the `ServerApp` trait
* Deprectate `onShutdown` and `awaitShutdown` in `Server`
* Support for multipart messages
* The Path extractor for Long now supports negative numbers
* Upgrade to scalaz-stream-0.8.2(a) for compatibility with scodec-bits-1.1
* Downgrade to argonaut-6.1 (latest stable release) now that it cross builds for scalaz-7.2
* Upgrade parboiled2 for compatibility with shapeless-2.3.x

# ~~v0.14.0 (2016-06-15)~~
* Recalled. Use v0.14.1 instead.

# v0.13.3 (2016-06-15)
* Address issue with Retry middleware leaking connections.
* Pass the reason string when setting the `Status` for a successful `ParseResult`.

# v0.13.2 (2016-04-13)
* Fixes the CanBuildFrom for RequestCookieJar to avoid duplicates.
* Update version of jawn-parser which contains a fix for Json decoding.

# v0.13.1 (2016-04-07)
* Remove implicit resolution of `DefaultExecutor` in blaze-client.

# v0.13.0 (2016-03-29)
* Add support for scalaz-7.2.x (use version 0.13.0a).
* Add a client backed based on async-http-client.
* Encode keys when rendering a query string.
* New entity decoder based on json4s' extract.
* Content-Length now accepts a Long.
* Upgrade to circe-0.3, json4s-3.3, and other patch releases.
* Fix deadlocks in blaze resulting from default executor on single-CPU machines.
* Refactor `DecodeFailure` into a new `RequestFailure` hierarchy.
* New methods for manipulating `UrlForm`.
* All parsed headers get a `parse` method to construct them from their value.
* Improve error message for unsupported media type decoding error.
* Introduce `BlazeClientConfig` class to simplify client construction.
* Unify client executor service semantics between blaze-client and async-http-client.
* Update default response message for UnsupportedMediaType failures.
* Add a `lenient` flag to blazee configuration to accept illegal characters in headers.
* Remove q-value from `MediaRange` and `MediaType`, replaced by `MediaRangeAndQValue`.
* Add `address` to `Server` trait.
* Lazily construct request body in Servlet NIO to support HTTP 100.
* Common operations pushed down to `MessageOps`.
* Fix loop in blaze-client when no connection can be established.
* Privatize most of the blaze internal types.
* Enable configuration of blaze server parser lengths.
* Add trailer support in blaze client.
* Provide an optional external executor to blaze clients.
* Fix Argonaut string interpolation

# v0.12.4 (2016-03-10)
* Fix bug on rejection of invalid URIs.
* Do not send `Transfer-Encoding` or `Content-Length` headers for 304 and others.
* Don't quote cookie values.

# v0.12.3 (2016-02-24)
* Upgrade to jawn-0.8.4 to fix decoding escaped characters in JSON.

# v0.12.2 (2016-02-22)
* ~~Upgrade to jawn-0.8.4 to fix decoding escaped characters in JSON.~~ Oops.

# v0.12.1 (2016-01-30)
* Encode keys as well as values when rendering a query.
* Don't encode '?' or '/' when encoding a query.

# v0.12.0 (2016-01-15)
* Refactor the client API for resource safety when not reading the entire body.
* Rewrite client connection pool to support maximum concurrent
  connections instead of maximum idle connections.
* Optimize body collection for better connection keep-alive rate.
* Move `Service` and `HttpService`, because a `Client` can be viewed as a `Service`.
* Remove custom `DateTime` in favor of `java.time.Instant`.
* Support status 451 Unavailable For Legal Reasons.
* Various blaze-client optimizations.
* Don't let Blaze `IdentityWriter` write more than Content-Length bytes.
* Remove `identity` `Transfer-Encoding`, which was removed in HTTP RFC errata.
* In blaze, `requireClose` is now the return value of `writeEnd`.
* Remove body from `Request.toString` and `Response.toString`.
* Move blaze parser into its own class.
* Trigger a disconnect if an ignored body is too long.
* Configurable thread factories for happier profiling.
* Fix possible deadlock in default client execution context.

# v0.11.3 (2015-12-28)
* Blaze upgrade to fix parsing HTTP responses without a reason phrase.
* Don't write more than Content-Length bytes in blaze.
* Fix infinite loop in non-blocking Servlet I/O.
* Never write a response body on HEAD requests to blaze.
* Add missing `'&'` between multivalued k/v pairs in `UrlFormCodec.encode`

# v0.11.2 (2015-12-04)
* Fix stack safety issue in async servlet I/O.
* Reduce noise from timeout exceptions in `ClientTimeoutStage`.
* Address file descriptor leaks in blaze-client.
* Fix `FollowRedirect` middleware for 303 responses.
* Support keep-alives for client requests with bodies.

# v0.11.1 (2015-11-29)
* Honor `connectorPoolSize` and `bufferSize` parameters in `BlazeBuilder`.
* Add convenient `ETag` header constructor.
* Wait for final chunk to be written before closing the async context in non-blocking servlet I/O.
* Upgrade to jawn-streamz-0.7.0 to use scalaz-stream-0.8 across the board.

# v0.11.0 (2015-11-20)
* Upgrade to scalaz-stream 0.8
* Add Circe JSON support module.
* Add ability to require content-type matching with EntityDecoders.
* Cleanup blaze-client internals.
* Handle empty static files.
* Add ability to disable endpoint authentication for the blaze client.
* Add charset encoding for Argonaut JSON EntityEncoder.

# v0.10.1 (2015-10-07)
* Processes render data in chunked encoding by default.
* Incorporate type name into error message of QueryParam.
* Comma separate Access-Control-Allow-Methods header values.
* Default FallThrough behavior inspects for the FallThrough.fallthroughKey.

# v0.10.0 (2015-09-03)
* Replace `PartialService` with the `Fallthrough` typeclass and `orElse` syntax.
* Rename `withHeaders` to `replaceAllHeaders`
* Set https endpoint identification algorithm when possible.
* Stack-safe `ProcessWriter` in blaze.
* Configureable number of connector threads and buffer size in blaze-server.

# v0.9.3 (2015-08-27)
* Trampoline recursive calls in blaze ProcessWriter.
* Handle server hangup and body termination correctly in blaze client.

# v0.9.2 (2015-08-26)
* Bump http4s-websockets to 1.0.3 to properly decode continuation opcode.
* Fix metrics incompatibility when using Jetty 9.3 backend.
* Preserve original headers when appending as opposed to quoting.

# v0.8.5 (2015-08-26)
* Preserve original headers when appending as opposed to quoting.
* Upgrade to jawn-0.8.3 to avoid transitive dependency on GPL2 jmh

# v0.9.1 (2015-08-19)
* Fix bug in servlet nio handler.

# v0.9.0 (2015-08-15)
* Require Java8.
* `StaticFile` uses the filename extension exclusively to determine media-type.
* Add `/` method to `Uri`.
* Add `UrlFormLifter` middleware to aggregate url-form parameters with the query parameters.
* Add local address information to the `Request` type.
* Add a Http method 'or' (`|`) extractor.
* Add `VirtualHost` middleware for serving multiple sites from one server.
* Add websocket configuration to the blaze server builder.
* Redefine default timeout status code to 500.
* Redefine the `Service` arrow result from `Task[Option[_]]` to `Task[_]`.
* Don't extend `AllInstances` with `Http4s` omnibus import object.
* Use UTF-8 as the default encoding for text bodies.
* Numerous bug fixes by numerous contributors!

# v0.8.4 (2015-07-13)
* Honor the buffer size parameter in gzip middleware.
* Handle service exceptions in servlet backends.
* Respect asyncTimeout in servlet backends.
* Fix prefix mounting bug in blaze-server.
* Do not apply CORS headers to unsuccessful OPTIONS requests.

# v0.8.3 (2015-07-02)
* Fix bug parsing IPv4 addresses found in URI construction.

# v0.8.2 (2015-06-22)
* Patch instrumented handler for Jetty to time async contexts correctly.
* Fix race condition with timeout registration and route execution in blaze client
* Replace `ConcurrentHashMap` with synchronized `HashMap` in `staticcontent` package.
* Fix static content from jars by avoiding `"//"` in path uris when serving static content.
* Quote MediaRange extensions.
* Upgrade to jawn-streamz-0.5.0 and blaze-0.8.2.
* Improve error handling in blaze-client.
* Respect the explicit default encoding passed to `decodeString`.

# v0.8.1 (2015-06-16)
* Authentication middleware integrated into the server package.
* Static content tools integrated into the server package.
* Rename HttpParser to HttpHeaderParser and allow registration and removal of header parsers.
* Make UrlForm EntityDecoder implicitly resolvable.
* Relax UrlForm parser strictness.
* Add 'follow redirect' support as a client middleware.
* Add server middleware for auto retrying uris of form '/foo/' as '/foo'.
* Numerous bug fixes.
* Numerous version bumps.

# ~~v0.8.0 (2015-06-16)~~
* Mistake.  Go straight to v0.8.1.

# v0.7.0 (2015-05-05)
* Add QueryParamMatcher to the dsl which returns a ValidationNel.
* Dsl can differentiate between '/foo/' and '/foo'.
* Added http2 support for blaze backend.
* Added a metrics middleware usable on all server backends.
* Websockets are now modeled by an scalaz.stream.Exchange.
* Add `User-Agent` and `Allow` header types and parsers.
* Allow providing a Host header to the blaze client.
* Upgrade to scalaz-stream-7.0a.
* Added a CORS middleware.
* Numerous bug fixes.
* Numerous version bumps.

# v0.6.5 (2015-03-29)
* Fix bug in Request URI on servlet backend with non-empty context or servlet paths.
* Allow provided Host header for Blaze requests.

# v0.6.4 (2015-03-15)
* Avoid loading javax.servlet.WriteListener when deploying to a servlet 3.0 container.

# ~~v0.6.3 (2015-03-15)~~
* Forgot to pull origin before releasing.  Use v0.6.4 instead.

# v0.6.2 (2015-02-27)
* Use the thread pool provided to the Jetty servlet builder.
* Avoid throwing exceptions when parsing headers.
* Make trailing slash insignificant in service prefixes on servlet containers.
* Fix mapping of servlet query and mount prefix.

# v0.6.1 (2015-02-04)
* Update to blaze-0.5.1
* Remove unneeded error message (90b2f76097215)
* GZip middleware will not throw an exception if the AcceptEncoding header is not gzip (ed1b2a0d68a8)

# v0.6.0 (2015-01-27)

## http4s-core
* Remove ResponseBuilder in favor of Response companion.
* Allow '';'' separators for query pairs.
* Make charset on Message an Option.
* Add a `flatMapR` method to EntityDecoder.
* Various enhancements to QueryParamEncoder and QueryParamDecoder.
* Make Query an IndexedSeq.
* Add parsers for Location and Proxy-Authenticate headers.
* Move EntityDecoder.apply to `Request.decode` and `Request.decodeWith`
* Move headers into `org.http4s.headers` package.
* Make UriTranslation respect scriptName/pathInfo split.
* New method to resolve relative Uris.
* Encode query and fragment of Uri.
* Codec and wrapper type for URL-form-encoded bodies.

## http4s-server
* Add SSL support to all server builders.

## http4s-blaze-server
* Add Date header to blaze-server responses.
* Close connection when error happens during body write in blaze-server.

## http4s-servlet
* Use asynchronous servlet I/O on Servlet 3.1 containers.
* ServletContext syntax for easy mounting in a WAR deployment.
* Support Dropwizard Metrics collection for servlet containers.

## http4s-jawn
* Empty strings are a JSON decoding error.

## http4s-argonaut
* Add codec instances for Argonaut's CodecJson.

## http4s-json4s
* Add codec instances for Json4s' Reader/Writer.

## http4s-twirl
* New module to support Twirl templates

## http4s-scala-xml
* Split scala-xml support into http4s-scala-xml module.
* Change inferred type of `scala.xml.Elem` to `application/xml`.

## http4s-client
* Support for signing oauth-1 requests in client.

## http4s-blaze-client
* Fix blaze-client when receiving HTTP1 response without Content-Length header.
* Change default blaze-client executor to variable size.
* Fix problem with blaze-client timeouts.

# v0.5.4 (2015-01-08)
* Upgrade to blaze 0.4.1 to fix header parsing issue in blaze http/1.x client and server.

# v0.5.3 (2015-01-05)
* Upgrade to argonaut-6.1-M5 to match jawn. [#157](https://github.com/http4s/http4s/issues/157)

# v0.5.2 (2015-01-02)
* Upgrade to jawn-0.7.2.  Old version of jawn was incompatible with argonaut. [#157]](https://github.com/http4s/http4s/issues/157)

# v0.5.1 (2014-12-23)
* Include context path in calculation of scriptName/pathInfo. [#140](https://github.com/http4s/http4s/issues/140)
* Fix bug in UriTemplate for query params with multiple keys.
* Fix StackOverflowError in query parser. [#147](https://github.com/http4s/http4s/issues/147)
* Allow ';' separators for query pairs.

# v0.5.0 (2014-12-11)
* Client syntax has evloved and now will include Accept headers when used with EntityDecoder
* Parse JSON with jawn-streamz.
* EntityDecoder now returns an EitherT to make decoding failure explicit.
* Renamed Writable to EntityEncoder
* New query param typeclasses for encoding and decoding query strings.
* Status equality now discards the reason phrase.
* Match AttributeKeys as singletons.
* Added async timeout listener to servlet backends.
* Start blaze server asynchronously.
* Support specifying timeout and executor in blaze-client.
* Use NIO for encoding files.

# v0.4.2 (2014-12-01)
* Fix whitespace parsing in Authorization header [#87](https://github.com/http4s/http4s/issues/87)

# v0.4.1 (2014-11-20)
* `Uri.query` and `Uri.fragment` are no longer decoded. [#75](https://github.com/http4s/http4s/issues/75)

# v0.4.0 (2014-11-18)

* Change HttpService form a `PartialFunction[Request,Task[Response]]`
  to `Service[Request, Response]`, a type that encapsulates a `Request => Task[Option[Response]]`
* Upgrade to scalaz-stream-0.6a
* Upgrade to blaze-0.3.0
* Drop scala-logging for log4s
* Refactor ServerBuilders into an immutable builder pattern.
* Add a way to control the thread pool used for execution of a Service
* Modernize the Renderable/Renderer framework
* Change Renderable append operator from ~ to <<
* Split out the websocket codec and types into a seperate package
* Added ReplyException, an experimental way to allow an Exception to encode
  a default Response on for EntityDecoder etc.
* Many bug fixes and slight enhancements

# v0.3.0 (2014-08-29)

* New client API with Blaze implementation
* Upgrade to scalaz-7.1.0 and scalaz-stream-0.5a
* JSON Writable support through Argonaut and json4s.
* Add EntityDecoders for parsing bodies.
* Moved request and response generators to http4s-dsl to be more flexible to
  other frameworks'' syntax needs.
* Phased out exception-throwing methods for the construction of various
  model objects in favor of disjunctions and macro-enforced literals.
* Refactored imports to match the structure followed by [scalaz](https://github.com/scalaz/scalaz).

# v0.2.0 (2014-07-15)

* Scala 2.11 support
* Spun off http4s-server module. http4s-core is neutral between server and
the future client.
* New builder for running Blaze, Jetty, and Tomcat servers.
* Configurable timeouts in each server backend.
* Replace Chunk with scodec.bits.ByteVector.
* Many enhancements and bugfixes to URI type.
* Drop joda-time dependency for slimmer date-time class.
* Capitalized method names in http4s-dsl.

# v0.1.0 (2014-04-15)

* Initial public release.<|MERGE_RESOLUTION|>--- conflicted
+++ resolved
@@ -8,13 +8,6 @@
 ordered chronologically, so each release contains all changes described below
 it.
 
-<<<<<<< HEAD
-# v1.0.0-M19 (2021-03-03)
-
-This is the first 1.0 milestone with Scala 3 support.  Scala 3.0.0-RC1 is supported for all modules except http4s-boopickle, http4s-scalatags, and http4s-twirl.
-
-This release contains all the changes of v0.22.0-M5.
-=======
 # v0.22.0-M6 (2021-03-29)
 
 Includes all the changes of v0.21.21.
@@ -109,7 +102,12 @@
 * netty-4.1.60
 * scalatags-0.9.4
 * tomcat-9.0.44
->>>>>>> 5dd3e898
+
+# v1.0.0-M19 (2021-03-03)
+
+This is the first 1.0 milestone with Scala 3 support.  Scala 3.0.0-RC1 is supported for all modules except http4s-boopickle, http4s-scalatags, and http4s-twirl.
+
+This release contains all the changes of v0.22.0-M5.
 
 # v0.22.0-M5 (2021-03-03)
 
