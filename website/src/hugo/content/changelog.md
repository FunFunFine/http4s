---
menu: main
weight: 101
title: Changelog
---

Maintenance branches are merged before each new release. This change log is
ordered chronologically, so each release contains all changes described below
it.

<<<<<<< HEAD
# v0.23.1 (2021-08-06)

Includes all changes through v0.22.2.

### Dependency updates

* cats-effect-3.2.2
* fs2-3.1.0
* vault-3.0.4
=======
# v0.21.26 (2021-08-12)

The 0.21 series is no longer actively maintained by the team, but we'll continue to entertain binary compatible patches.  All users are still encouraged to upgrade to 0.22 (for Cats-Effect 2) or 0.23 (the latest stable series, on Cats-Effect 3).

## http4s-ember-client

### Enhancements

* [#5064](https://github.com/http4s/http4s/pull/5064): Add a conservative retry policy for dead connections.  Connections can be terminated on the server side while idling in our pool, which does not manifest until we attempt to read the response.  This is now raised as a `java.nio.channels.ClosedChannelException`.   A `retryPolicy` configuration has been added to the `EmberClientBuilder`.  The default policy handles the error and resubmits the request if:
   * The request method is idempotent OR has an `Idempotency-Key` header
   * Less than 2 attempts have been made
   * Ember detects that the connection was closed without reading any bytes
>>>>>>> 30a36a97

# v0.22.2 (2021-08-06)

## http4s-core

### Enhancements

* [#5011](https://github.com/http4s/http4s/pull/5011): Add constant  for status code `418 I'm a teapot`. #save418 🫖
* [#5013](https://github.com/http4s/http4s/pull/5013): Create `RequestPrelude` and `ResponsePrelude` views of `Request` and `Response`, respectively.  These projections omit the body and vault attributes, which permit an `Order` and `Hash` (and therefore `Eq`) instance that `Request` and `Response` do not.  These can be useful in logging, metrics, and caching.

### Deprecations

* [#5015](https://github.com/http4s/http4s/pull/5015): Deprecate the old `Uri.uri`, `MediaType.mediaType`, and `QValue.q` literals.  Intepolators for each are available via `org.http4s.implicits._`

## Dependency updates

* cats-effect-2.5.3
* tomcat-9.0.52

# v0.23.0 (2021-07-30)

This is the first production release with Cats-Effect 3 support.  All subsequent 0.23.x releases will be binary compatible with this.

Includes all changes through v0.22.1.

## http4s-core

### Breaking changes

* [#4997](https://github.com/http4s/http4s/pull/4997): Refresh MimeDB from the IANA registry.  It shuffles some constants in ways that offend MiMa, but you almost certainly won't notice.

### Enhancements

* [#4915](https://github.com/http4s/http4s/pull/4915): Add file-based multipart decoder with better resource handling.  This deprecates the priod `mixedMultipart` decoder in favor of a `mixedMultipartResource`, which cleans up temporary storage on release of the resource.  Please see the scaladoc for a usage example.

## Various modules

### Breaking changes

* [#4998](https://github.com/http4s/http4s/pull/4998): Removes everything deprecated since 0.20.0, over 24 months and three breaking releases ago.  See the pull request for a comprehensive list.

### Refactoring

* [#4986](https://github.com/http4s/http4s/pull/4986): Light refactoring of fs2 pipes in Ember and Blaze backends.  Should not be visible.

## Dependency updates

* cats-effect-3.2.0
* fs2-3.0.6
* jawn-fs2-2.1.0
* keypool-0.4.6

# v0.22.1 (2021-07-30)

## http4s-core

### Bugfixes

* [#4956](https://github.com/http4s/http4s/pull/4956): Catch non-fatal exceptions, notably `DateTimeException`, in `QueryParamDecoder`s.

### Enhancements

* [#4956](https://github.com/http4s/http4s/pull/4956): Add `QueryParamCodec`s for more `java.time` types.

## Documentation

* [#5012](https://github.com/http4s/http4s/pull/5012): Document `MatrixVar` support;

## http4s-client

### Bugfixes

* [#4933](https://github.com/http4s/http4s/pull/4933): Append the `EntityDecoder`'s `Accept` headers to any explicit headers instead of replacing them.  This was a regression from the 0.21 line.

## http4s-boopickle

### Cross builds

* [#4991](https://github.com/http4s/http4s/pull/4991): `http4s-boopickle` is now cross-published for Scala 3

## Dependency updates

* boopickle-1.4.0
* cats-effect-2.5.2
* dropwizard-metrics-4.2.3
* scala-xml-2.0.1
* slf4j-api-1.7.32

# v0.22.0

This is the first production release with Scala 3 support, and continues to support Cats-Effect 2.  All users of the 0.21 series are encouraged to upgrade to at least this version.  Users needing Cats-Effect 3 are invited to upgrade to http4s-0.23.

All subsequent 0.22.x releases will be binary compatible with this.

Includes all changes from v0.21.25.

## http4s-core

### Bugfixes

* [#4933](https://github.com/http4s/http4s/pull/4933): Don't eagerly parse non-matching headers

### Breaking changes

* [#4895](https://github.com/http4s/http4s/pull/4895): Refresh MimeDb.  This is pedantically incompatible, but we don't think you'll notice.

## http4s-dsl

### Bugfixes

* [#4923](https://github.com/http4s/http4s/pull/4923): Define `as` as an infix operator in Scala 3

## http4s-blaze-client

### Documentation

* [#4930](https://github.com/http4s/http4s/pull/4930): Add scaladoc to `BlazeClientBuilder`

## http4s-ember-server

### Enhancements

* [#4803](https://github.com/http4s/http4s/pull/4803): Add web socket support

## http4s-jetty-server

### Bugfixes

* [#4967](https://github.com/http4s/http4s/pull/4967): Fix error parsing IPv6 addresses

## Dependency updates

* jawn-1.2.0
* prometheus-client-0.11.0

# v0.21.25 (2021-07-18)

## http4s-blaze-client

### Bugfixes

* [#4831](https://github.com/http4s/http4s/pull/4831): Fix blaze-client handling of early responses
* [#4958](https://github.com/http4s/http4s/pull/4958): Reuse idle timeout stage.  This also addresses a performance regression identified in v0.21.23.

### Enhancements

* [#4906](https://github.com/http4s/http4s/pull/4906): Recycle more connections than before

## Dependency updates

* dropwizard-metrics-4.2.2
* fs2-2.5.9
* jetty-9.4.43
* log4s-1.10.0
* netty-4.1.66
* slf4j-1.7.31
* tomcat-9.0.50

# v1.0.0-M23 (2021-05-26)

Functionally equivalent to v0.23.0-RC1. Keeps the 1.0 milestones current as we continue our roadmap. Includes the [vulnerability fix](https://github.com/http4s/http4s-ghsa-6h7w-fc84-x7p6) to `StaticFile.fromUrl`.

# v0.23.0-RC1 (2021-05-26)

Includes the changes of v0.22.0-RC1, including the [vulnerability fix](https://github.com/http4s/http4s-ghsa-6h7w-fc84-x7p6) to `StaticFile.fromUrl`.

## http4s-core

### Breaking changes

* [#4884](https://github.com/http4s/http4s/pull/4884): Use `Monad` instead of `Defer` constraints on `HttpApp`, `HttpRoutes`, `AuthedRoutes`, `ContextRoutes`, and related syntax. This avoids diverging implicits when only a `Concurrent` constraint is available in Cats-Effect-3.

### Noteworthy refactoring

* [#4773](https://github.com/http4s/http4s/pull/4787): Refactor the internals of the `Multipart` parser.

## http4s-ember-client

### Noteworthy refactoring

* [#4882](https://github.com/http4s/http4s/pull/4882): Use `Network` instead of `Network.forAsync` to get the socket group.

## http4s-ember-server

### Noteworthy refactoring

* [#4882](https://github.com/http4s/http4s/pull/4882): Use `Network` instead of `Network.forAsync` to get the socket group.

# v0.22.0-RC1 (2021-05-26)

Includes the changes of 0.21.24, including the [vulnerability fix](https://github.com/http4s/http4s-ghsa-6h7w-fc84-x7p6) to `StaticFile.fromUrl`.

## http4s-core

### Breaking changes

* [#4787](https://github.com/http4s/http4s/pull/4787): Various header selection refinements:
  * `Header.Select#toRaw` now takes an `F[A]` and returns a `NonEmptyList[Header.Raw]`. This is necessary because headers without a `Semigroup` (e.g., `Set-Cookie`) can't be combined into a single header value.
  * The old `Header.Select#toRaw` is renamed to `toRaw1`.  This version still accepts a single value and returns a single raw header.
  * `Header.Select#from` now returns an `Option[Ior[NonEmptyList[ParseFailure], NonEmptyList[A]]]`. The `Ior` lets us return both a value and "warnings" when a repeating header contains both valid and invalid entries.
  * Add `Headers#getWithWarnings` to return the `Ior` result.
* [#4788](https://github.com/http4s/http4s/pull/4788): Extend `ServerSentEvent` with comments.  The `data` field is now optional. `retry` is changed from a `Long` to a `FiniteDuration`.  `data` spanning multiple lines are now rendered as multiple `data:` fields per the spec.

### Bugfixes

* [#4873](https://github.com/http4s/http4s/pull/4873): Catch exceptions in `ParseResult.fromParser`. Don't throw when parsing a media range in the `Content-Type` parser.

## Dependency updates

* blaze-0.15.1
* circe-0.14.1
* play-json-2.9.2 (downgrade)

# v0.21.24 (2021-05-26)

0.21 is EOL.  Bugfixes and community submissions will be considered for discretionary releases, but the development team will now focus on later branches.

Contains a vulnerability fix for `StaticFile.fromUrl`.

## http4s-blaze-core

### Vulnerability fixes

* [GHSA-6h7w-fc84-x7p6](https://github.com/http4s/http4s/security/advisories/GHSA-6h7w-fc84-x7p6): Don't leak the existence of a directory serverside when using `StaticFile.fromUrl` with non-file URLs.

### Enhancements

* [#4880](https://github.com/http4s/http4s/pull/4880): Handle exceptions when the tick wheel executor is shutdown as a warning instead of a stack trace error.

## http4s-ember-client

### Enhancements

* [#4881](https://github.com/http4s/http4s/pull/4881): Add `checkEndpointIdentification` flag to Ember. When true, sets `HTTPS` as the endpoint validation algorithm. Defaults to true.

## Dependency Updates

* blaze-0.14.17

# v1.0.0-M22 (2021-05-21)

Functionally equivalent to v0.23.0-M1.  Keeps the 1.0 milestones current as we continue our roadmap.

# v0.23.0-M1 (2021-05-21)

We are opening an 0.23 series to offer full support for Scala 3 and Cats-Effect 3 while giving ourselves a bit more time to finish our more ambitious goals for 1.0.  We will release v0.23.0 with production support as soon as circe-0.14 is out.

This release picks up from v1.0.0-M21 with its Cats-Effect 3 support, and includes all improvements from v0.22.0-M8.

## Documentation

* [#4845](https://github.com/http4s/http4s/pull/4845): Mention `Client.fromHttpApp`

## Dependency updates

* cats-effect-3.1.0
* fs2-3.0.4
* ip4s-3.0.2
* jawn-fs2-2.0.2
* keypool-0.4.5
* log4cats-2.1.1
* scalacheck-effect-1.0.2
* vault-3.0.3

# v0.22.0-M8 (2021-05-21)

Includes the changes of v0.21.23.  This is the first release with support for Scala 3.0.0.  We will release v0.22.0 with production support as circe-0.14 is out.

There are several package renames in the backends.  To help, we've provided a Scalafix:

1. Add to your `projects/plugins.sbt`:

   ```scala
   addSbtPlugin("ch.epfl.scala" % "sbt-scalafix" % "0.9.28")
   ```

2. Run the following:

   ```sh
   sbt ";scalafixEnable; scalafix github:http4s/http4s/v0_22"
   ```

## Crossbuilds

* Adds Scala 3
* Drops Scala-3.0.0-RC2

## http4s-async-http-client

### Breaking changes

* [#4854](https://github.com/http4s/http4s/pull/485)4: Rename package from `org.http4s.client.asynchttpclient` to `org.http4s.asynchttpclient`

## http4s-client

### Breaking changes

* [#4747](https://github.com/http4s/http4s/pull/4747): Move `ConnectionManager`, `PoolManager`, and `WaitQueueTimeoutException` into blaze-client and make private. It did not prove to be a generally useful connection pool outside blaze.

## http4s-core

### Breaking changes

* [#4757](https://github.com/http4s/http4s/pull/4757): Response is no longer a case class. It is not a proper product type, and no equality should be implied given the streaming bodies.

### Bug fixes

* [#4739](https://github.com/http4s/http4s/pull/4739): Postpone using query model until we need it.  Helps with various corner cases linked in the ticket.
* [#4756](https://github.com/http4s/http4s/pull/4756): Tweak default `responseColor` of `Logger.colored` so it can be called.
* [#4824](https://github.com/http4s/http4s/pull/4824): Fix `Message#removeCookie` to allow removing multiple cookies.

### Enhancements

* [#4797](https://github.com/http4s/http4s/pull/4797): Add `Header.ToRaw[Headers]` instance

## http4s-blaze-client

### Breaking changes

* [#4838](https://github.com/http4s/http4s/pull/4838): Rename package from `org.http4s.client.blaze` to `org.http4s.blaze.client`

## http4s-blaze-server

### Breaking changes

* [#4847](https://github.com/http4s/http4s/pull/4847): Rename package from `org.http4s.server.blaze` to `org.http4s.blaze.server`

## http4s-jetty-client

### Breaking changes

* [#4743](https://github.com/http4s/http4s/pull/4743): Rename package from `org.http4s.client.jetty` to `org.http4s.jetty.client`

## http4s-jetty-server

### Breaking changes

* [#4743](https://github.com/http4s/http4s/pull/4743): Rename package from `org.http4s.server.jetty` to `org.http4s.jetty.server`
* [#4746](https://github.com/http4s/http4s/pull/4746): Module renamed from `http4s-jetty` to `http4s-jetty-server`.

## http4s-server

### Breaking changes

* [#4785](https://github.com/http4s/http4s/pull/4785): Remove unsued `Functor[G]` parameter to `AutoSlash` middleware
* [#4827](https://github.com/http4s/http4s/pull/4827): Convert `CORSConfig` from a case class to an abstract type for future binary compatibility

## Dependency updates

* blaze-0.15.0
* cats-parse-0.3.4
* case-insensitive-1.1.4
* circe-0.14.0-M7
* ip4s-2.0.3
* jawn-1.1.2
* jawn-fs2-1.1.3
* keypool-0.3.5
* literally-1.0.2
* log4cats-1.3.1
* log4s-1.10.0-M7
* scala-xml-2.0.0
* vault-2.1.13

# v0.21.23 (2021-05-16)

This is the final planned release in the 0.21 series.  Bugfixes and community submissions will be considered for discretionary releases, but the development team will now focus on later branches.

## http4s-blaze-client

### Bugfixes

* [#4810](https://github.com/http4s/http4s/pull/4810): Read from idle blaze-client connections to prevent retaining (and trying to use) half-closed connections.
* [#4812](https://github.com/http4s/http4s/pull/4812): Remove request retry on EOF from blaze-client. This could theoretically resubmit non-idempotent requests. The problem the retry attempted to solve is mitigated by #4810.
* [#4815](https://github.com/http4s/http4s/pull/4815): Fix "`IdleTimeoutStage` isn't connected" errors by waiting for the final write to finish before returning the connection to the pool.

## http4s-blaze-core

### Bugfixes

* [#4796](https://github.com/http4s/http4s/pull/4796): Reset the idle timeout after `readRequest` completes, not when it's called.  Affects both blaze-server and blaze-client.

## http4s-blaze-server

### Bugfixes

* [#4753](https://github.com/http4s/http4s/pull/4753): Distinguish between reserved and unknown websocket frame opcodes. Resolves a `MatchError`.
* [#4792](https://github.com/http4s/http4s/pull/4792): Fixes HTTP/2 connections on modern JDKs by replacing legacy ALPN libraries.
* [#4796](https://github.com/http4s/http4s/pull/4796): Reset idle timeout when `readRequest` completes, not when it's called.

### Enhancements

* [#4761](https://github.com/http4s/http4s/pull/4761): Use the `TickWheelExecutor` to schedule timeouts with less locking.  Change how the parser is acquired to reduce lock contention in `Http1ServerStage`.  Significant increases in throughput are observed on small requests with many cores.

## http4s-circe

### Enhancements

* [#4736](https://github.com/http4s/http4s/pull/4736): Add `streamJsonArrayDecoder`

## http4s-ember-core

### Enhancements

* [#4735](https://github.com/http4s/http4s/pull/4735): Simplify message parsing by parsing everything up to the `\r\n` in one pass. The max header size and max prelude size settings should keep memory consumption limited.

## http4s-ember-server

### Bugfixes

* [#4750](https://github.com/http4s/http4s/pull/4750): Drain the socket's read buffer only after the response is written to the socket. Resolves several flavors of network error.
* [#4823](https://github.com/http4s/http4s/pull/4823): Implement persistent connection logic for HTTP/1.0 requests.

## http4s-jetty

### Bugfixes

* [#4783](https://github.com/http4s/http4s/pull/4783): Fix bug with shared `ThreadPool` being destroyed. Prefer a `Resource[F, ThreadPool]` whose lifecycle shares Jetty's.  For compatibility, prevent the default from being destroyed.

## http4s-server

### Enhancements

* [#4793](https://github.com/http4s/http4s/pull/4793): Make use of IPv4 vs. IPv6 as default address explicit. Applies to all backends.

## Dependency updates

* blaze-0.14.16
* cats-2.6.1
* cats-effect-2.5.1
* dropwizard-metrics-4.2.0
* discipline-core-1.1.5
* jackson-databind-2.12.3
* fs2-2.5.6
* scalacheck-1.15.4
* scodec-bits-1.1.27
* tomcat-9.0.46

# v1.0.0-M21 (2021-04-10)

Contains all the changes of v0.22.0-M7.

## Dependency updates

* cats-effect-3.0.1
* jawn-fs2-2.0.1
* keypool-0.4.1
* log4cats-2.0.1
* vault-3.0.1

# v0.22.0-M7 (2021-04-10)

Contains all the changes of v0.21.22.

## Cross builds

* Add Scala-3.0.0-RC2
* Drop Scala-3.0.0-RC1

## http4s-play-json

* There is not yet an http4s-play-json build for Scala 3.0.0-RC2 because play-json doesn't yet support it.  A PR is open upstream, and we will revive it in the next release.

## Dependency updates

* blaze-0.15.0-M3
* case-insensitive-1.1.2
* cats-parse-0.3.2
* circe-0.14.0-M5
* ip4s-2.0.1
* jawn-1.1.1
* jawn-fs2-1.1.1
* keypool-0.3.3
* log4cats-1.2.2
* log4s-1.10.0-M6
* literally-1.0.0
* scala-xml-2.0.0-RC1
* vault-2.1.9

# v0.21.22 (2021-04-06)

## http4s-blaze-client

### Enhancements

* [#4699](https://github.com/http4s/http4s/pull/4699): Add custom DNS resolver support to `BlazeClientBuilder`

## http4s-ember-server

* [#4715](https://github.com/http4s/http4s/pull/4715): Fix regression in SSL handshake resulting in Connection Refused errors

## Dependency upgrades

* cats-2.5.0
* cats-effect-2.4.1
* fs2-2.5.4
* netty-4.1.63
* scodec-bits-1.1.25
* tomcat-9.0.45
* twirl-1.5.1

# v1.0.0-M20 (2021-03-29)

Includes all the changes of v0.21.21 and v0.22.0-M6.

## Dependency updates

* cats-effect-3.0.0
* fs2-3.0.0
* jawn-fs2-2.0.0
* keypool-0.4.0
* log4cats-2.0.0
* vault-3.0.0

# v0.22.0-M6 (2021-03-29)

Includes all the changes of v0.21.21.

## http4s-core

### Breaking changes

* [#4588](https://github.com/http4s/http4s/pull/4588): Additional consistency in modeled headers around `.value` (removed in favor of the typeclass) and `.parse` (present on the companion)
* [#4580](https://github.com/http4s/http4s/pull/4580): Rename `Uri.Path.fromString` to `Uri.Path.unsafeFromString`.
* [#4581](https://github.com/http4s/http4s/pull/4581): Rename `Query.fromString` to `Query.unsafeFromString`.
* [#4602](https://github.com/http4s/http4s/pull/4602): Remove `ipv4` and `ipv6` macros that clash with ip4s'.
* [#4603](https://github.com/http4s/http4s/pull/4603): Drop deprecated members of `org.http4s.util`.
* [#4604](https://github.com/http4s/http4s/pull/4604): Fix rendering of UTF-8-encoded `Content-Disposition` parameters.  The `parameters` map is now keyed by a `CIString`.
* [#4630](https://github.com/http4s/http4s/pull/4630): Use Typesafe Literally to implement the literal interpolators. This should have zero impact on user code, but does affect binary compatibility.

## http4s-dsl

### Breaking changes

* [#4640](https://github.com/http4s/http4s/pull/4640): Change `apply(Headers.ToRaw*)` syntax to `headers(Headers.Raw)`. The overload from 0.21 was ambiguous with the new header model in 0.22.

## http4s-boopickle

### Breaking changes

* [#4590](https://github.com/http4s/http4s/pull/4590): Move implicits to `org.http4s.booPickle.implicits._`. The thinking is evolving here, and this is likely to be reverted before 0.22.0 final.

## http4s-scala-xml

### Breaking changes

* [#4621](https://github.com/http4s/http4s/pull/4621): Revert the `implicits` decoding back to how it was in 0.21.  Set up safer defaults for the default `SAXParserFactory`, corresponding to what will be in scala-xml-2.0.

### Dependency updates

* async-http-client-2.12.3
* case-insensitive-1.1.0
* jackson-databind-2.12.2
* literally-1.0.0-RC1 (new)
* log4cats-1.2.1
* vault-2.1.8

# v0.21.21 (2021-03-29)

## http4s-client

### Enhancements

* [#4614](https://github.com/http4s/http4s/pull/4614): Support for `Idempotent-Key` header in `Retry` middleware
* [#4636](https://github.com/http4s/http4s/pull/4636): Add `isErrorOrStatus` to `RetryPolicy` to support retrying on different response statuses than the default set

## http4s-server

### Bugfixes

* [#4638](https://github.com/http4s/http4s/pull/4646): In `Caching` middleware, don't send `private` alongside `no-store`. These are contradictory directives.
* [#4654](https://github.com/http4s/http4s/pull/4654): Return a 404 instead of 500 when requesting a path whose parent is a file instead of a directory

## http4s-ember-client

### Enhancements

* [#4637](https://github.com/http4s/http4s/pull/4637): Clarify which timeout is firing in the error message

## http4s-ember-server

### Bugfixes

* [#4637](https://github.com/http4s/http4s/pull/4637): On reused connections, wait for the idle period, not the shorter header timeout, for the next byte.

## http4s-play-json

### Enhancements

* [#4595](https://github.com/http4s/http4s/pull/4595): Streamline `Writes[Uri]` and `Reads[Uri]` instances

## http4s-scala-xml

### Bugfixes

* [#4620](https://github.com/http4s/http4s/pull/4620): Make XML chraset inference compliant with RFC7303

### Enhancements

* [#4622](https://github.com/http4s/http4s/pull/4622): Encode `scala.xml.Elem` with an XML declaration, including the charset.

## Dependency updates

* cats-effect-2.4.0
* jetty-9.4.39
* netty-4.1.60
* scalatags-0.9.4
* tomcat-9.0.44

# v1.0.0-M19 (2021-03-03)

This is the first 1.0 milestone with Scala 3 support.  Scala 3.0.0-RC1 is supported for all modules except http4s-boopickle, http4s-scalatags, and http4s-twirl.

This release contains all the changes of v0.22.0-M5.

# v0.22.0-M5 (2021-03-03)

This is the first release with Scala 3 support.  Scala 3.0.0-RC1 is supported for all modules except http4s-boopickle, http4s-scalatags, and http4s-twirl.

## http4s-core

### Breaking

#### New header model

This release brings a new model for headers.  The model based on subtyping and general type projection used through http4s-0.21 is replaced by a `Header` typeclass.

* There is no longer a `Header.Parsed`.  All headers are stored in `Headers` as `Header.Raw`.
* `Header.Raw` is no longer a subtype of `Header`.  `Header` is now a typeclass.
* New modeled headers can be registered simply by providing an instance of `Header`. The global registry, `HttpHeaderParser`, is gone.
* `Headers` are created and `put` via a `Header.ToRaw` magnet pattern.  Instances of `ToRaw` include `Raw`, case classes with a `Header` instance, `(String, String)` tuples, and `Foldable[Header.ToRaw]`.  This makes it convenient to create headers from types that don't share a subtyping relationship, and preserves a feel mostly compatible with the old `Headers.of`.
* `HeaderKey` is gone. To retrieve headers from the `Headers`, object, pass the type in `[]` instead of `()` (e.g., `headers.get[Location]`).
* `from` no longer exists on the companion object of modeled headers.  Use the `get[X]` syntax.
* `unapply` no longer exists on most companion objects of modeled headers.  This use dto be an alias to `from`.
* "Parsed" headers are no longer memoized, so calling `headers.get[X]` twice will reparse any header with a name matching `Header[X].name` a second time.  It is not believed that headers were parsed multiple times often in practice.  Headers are still not eagerly parsed, so performance is expected to remain about the same.
* The `Header` instance carries a phantom type, `Recurring` or `Single`.  This information replaces the old `HeaderKey.Recurring` and `HeaderKey.Singleton` marker classes, and is used to determine whether we return the first header or search for multiple headers.
* Given `h1: Headers` and `h2.Headers`, `h1.put(h2)` and `h1 ++ h2` now replace all headers in `h1` whose key appears in `h2`.  They previously replaced only singleton headers and appended recurring headers.  This behavior was surprising to users, and required the global registry.
* An `add` operation is added, which requires a value with a `HeaderKey.Recurring` instance.  This operation appends to any existing headers.
* `Headers#toList` is gone, but `Headers#headers` returns a `List[Header.Raw]`. The name was changed to call attention to the fact that the type changed to raw headers.

See [#4415](https://github.com/http4s/http4s/pull/4415), [#4526](https://github.com/http4s/http4s/pull/4526), [#4536](https://github.com/http4s/http4s/pull/4536), [#4538](https://github.com/http4s/http4s/pull/4538), [#4537](https://github.com/http4s/http4s/pull/4537), [#5430](https://github.com/http4s/http4s/pull/5430), [#4540](https://github.com/http4s/http4s/pull/4540), [#4542](https://github.com/http4s/http4s/pull/4542), [#4543](https://github.com/http4s/http4s/pull/4543), [#4546](https://github.com/http4s/http4s/pull/4546), [#4549](https://github.com/http4s/http4s/pull/4549), [#4551](https://github.com/http4s/http4s/pull/4551), [#4545](https://github.com/http4s/http4s/pull/4545), [#4547](https://github.com/http4s/http4s/pull/4547), [#4552](https://github.com/http4s/http4s/pull/4552), [#4555](https://github.com/http4s/http4s/pull/4555), [#4559](https://github.com/http4s/http4s/pull/4559), [#4556](https://github.com/http4s/http4s/pull/4556), [#4562](https://github.com/http4s/http4s/pull/4562), [#4558](https://github.com/http4s/http4s/pull/4558), [#4563](https://github.com/http4s/http4s/pull/4563), [#4564](https://github.com/http4s/http4s/pull/4564), [#4565](https://github.com/http4s/http4s/pull/4565), [#4566](https://github.com/http4s/http4s/pull/4566), [#4569](https://github.com/http4s/http4s/pull/4569), [#4571](https://github.com/http4s/http4s/pull/4571), [#4570](https://github.com/http4s/http4s/pull/4570), [#4568](https://github.com/http4s/http4s/pull/4568), [#4567](https://github.com/http4s/http4s/pull/4567), [#4537](https://github.com/http4s/http4s/pull/4537), [#4575](https://github.com/http4s/http4s/pull/4575), [#4576](https://github.com/http4s/http4s/pull/4576).

#### Other breaking changes

* [#4554](https://github.com/http4s/http4s/pull/4554): Remove deprecated `DecodeResult` methods

#### Enhancements

* [#4579](https://github.com/http4s/http4s/pull/4579): Regenerate MimeDB from the IANA registry

# v1.0.0-M18 (2021-03-02)

Includes changes from v0.22.0-M4.

## http4s-core

### Breaking changes

* [#4516](https://github.com/http4s/http4s/pull/4516): Replace `Defer: Applicative` constraint with `Monad` in `HttpRoutes.of` and `ContextRoutes.of`.  This should be source compatible for nearly all users.  Users who can't abide this constraint can use `.strict`, at the cost of efficiency in combinining routes.

### Enhancements

* [#4351](https://github.com/http4s/http4s/pull/4351): Optimize multipart parser for the fact that pull can't return empty chunks
* [#4485](https://github.com/http4s/http4s/pull/4485): Drop dependency to `cats-effect-std`. There are no hard dependencies on `cats.effect.IO` outside the tests.

## http4s-blaze-core

### Enhancements

* [#4425](https://github.com/http4s/http4s/pull/4425): Optimize entity body writer

## http4s-ember-server

### Breaking changes

* [#4471](https://github.com/http4s/http4s/pull/4471): `EmberServerBuilder` takes an ip4s `Option[Host]` and `Port` in its config instead of `String` and `Int`.
* [#4515](https://github.com/http4s/http4s/pull/4515): Temporarily revert the graceful shutdown until a new version of FS2 suports it.

### Dependency updates

* cats-effect-3.0.0-RC2
* fs2-3.0.0-M9
* jawn-fs2-2.0.0-RC3
* ip4s-3.0.0-RC2
* keypool-0.4.0-RC2
* log4cats-2.0.0-RC1
* vault-3.0.0-RC2

~~# v1.0.0-M17 (2021-03-02)~~

Missed the forward merges from 0.22.0-M4. Proceed directly to 1.0.0-M18.

# v0.22.0-M4 (2021-03-02)

Includes changes from v0.21.19 and v0.21.20.

## http4s-core

### Breaking changes

* [#4242](https://github.com/http4s/http4s/pull/4242): Replace internal models of IPv4, IPv6, `java.net.InetAddress`, and `java.net.SocketAddress` with ip4s.  This affects the URI authority, various headers, and message attributes that refer to IP addresses and hostnames.
* [#4352](https://github.com/http4s/http4s/pull/4352): Remove deprecated `Header.Recurring.GetT` and ``Header.get(`Set-Cookie`)``.
* [#4364](https://github.com/http4s/http4s/pull/4364): Remove deprecated `AsyncSyntax` and `NonEmpyListSyntax`. These were unrelated to HTTP.
* [#4407](https://github.com/http4s/http4s/pull/4407): Relax constraint on `EntityEncoder.fileEncoder` from `Effect` to `Sync`. This is source compatible.
* [#4519](https://github.com/http4s/http4s/pull/4519): Drop unused `Sync` constraints on `MultipartParser`, `Part`, and `KleisliSyntax`. This is source compatible.

## http4s-laws

### Breaking changes

* [#4519](https://github.com/http4s/http4s/pull/4519): Drop unused `Arbitrary` and `Shrink` constraints on `LawAdapter#booleanPropF`. This is source compatible.

## http4s-server

### Breaking changes

* [#4519](https://github.com/http4s/http4s/pull/4519): Drop unused `Functor` constraints in `HSTS`, `Jsonp`, `PushSupport`, `TranslateUri`, and `UriTranslation` middlewares. Drop unused `Sync` and `ContextShift` constraints in `staticcontent` package. These are source compatible.

## http4s-server

### Breaking changes

* [#4519](https://github.com/http4s/http4s/pull/4519): Drop unused `Async` constraint in `ServletContainer`. Drop unused `ContextShift` in `ServletContextSyntax`. These are source compatible.

## http4s-async-http-client

### Breaking changes

* [#4519](https://github.com/http4s/http4s/pull/4519): Drop unused `Sync` constraint on `AsyncHttpClientStats`. This is source compatible.

## http4s-prometheus

### Breaking changes

* [#4519](https://github.com/http4s/http4s/pull/4519): Drop unused `Sync` constraint on `PrometheusExportService`. This is source compatible.

## http4s-argonaut

### Removal

* [#4409](https://github.com/http4s/http4s/pull/4409): http4s-argonaut is no longer published

## http4s-json4s

### Removal

* [#4410](https://github.com/http4s/http4s/pull/4410): http4s-json4s, http4s-json4s-native, and http4s-json4s-jackson are no longer published

## http4s-play-json

### Breaking changes

* [#4371](https://github.com/http4s/http4s/pull/4371): Replace jawn-play with an internal copy of the facade to work around `withDottyCompat` issues.

## http4s-scala-xml

### Breaking changes

* [#4380](https://github.com/http4s/http4s/pull/4380): Move the implicits from the root package to a Cats-like encoding.  Suggest replacing `import org.http4s.scalaxml._` with `import org.http4s.scalaxml.implicits._`.

## Dependencies

* blaze-0.15.0-M2
* case-insensitive-1.0.0
* cats-parse-0.3.1
* circe-0.14.0-M4
* ip4s-2.0.0-RC1
* jawn-1.1.0
* jawn-play (dropped)
* keypool-0.3.0
* log4cats-1.2.0
* log4s-1.0.0-M5
* play-json-2.10.0-RC2
* scala-xml-2.0.0-M5
* vault-2.1.7

# v0.21.20 (2021-03-02)

## http4s-core

### Enhancements

* [#4479](https://github.com/http4s/http4s/pull/4479): Add a `Hash[QValue]` instance
* [#4512](https://github.com/http4s/http4s/pull/4512): Add `DecodeResult.successT` and `DecodeResult.failureT`, consistent with `EitherT`.  Deprecate the overloaded versions they replace.

### Deprecations

* [#4444](https://github.com/http4s/http4s/pull/4444): Deprecate the `RequestCookieJar` in favor of the `CookieJar` middleware 

## http4s-ember-core

### Bugfixes

* [#4429](https://github.com/http4s/http4s/pull/4429), [#4466](https://github.com/http4s/http4s/pull/4466): Fix a few corner cases in the parser with respect to chunk boundaries

## http4s-servlet

### Enhancements

* [#4544](https://github.com/http4s/http4s/pull/4544): Remove redundant calculation and insertion of request attributes into the Vault

## Dependency upgrades

* cats-2.4.1
* cats-effect-2.3.2
* dropwizard-metrics-4.1.18
* fs2-2.5.3
* jetty-9.4.38
* json4s-3.6.11
* scalacheck-1.15.3

# v0.21.19 (2021-02-13)

## http4s-core

### Deprecations

* [#4337](https://github.com/http4s/http4s/pull/4337): Deprecate `Header.Recurring.GetT`, which is unused

## http4s-client

### Bugfixes

* [#4403](https://github.com/http4s/http4s/pull/4403): Remove `Content-Coding` and `Content-Length` headers after decompressing in the `GZip` middleware.

## http4s-ember-core

### Bugfixes

* [#4348](https://github.com/http4s/http4s/pull/4348): Handle partially read bodies in persistent connections when the connection is recycled.

## http4s-ember-server

### Enhancements

* [#4400](https://github.com/http4s/http4s/pull/4400): Implement the `ConnectionInfo` and `SecureSession` request vault attributes, for parity with the Blaze and Servlet backends

## http4s-argonaut

* [#4366](https://github.com/http4s/http4s/pull/4370): Deprecate http4s-argonaut.  It won't be published starting in 0.22.

## http4s-json4s, http4s-json4s-jackson, http4s-json4s-native

### Deprecations

* [#4370](https://github.com/http4s/http4s/pull/4370): Deprecate the http4s-json4s modules.  They won't be published starting in 0.22.

## http4s-scalatags

### Enhancements

* [#3850](https://github.com/http4s/http4s/pull/3850): Relax constraint on encoders from `TypedTag[String]` to `Frag[_, String]`

## Dependency updates

* cats-2.4.1
* netty-4.1.59.Final
* okio-2.9.0
* tomcat-9.0.43

# v1.0.0-M16 (2021-02-02)

Inherits the fixes of v0.21.18

~~# v1.0.0-M15 (2021-02-02)~~

~~Build failure.~~

Accidentally published from the 0.21.x series after a series of unfortunate events. Do not use.

# v0.22.0-M3 (2021-02-02)

Inherits the fixes of v0.21.18

# v0.21.18 (2021-02-02)

## http4s-blaze-server

### Bug fixes

* [#4337](https://github.com/http4s/http4s/pull/4337): Pass the `maxConnections` parameter to the blaze infrastructure correctly. The `maxConnections` value was being passed as the `acceptorThreads`, leaving `maxConnections` set to its Blaze default of 512.

## http4s-ember-core

### Bug fixes

* [#4335](https://github.com/http4s/http4s/pull/4335): Don't render an empty body with chunked transfer encoding on response statuses that don't permit a body (e.g., `204 No Content`).
 
# v1.0.0-M14

* [GHSA-xhv5-w9c5-2r2w](https://github.com/http4s/http4s/security/advisories/GHSA-xhv5-w9c5-2r2w): Additionally to the fix in v0.21.17, drops support for NIO2.

## http4s-okhttp-client

### Breaking changes

* [#4299](https://github.com/http4s/http4s/pull/4299): Manage the `Dispatcher` internally in `OkHttpBuilder`. `create` becomes a private method.

### Documentation

* [#4306](https://github.com/http4s/http4s/pull/4306): Update the copyright notice to 2021.

# v0.22.0-M2 (2021-02-02)

This release fixes a [High Severity vulnerability](https://github.com/http4s/http4s/security/advisories/GHSA-xhv5-w9c5-2r2w) in blaze-server.

## http4s-blaze-server

* [GHSA-xhv5-w9c5-2r2w](https://github.com/http4s/http4s/security/advisories/GHSA-xhv5-w9c5-2r2w): Additionally to the fix in v0.21.17, drops support for NIO2.

## http4s-core

### Enhancements

* [#4286](https://github.com/http4s/http4s/pull/4286): Improve performance by using `oneOf` and caching a URI parser. This was an identified new hotspot in v0.22.0-M1.

### Breaking changes

* [#4259](https://github.com/http4s/http4s/pull/4259): Regenerate `MimeDb` from the IANA database. This shifts around some constants in a binary incompatible way, but almost nobody will notice.
* [#4327](https://github.com/http4s/http4s/pull/4237): Shifted the parsers around in `Uri` to prevent deadlocks that appeared since M1.  This should not be visible, but is binary breaking.

## http4s-prometheus

### Breaking changes

* [#4273](https://github.com/http4s/http4s/pull/4273): Change metric names from `_count` to `_count_total` to match Prometheus' move to the OpenMetrics standard.  Your metrics names will change!  See [prometheus/client_java#615](https://github.com/prometheus/client_java/pull/615) for more details from the Prometheus team.

## Dependency updates

* jawn-fs2-1.0.1
* keypool-0.3.0-RC1 (moved to `org.typelevel`)
* play-json-2.10.0-RC1
* simpleclient-0.10.0 (Prometheus)

# v0.21.17 (2021-02-02)

This release fixes a [High Severity vulnerability](https://github.com/http4s/http4s/security/advisories/GHSA-xhv5-w9c5-2r2w) in blaze-server.

## http4s-blaze-server

### Security patches

* [GHSA-xhv5-w9c5-2r2w](https://github.com/http4s/http4s/security/advisories/GHSA-xhv5-w9c5-2r2w): blaze-core, a library underlying http4s-blaze-server, accepts connections without bound.  Each connection claims a file handle, a scarce resource, leading to a denial of service vector.

  `BlazeServerBuilder` now has a `maxConnections` property, limiting the number of concurrent connections.  The cap is not applied to the NIO2 socket server, which is now deprecated. 

## http4s-ember-core

### Enhancements

* [#4331](https://github.com/http4s/http4s/pull/4331): Don't render an empty chunked payload if a request has neither a `Content-Length` or `Transfer-Encoding` and the method is one of `GET`, `DELETE`, `CONNECT`, or `TRACE`. It is undefined behavior for those methods to send payloads.

## http4s-ember-server

### Bugfixes

* [#4281](https://github.com/http4s/http4s/pull/4281): Add backpressure to ember startup, so the server is up before `use` returns.

### Enhancements

* [#4244](https://github.com/http4s/http4s/pull/4244): Internal refactoring of how the stream of server connections is parallelized and terminated.
* [#4287](https://github.com/http4s/http4s/pull/4287): Replace `onError: Throwable => Response[F]` with `withErrorHandler: PartialFunction[Thrwable, F[Response[F]]`.  Error handling is invoked earlier, allowing custom responses to parsing and timeout failures.

## http4s-ember-client

### Enhancements

* [#4301](https://github.com/http4s/http4s/pull/4301): Add an `idleConnectionTime` to `EmberClientBuilder`. Discard stale connections from the pool and try to acquire a new one.

## http4s-servlet

### Bugfixes

* [#4309](https://github.com/http4s/http4s/pull/4309): Call `GenericServlet.init` when intializing an `Http4sServlet`.  Avoids `NullPointerExceptions` from the `ServletConfig`.

## Documentation

* [#4261](https://github.com/http4s/http4s/pull/4261): Better `@see` links throughout the Scaladoc

## Dependency upgrades

* blaze-0.14.15
* okhttp-4.9.1

# v1.0.0-M13 (2021-01-25)

This is the first milestone built on Cats-Effect 3.  To track Cats-Effect 2 development, please see the new 0.22.x series.  Everything in 0.22.0-M1, including the cats-parse port, is here.

## http4s-core

### Breaking changes

* [#3784](https://github.com/http4s/http4s/pull/3784), [#3865](https://github.com/http4s/http4s/pull/3784): Inexhaustively,
  * Many `EntityDecoder` constraints relaxed from `Sync` to `Concurrent`.
  * File-related operations require a `Files` constraint.
  * `Blocker` arguments are no longer required.
  * `ContextShift` constraints are no longer required.
  * The deprecated, non-HTTP `AsyncSyntax` is removed.
* [#3886](https://github.com/http4s/http4s/pull/3886):
  * Relax `Sync` to `Defer` in `HttpApp` constructor.
  * Relax `Sync` to `Concurrent` in `Logger` constructors.
  * Remove `Sync` constraint from `Part` constructors.
  * Relax `Sync` to `Functor` in various Kleisli syntax.

## http4s-laws

### Breaking changes

* [#3807](https://github.com/http4s/http4s/pull/3807): Several arbitraries and cogens now require a `Dispatcher` and a `TestContext`.
## http4s-client

* [#3857](https://github.com/http4s/http4s/pull/3857): Inexhaustively,
  * `Monad: Clock` constraints changed to `Temporal`
  * `Client.translate` requires an `Async` and `MonadCancel`
  * Removal of `Blocker` from `JavaNetClientBuilder`
  * `PoolManager` changed from `Concurrent` to `Async`
  * Many middlewares changed from `Sync` to `Async`
* [#4081](https://github.com/http4s/http4s/pull/4081): Change `Metrics` constraints from `Temporal` to `Clock: Concurrent`

## http4s-server

* [#3857](https://github.com/http4s/http4s/pull/3857): Inexhaustively,
  * `Monad: Clock` constraints changed to `Temporal`
  * Many middlewares changed from `Sync` to `Async`
* [#4081](https://github.com/http4s/http4s/pull/4081): Change `Metrics` constraints from `Temporal` to `Clock: Concurrent`

## http4s-async-http-client

### Breaking changes

* [#4149](https://github.com/http4s/http4s/pull/4149): `ConcurrentEffect` constraint relaxed to `Async`. `apply` method changed to `fromClient` and returns a `Resource` to account for the `Dispatcher`.

## http4s-blaze-core

### Breaking changes

* [#3894](https://github.com/http4s/http4s/pull/3894): Most `Effect` constraints relaxed to `Async`.

## http4s-blaze-server

### Breaking changes

* [#4097](https://github.com/http4s/http4s/pull/4097), [#4137](https://github.com/http4s/http4s/pull/4137): `ConcurrentEffect` constraint relaxed to `Async`. Remove deprecated `BlazeBuilder`

## http4s-blaze-client

### Breaking changes

* [#4097](https://github.com/http4s/http4s/pull/4097): `ConcurrentEffect` constraint relaxed to `Async`

## http4s-ember-client

### Breaking changes

* [#4256](https://github.com/http4s/http4s/pull/4256): `Concurrent: Timer: ContextShift` constraint turned to `Async`

## http4s-ember-server

### Breaking changes

* [#4256](https://github.com/http4s/http4s/pull/4256): `Concurrent: Timer: ContextShift` constraint turned to `Async`

## http4s-okhttp-client

### Breaking changes

* [#4102](https://github.com/http4s/http4s/pull/4102), [#4136](https://github.com/http4s/http4s/pull/4136):
  * `OkHttpBuilder` takes a `Dispatcher`
  * `ConcurrentEffect` and `ContextShift` constraints replaced by `Async`

## http4s-servlet

### Breaking changes

* [#4175](https://github.com/http4s/http4s/pull/4175): Servlets naow take a `Dispatcher`. The blocker is removed from `BlockingIo`. `ConcurrentEffect` constraint relaxed to `Async`.

## http4s-jetty-client

### Breaking changes

* [#4165](https://github.com/http4s/http4s/pull/4165): `ConcurrentEffect` constraint relaxed to `Async`

## http4s-jetty

### Breaking changes

* [#4191](https://github.com/http4s/http4s/pull/4191): `ConcurrentEffect` constraint relaxed to `Async`

## http4s-tomcat

### Breaking changes

* [#4216](https://github.com/http4s/http4s/pull/4216): `ConcurrentEffect` constraint relaxed to `Async`

## http4s-jawn

### Breaking changes

* [#3871](https://github.com/http4s/http4s/pull/3871): `Sync` constraints relaxed to `Concurrent`

## http4s-argonaut

### Breaking changes

* [#3961](https://github.com/http4s/http4s/pull/3961): `Sync` constraints relaxed to `Concurrent`

## http4s-circe

### Breaking changes

* [#3965](https://github.com/http4s/http4s/pull/3965): `Sync` constraints relaxed to to `Concurrent`.

## http4s-json4s

### Breaking changes

* [#3885](https://github.com/http4s/http4s/pull/3885): `Sync` constraints relaxed to to `Concurrent`.

## http4s-play-json

### Breaking changes

* [#3962](https://github.com/http4s/http4s/pull/3962): `Sync` constraints relaxed to to `Concurrent`.

## http4s-scala-xml

### Breaking changes

* [#4054](https://github.com/http4s/http4s/pull/4054): `Sync` constraints relaxed to to `Concurrent`.

## http4s-boopickle

### Breaking changes

* [#3871](https://github.com/http4s/http4s/pull/3852): `Sync` constraints relaxed to `Concurrent`

## Dependency updates

* cats-effect-3.0.0-M5
* fs2-3.0.0-M7
* jawn-1.0.3
* jawn-fs2-2.0.0-M2
* keypool-0.4.0-M1 (moved to `org.typelevel`)
* log4cats-2.0.0-M1
* vault-3.0.0-M1

~~# v1.0.0-M12 (2021-01-25)~~

Build failure

~~# v1.0.0-M11 (2021-01-25)~~

Partial publish after build failure

# v0.22.0-M1 (2021-01-24)

This is a new series, forked from main before Cats-Effect 3 support was merged.  It is binary incompatible with 0.21, but contains several changes that will be necessary for Scala 3 (Dotty) support. It builds on all the changes from v1.0.0-M1 through v1.0.0-M10, which are not echoed here.

The headline change is that all parboiled2 parsers have been replaced with cats-parse.

## Should I switch?

* Users who had been tracking the 1.0 series, but are not prepared for Cats Effect 3, should switch to this series.
* Users who wish to remain on the bleeding edge, including Cats Effect 3, should continue track the 1.0 series.
* Users who need a stable release should remain on the 0.21 series for now.

## http4s-core

### Breaking changes

* [#3855](https://github.com/http4s/http4s/pull/3855): All parboiled2 parsers are replaced by cats-parse.  parboiled2 was not part of the public API, nor are our cats-parse parsers.  Users may observe a difference in the error messages and subtle semantic changes.  We've attempted to minimize them, but this is a significant underlying change.  See also: [#3897](https://github.com/http4s/http4s/pull/3897), [#3901](https://github.com/http4s/http4s/pull/3901), [#3954](https://github.com/http4s/http4s/pull/3954), [#3958](https://github.com/http4s/http4s/pull/3958), [#3995](https://github.com/http4s/http4s/pull/3995), [#4023](https://github.com/http4s/http4s/pull/4023), [#4001](https://github.com/http4s/http4s/pull/4001), [#4013](https://github.com/http4s/http4s/pull/4013), [#4042](https://github.com/http4s/http4s/pull/4042), [#3982](https://github.com/http4s/http4s/pull/3982), [#4071](https://github.com/http4s/http4s/pull/4071), [#4017](https://github.com/http4s/http4s/pull/4017), [#4132](https://github.com/http4s/http4s/pull/4132), [#4154](https://github.com/http4s/http4s/pull/4154), [#4200](https://github.com/http4s/http4s/pull/4200), [#4202](https://github.com/http4s/http4s/pull/4202), [#4206](https://github.com/http4s/http4s/pull/4206), [#4201](https://github.com/http4s/http4s/pull/4201), [#4208](https://github.com/http4s/http4s/pull/4208), [#4235](https://github.com/http4s/http4s/pull/4235), [#4147](https://github.com/http4s/http4s/pull/4147), [#4238](https://github.com/http4s/http4s/pull/4238) [#4238](https://github.com/http4s/http4s/pull/4243)
* [#4070](https://github.com/http4s/http4s/pull/4070): No longer publish a `scala.annotations.nowarn` annotation in the 2.12 build.  This is provided in the standard library in 2.12.13, and isn't necessary at runtime in any version.
* [#4138](https://github.com/http4s/http4s/pull/4138): Replace boolean with `Weakness` sum type in `EntityTag` model
* [#4148](https://github.com/http4s/http4s/pull/4148): Lift `ETag.EntityTag` out of header and into the `org.http4s` package
* [#4164](https://github.com/http4s/http4s/pull/4164): Removal of several deprecated interfaces.  Most were non-public binary compatibility shims, or explicit cats instances that had been superseded by new implicits.  Some exceptions:
* [#4145](https://github.com/http4s/http4s/pull/4145): Port macros in `org.http4s.syntax.literals` to Scala 3.  Deprecated macros that were on various companion objects will not be in the Scala 3 releases.

### Bugfixes

* [#4017](https://github.com/http4s/http4s/pull/4017): Render a final `-` in a byte ranges without an end value

## http4s-laws

### Breaking changes

* [#4144](https://github.com/http4s/http4s/pull/4144): Add `LawsAdapter` to create `PropF` for effectful properties.  Restate various Entity codec laws in terms of it.
* [#4164](https://github.com/http4s/http4s/pull/4164): Removed arbitrary instances for `CIString`. These are provided by case-insensitive.

## http4s-server

### Breaking changes

* [#4164](https://github.com/http4s/http4s/pull/4164): Removed deprecated `SSLConfig`, `KeyStoreBits`, `SSLContextBits`, and `SSLBits`.

## http4s-testing

### Breaking changes

* [#4164](https://github.com/http4s/http4s/pull/4164): No longer a publicly published package. All public API was previously deprecated.

## Dependency upgrades

* async-http-client-2.12.2
* cats-parse-0.3.0
* circe-0.14.0-M3
* jackson-databind-2.12.1
* jawn-1.0.3
* log4cats-1.2.0-RC1 (now under `org.typelevel`)
* log4s-1.0.0-M4
* okio-2.10.0
* vault-2.1.0-M14 (now under `org.typelevel`)

## Dependency removals

* parboiled2

# v1.0.0-M10 (2020-12-31)

## http4s-client

### Enhancements

* [#4051](https://github.com/http4s/http4s/pull/4051): Add `customized` function to `Logger` middleware that takes a function to produce the log string. Add a `colored` implementation on that that adds colors to the logs.

## Dependency updates

* argonaut-6.3.3

# v0.21.16 (2021-01-24)

## http4s-laws

### Bugfixes

* [#4243](https://github.com/http4s/http4s/pull/4243): Don't generate ipv6 addresses with only one section shorted by `::`

## http4s-blaze-core

### Bugfixes

* [#4143](https://github.com/http4s/http4s/pull/4143): Fix race condition that leads to `WritePendingException`. A tradeoff of this change is that some connections that were previously reused must now be closed.

## http4s-blaze-client

### Bugfixes

* [#4152](https://github.com/http4s/http4s/pull/4152): Omit implicit `Content-Length: 0` header when rendering GET, DELETE, CONNECT, and TRACE requests.

## http4s-ember-client

### Bugfixes

* [#4179](https://github.com/http4s/http4s/pull/4179): Render requests in "origin form", so the request line contains only the path of the request, and host information is only in the Host header.  We were previously rendering the fulll URI on the request line, which the spec mandates all servers to handle, but clients should not send when not speaking to a proxy.

## http4s-ember-server

### Enhancements

* [#4179](https://github.com/http4s/http4s/pull/4179): Support a graceful shutdown

## http4s-circe

### Enhancements

* [#4124](https://github.com/http4s/http4s/pull/4124): Avoid intermediate `ByteBuffer` duplication

# v1.0.0-M10 (2020-12-31)

## http4s-client

### Enhancements

* [#4051](https://github.com/http4s/http4s/pull/4051): Add `customized` function to `Logger` middleware that takes a function to produce the log string. Add a `colored` implementation on that that adds colors to the logs.

## Dependency updates

* argonaut-6.3.3

* dropwizard-metrics-4.1.17
* netty-4.1.58.Final
* play-json-29.9.2
* scalatags-0.9.3

# v0.21.15 (2020-12-31)

## http4s-core

### Enhancements

* [#4014](https://github.com/http4s/http4s/pull/4014): Tolerate spaces in cookie headers. These are illegal per RFC6265, but commonly seen in the wild.
* [#4113](https://github.com/http4s/http4s/pull/4113): Expose a mixed multipart decoder that buffers large file parts to a temporary file.

## http4s-server

### Enhancements

* [#4026](https://github.com/http4s/http4s/pull/4026): Add `Resource`-based constructors to the `BracketRequestResponse` middleware.
o* [#4037](https://github.com/http4s/http4s/pull/4037): Normalize some default settings between server backends to standard http4s defaults, to make a more similar experience between backends.  This changes some defaults for Ember and Jetty backends.

## http4s-jetty

### Enhancements

* [#4032](https://github.com/http4s/http4s/pull/4032): Add an `HttpConfiguration` parameter to the Jetty builder to support deeper configuration than what is otherwise available on the builer.  Use it for both HTTP/1 and HTTP/2.

## http4s-jetty-client

### Enhancements

* [#4110](https://github.com/http4s/http4s/pull/4110): Provide an `SslContextFactory` in the default configuration. Before this, secure requests would throw a `NullPointerException` unless a custom Jetty `HttpClient` was used.

## Documentation

* [#4020](https://github.com/http4s/http4s/pull/4020): Improvements to scaladoc. Link to other projects' scaladoc where we can and various cleanups of our own.
* [#4025](https://github.com/http4s/http4s/pull/4025): Publish our own API URL, so other scaladoc can link to us

## http4s-circe

* [#4012](https://github.com/http4s/http4s/pull/4012): Add sensitive EntityDecoders for circe that filter JSON that couldn't be decoded before logging it.

## Dependency bumps

* cats-2.3.1
* cats-effect-2.3.1
* discipline-core-1.1.3
* fs2-2.5.0
* jackson-databind-2.11.4
* netty-4.1.56.Final
* scodec-bits-1.1.23

# v1.0.0-M9 (2020-12-12)

## http4s-core

### Breaking changes

* [#3913](https://github.com/http4s/http4s/pull/3913): Regenerated the `MimeDb` trait from the IANA registry. This shifts a few constants around and is binary breaking, but the vast majority of users won't notice.

## Dependency updates

* jackson-databind-2.12.0

# v0.21.14 (2020-12-11)

## http4s-core

### Bugfixes

* [#3966](https://github.com/http4s/http4s/pull/3966): In `Link` header, retain the first `rel` attribute when multiple are present

### Enhancements

* [#3937](https://github.com/http4s/http4s/pull/3937): Add `Order[Charset]` and `Hash[Charset]` instances
* [#3969](https://github.com/http4s/http4s/pull/3969): Add `Order[Uri]`, `Hash[Uri]`, and `Show[Uri]`. Add the same for its component types.
* [#3966](https://github.com/http4s/http4s/pull/3966): Add `Order[Method]` instance

## http4s-server

### Enhancements

* [#3977](https://github.com/http4s/http4s/pull/3977): Add a `BracketRequestResponse` middleware, to reflect lifecycles between acquiring the `F[Response[F]]` and completion of the response body `Stream[F, Byte]`.  Introduces a new `ConcurrentRequests` middleware, and refactors `MaxActiveRequests` on top of it.

## http4s-okhttp-client

### Bugfixes

* [#4006](https://github.com/http4s/http4s/pull/4006): Set `Content-Length` header on requests where available instead of always chunking

## http4s-metrics

### Bugfixes

* [#3977](https://github.com/http4s/http4s/pull/3977): Changes from `BracketRequestResponse` middleware may address reported leaks in `decreaseActiveRequests`.  Corrects a bug in `recordHeadersTime`.  Also can now record times for abnormal terminations.

## Internals

Should not affect end users, but noted just in case:

* [#3964](https://github.com/http4s/http4s/pull/3964): Replace `cats.implicits._` imports with `cats.syntax.all._`. Should not be user visible.
* [#3963](https://github.com/http4s/http4s/pull/3963), [#3983](https://github.com/http4s/http4s/pull/3983): Port several tests to MUnit. This helps with CI health.
* [#3980](https://github.com/http4s/http4s/pull/3980): Integrate new sbt-http4s-org plugin with sbt-spiewak

## Dependency bumps

* cats-2.3.0
* cats-effect-2.3.0
* dropwizard-metrics-4.1.16
* scodec-bits-1.1.22

# v1.0.0-M8 (2020-11-26)

## Breaking changes

### http4s-client

* [#3903](https://github.com/http4s/http4s/pull/3903): Method apply syntax (e.g., `POST(body, uri)`) returns a `Request[F]` instead of `F[Request[F]]`

# v0.21.13 (2020-11-25)

## Bugfixes

### Most modules

* [#3932](https://github.com/http4s/http4s/pull/3932): Fix `NoClassDefFoundError` regression.  An example:

  ```
  [info]   java.lang.NoClassDefFoundError: cats/effect/ResourceLike
  [info]   at org.http4s.client.Client$.$anonfun$fromHttpApp$2(Client.scala:246)
  ```

  A test dependency upgrade evicted our declared cats-effect-2.2.0 dependency, so we built against a newer version than we advertise in our POM.  Fixed by downgrading the test dependency and inspecting the classpath.  Tooling will be added to avoid repeat failures.

# v0.21.12 (2020-11-25)

## Bugfixes

### http4s-core

* [#3911](https://github.com/http4s/http4s/pull/3911): Support raw query strings. Formerly, all query strings were stored as a vector of key-value pairs, which was lossy in the percent-encoding of sub-delimiter characters (e.g., '+' vs '%2B').  Queries constructed with `.fromString` will be rendered as-is, for APIs that assign special meaning to sub-delimiters.
* [#3921](https://github.com/http4s/http4s/pull/3921): Fix rendering of URIs with colons. This was a regression in v0.21.9.

### http4s-circe

* [#3906](https://github.com/http4s/http4s/pull/3906): Fix streamed encoder for empty stream. It was not rendering the `[F`.

## Enhancements

### http4s-core

* [#3902](https://github.com/http4s/http4s/pull/3902): Add `Hash` and `BoundedEnumerable` instances for `HttpVersion`
* [#3909](https://github.com/http4s/http4s/pull/3909): Add `Order` instance for `Header` and `Headers`

## Dependency upgrades

* fs2-2.4.6
* jetty-9.4.35.v20201120

# v1.0.0-M7 (2020-11-20)

## Breaking changes

### http4s-dsl

* [#3876](https://github.com/http4s/http4s/pull/3876): Replace `dsl.Http4sDsl.Path` with `core.Uri.Path`. The new `Path` in 1.0 is rich enough to support the DSL's routing needs, and this eliminates a conversion between models on every `->` extractor.  This change is source compatible in typical extractions.

## Dependency updates

* argonaut-6.3.2

# v0.21.11 (2020-11-20)

## Enhancements

### http4s-core

* [#3864](https://github.com/http4s/http4s/pull/3864): Cache a `Right` of the common `HttpVersion`s for its `ParseResult`.

### http4s-circe

* [#3891](https://github.com/http4s/http4s/pull/3891): Encode JSON streams in their constituent chunks instead of a chunk-per-`Json`. This can significantly reduce the network flushes on most backends.

### http4s-dsl

* [#3844](https://github.com/http4s/http4s/pull/3844): Add `MatrixVar` extractor for [Matrix URIs](https://www.w3.org/DesignIssues/MatrixURIs.html)

### http4s-async-http-client

* [#3859](https://github.com/http4s/http4s/pull/3859): Add `AsyncHttpClient.apply` method that takes an already constructed async-http-client. This is useful for keeping a handle on bespoke of the client, such as its stats. Adds a functional `AsyncHttpClientStats` wrapper around the native stats class.

## Internals

These changes should be transparent, but are mentioned for completeness.

### Dotty preparations

* [#3798](https://github.com/http4s/http4s/pull/3798): Parenthesize some arguments to lambda functions.

### Build

* [#3868](https://github.com/http4s/http4s/pull/3868), [#3870](https://github.com/http4s/http4s/pull/3870): Start building with sbt-github-actions.

## Dependency updates

* discipline-1.1.2
* dropwizard-metrics-4.1.15
* jackson-databind-2.11.3
* jawn-1.0.1
* netty-4.1.54.Final
* okio-2.9.0
* tomcat-9.0.40

~~# v0.21.10 (2020-11-20)~~

Cursed release, accidentally tagged from main.
Proceed directly to 0.21.11.

# v1.0.0-M6 (2020-11-11)

## Breaking changes

* [#3758](https://github.com/http4s/http4s/pull/3758): Refactor query param infix operators for deprecations in Scala 2.13. Not source breaking.
* [#3366](https://github.com/http4s/http4s/pull/3366): Add `Method` and `Uri` to `UnexpectedStatus` exception to improve client error handling. Not source breaking in most common usages.

# v0.21.9 (2020-11-11)

## Bugfixes

* [#3757](https://github.com/http4s/http4s/pull/3757): Restore mixin forwarders in `Http4sDsl` for binary compatibility back to v0.21.0.  These were removed in v0.21.6 by [#3492](https://github.com/http4s/http4s/pull/3492), but not caught by an older version of MiMa.
* [#3752](https://github.com/http4s/http4s/pull/3752): Fix rendering of absolute `Uri`s with no scheme.  They were missing the `//`.
* [#3810](https://github.com/http4s/http4s/pull/3810): In okhttp-client, render the request body synchronously on an okhttp-managed thread. There was a race condition that could truncate bodies.

## Enhancements

* [#3609](https://github.com/http4s/http4s/pull/3609): Introduce `Forwarded` header
* [#3789](https://github.com/http4s/http4s/pull/3789): In Ember, apply `Transfer-Encoding: chunked` in the absence of contrary information
* [#3815](https://github.com/http4s/http4s/pull/3815): Add `Show`, `Hash`, and `Order` instances to `QueryParamKey` and `QueryParamValue`
* [#3820](https://github.com/http4s/http4s/pull/3820): In jetty-client, eliminate uninformative request logging of failures

## Dotty preparations

Dotty support remains [in progress](https://github.com/http4s/http4s/projects/5), though many http4s features can be used now in compatibility mode.

* [#3767](https://github.com/http4s/http4s/pull/3767): Name "unbound placeholders."
* [#3757](https://github.com/http4s/http4s/pull/3757): Replace `@silent` annotations with `@nowarn`.

## Dependency updates

* blaze-0.14.14
* discipline-specs2-1.1.1
* dropwizard-metrics-4.1.14
* fs2-2.4.5
* jetty-9.4.34.v20201102
* log4s-1.9.0
* scalacheck-1.15.1

# v1.0.0-M5 (2020-10-16)

## Bugfixes

* [#3714](https://github.com/http4s/http4s/pull/3638): Use correct prefix when composing with `Router`
* [#3738](https://github.com/http4s/http4s/pull/3738): In `PrometheusExportService`, correctly match the `/metrics` endpoint

## Breaking changes

* [#3649](https://github.com/http4s/http4s/pull/3649): Make `QueryParam` a subclass of `QueryParamLike`
* [#3440](https://github.com/http4s/http4s/pull/3440): Simplify `Method` model. Drop `PermitsBody`, `NoBody`, and `Semantics` mixins. No longer a case class.

## Enhancements

* [#3638](https://github.com/http4s/http4s/pull/3638): Model `Access-Control-Expose-Headers`
* [#3735](https://github.com/http4s/http4s/pull/3735): Add `preferGzipped` parameter to `WebjarServiceBuilder`

## Dependency updates

* argonaut-6.3.1

# v0.21.8 (2020-10-16)

## Security

* [GHSA-8hxh-r6f7-jf45](https://github.com/http4s/http4s/security/advisories/GHSA-8hxh-r6f7-jf45): The version of Netty used by async-http-client is affected by [CVE-2020-11612](https://app.snyk.io/vuln/SNYK-JAVA-IONETTY-564897).  A server we connect to with http4s-async-http-client could theoretically respond with a large or malicious compressed stream and exhaust memory in the client JVM. This does not affect any release in the 1.x series.

## Bugfixes

* [#3666](https://github.com/http4s/http4s/pull/3666): In CSRF middleware, always use the `onFailure` handler instead of a hardcoded 403 response
* [#3716](https://github.com/http4s/http4s/pull/3716): Fail in `Method.fromString` when a token is succeeded by non-token characters.
* [#3743](https://github.com/http4s/http4s/pull/3743): Fix `ListSep` parser according to RFC.

## Enhancements

* [#3605](https://github.com/http4s/http4s/pull/3605): Improve header parsing in Ember
* [#3634](https://github.com/http4s/http4s/pull/3634): Query parameter codecs for `LocalDate` and `ZonedDate`
* [#3659](https://github.com/http4s/http4s/pull/3659): Make requests to mock client cancelable
* [#3701](https://github.com/http4s/http4s/pull/3701): In `matchHeader`, only parse headers with matching names. This improves parsing laziness.
* [#3641](https://github.com/http4s/http4s/pull/3641): Add `FormDataDecoder` to decode `UrlForm` to case classes via `QueryParamDecoder`

## Documentation

* [#3693](https://github.com/http4s/http4s/pull/3693): Fix some typos
* [#3703](https://github.com/http4s/http4s/pull/3703): Fix non-compiling example in streaming.md
* [#3670](https://github.com/http4s/http4s/pull/3670): Add scaladocs for various headers, including RFC links
* [#3692](https://github.com/http4s/http4s/pull/3692): Mention partial unification is no longer needed in Scala 2.13
* [#3710](https://github.com/http4s/http4s/pull/3710): Add docs for `OptionalValidatingQueryParamDecoderMatcher`
* [#3712](https://github.com/http4s/http4s/pull/3712): Add integrations.md with feature comparison of backends

## Miscellaneous

* [#3742](https://github.com/http4s/http4s/pull/3742): Drop JDK14 tests for JDK15

## Dependency updates

* dropwizard-metrics-4.1.13
* cats-2.2.0
* cats-effect-2.2.0
* fs2-2.4.4
* jetty-9.4.32.v20200930
* json4s-3.6.10
* netty-4.1.53.Final (async-http-client transitive dependency)
* okhttp-4.9.0
* play-json-2.9.1
* scalafix-0.9.21
* scalatags-0.9.2
* tomcat-9.0.39

# v1.0.0-M4 (2020-08-09)

This milestone merges the changes in 0.21.7.
It is not binary compatible with 1.0.0-M3

## Breaking changes

* [#3577](https://github.com/http4s/http4s/pull/3577): Add a model of the `Max-Forwards` header.
* [#3567](https://github.com/http4s/http4s/pull/3577): Add a model of the `Content-Language` header.
* [#3555](https://github.com/http4s/http4s/pull/3555): Support for UTF-8 basic authentication, per [RFC7617](https://tools.ietf.org/html/rfc7617). Attempt to decode Basic auth credentials as UTF-8, falling back to ISO-8859-1. Provide a charset to `BasicCredentials` that allows encoding with an arbitrary charset, defaulting to UTF-8. 
* [#3583](https://github.com/http4s/http4s/pull/3583): Allow configuration of `CirceInstances` to permit duplicate keys
* [#3587](https://github.com/http4s/http4s/pull/3587): Model `Access-Control-Allow-Headers` header

## Documentation

* [#3571](https://github.com/http4s/http4s/pull/3571): Fix comments in deprecated `AgentToken`, `AgentComment`, and `AgentProduct`.

## Dependency updates

* dropwizard-metrics-4.1.12

# v0.21.7 (2020-08-08)

## Bugfixes

* [#3548](https://github.com/http4s/http4s/pull/3548): Fixes `IllegalStateException` when a path matches a directory in `ResourceService`
* [#3546](https://github.com/http4s/http4s/pull/3546): In ember, encode headers as ISO-8859-1. Includes performance improvements
* [#3550](https://github.com/http4s/http4s/pull/3550): Don't attempt to decompress empty response bodies in `GZip` client middleware
* [#3598](https://github.com/http4s/http4s/pull/3598): Fix connection keep-alives in ember-client
* [#3594](https://github.com/http4s/http4s/pull/3594): Handle `FileNotFoundException` in `StaticFile.fromURL` by returning a 404 response
* [#3625](https://github.com/http4s/http4s/pull/3625): Close `URLConnection` in `StaticFile.fromURL` when the resource is not expired
* [#3624](https://github.com/http4s/http4s/pull/3624): Use client with the http4s defaults instead of a the Jetty defaults in `JettyClientBuilder#resource` and `JettyClientBuilder#stream`

## Enhancements

* [#3552](https://github.com/http4s/http4s/pull/3552): Add `liftKleisli` operation to `Client.` This is useful for integration with [natchez](https://github.com/tpolecat/natchez).
* [#3566](https://github.com/http4s/http4s/pull/3566): Expose `RetryPolicy.isErrorOrRetriablestatus`
* [#3558](https://github.com/http4s/http4s/pull/3558): Add `httpRoutes` and `httpApp` convenience constructors to `HSTS` middleware
* [#3559](https://github.com/http4s/http4s/pull/3559): Add `httpRoutes` and `httpApp` convenience constructors to `HttpsRedirect` middleware
* [#3623](https://github.com/http4s/http4s/pull/3623): Add `configure` method to allow more configurations of async-http-client
* [#3607](https://github.com/http4s/http4s/pull/3607): Add request key to the connection manager debug logs in blaze-client
* [#3602](https://github.com/http4s/http4s/pull/3602): Support trailer headers in Ember.
* [#3603](https://github.com/http4s/http4s/pull/3603): Enable connection reuse in ember-server.
* [#3601](https://github.com/http4s/http4s/pull/3601): Improve ember-client by adding `keep-alive`, a `Date` header if not present, and a configurable `User-Agent` header if not present.

## Refactoring

* [#3547](https://github.com/http4s/http4s/pull/3547): Refactor the ember request parser

## Documentation

* [#3545](https://github.com/http4s/http4s/pull/3545): Refresh the getting started guide to match the current template.
* [#3595](https://github.com/http4s/http4s/pull/3595): Show handling of `Year.of` exceptions in DSL tutorial

## Dependency upgrades

* cats-effect-2.1.4
* dropwizard-metrics-4.1.11
* jetty-9.4.31.v20200723
* okhttp-4.8.1
* tomcat-9.0.37

# v1.0.0-M3 (2020-06-27)

This milestone merges the changes in 0.21.6.
It is binary compatible with 1.0.0-M2.

# v0.21.6 (2020-06-27)

## Bugfixes

* [#3538](https://github.com/http4s/http4s/pull/3538): In ember, fix request and response parser to recognize chunked transfer encoding. In chunked messages, bodies were incorrectly empty.

## Enhancements

* [#3492](https://github.com/http4s/http4s/pull/3538): Split the request extractors in the server DSL into `org.http4s.dsl.request`. This leaner DSL does not deal with bodies, and does not require an `F[_]` parameter. Use of the existing `http4s-dsl` is unaffected.

## Dependency updates

* blaze-0.14.13

# v1.0.0-M2 (2020-06-25)

This is the first milestone release in the 1.x series.
It is not binary compatible with prior releases.

## Where is M1?

Unpublished. The release build from the tag failed, and the fix required a new tag.

## Breaking changes

* [#3174](https://github.com/http4s/http4s/pull/3174): Drop http4s-prometheus dependency on http4s-dsl
* [#2615](https://github.com/http4s/http4s/pull/2615): Model the `Server` header
* [#3206](https://github.com/http4s/http4s/pull/2615): Model the `Content-Location` header
* [#3264](https://github.com/http4s/http4s/pull/3264): Remove unused `EntityEncoder` argument in `PlayInstances`.
* [#3257](https://github.com/http4s/http4s/pull/3257): Make `SameSite` cookie attribute optional
* [#3291](https://github.com/http4s/http4s/pull/3291): Remove unused `F[_]` parameter from `Server`
* [#3241](https://github.com/http4s/http4s/pull/3241): Port all macros to blackbox in anticipation of Dotty support
* [#3323](https://github.com/http4s/http4s/pull/3323): Drop deprecated `ArbitraryInstances#charsetRangesNoQuality`
* [#3322](https://github.com/http4s/http4s/pull/3322): Drop deprecated `getAs` and `prepAs` methods from `Client`
* [#3371](https://github.com/http4s/http4s/pull/3271): In http4s-metrics, add `rootCause` field to `TerminationType.Abnormal` and `TerminationType.Error`.  Add `TerminationType.Canceled`
* [#3335](https://github.com/http4s/http4s/pull/3335): Remove unused `Bracket` instance in `Client#translate`
* [#3390](https://github.com/http4s/http4s/pull/3390): Replace `org.http4s.util.CaseInsensitiveString` with `org.typelevel.ci.CIString`
* [#3221](https://github.com/http4s/http4s/pull/3221): Implement a `Uri.Path` type to replace the type alias for `String`
* [#3450](https://github.com/http4s/http4s/pull/3450): Model `Accept-Patch` header as a `NonEmptyList[MediaType]`
* [#3463](https://github.com/http4s/http4s/pull/3450): Model `Access-Control-Allow-Credentials` header as a nullary case class.
* [#3325](https://github.com/http4s/http4s/pull/3325): Add a WebSocket builder with a `Pipe[F, WebSocketFrame, WebSocketFrame]` to unify sending and receiving.
* [#3373](https://github.com/http4s/http4s/pull/3373): Parameterize `ClassLoader` for `ResourceService` and `WebjarService`. Changes the `CacheStrategy`'s `uriPath` argument to `Uri.Path`.
* [#3460](https://github.com/http4s/http4s/pull/3460): Remove deprecated `Service` and related aliases
* [#3529](https://github.com/http4s/http4s/pull/3529): Refresh the `MediaType`s constants from the IANA registry. Not source breaking, but shifts constants in a binary breaking way.

## Enhancements

* [#3320](https://github.com/http4s/http4s/pull/3320): Reimplement `Media#as` with `F.rethrow`

## Deprecations

* [#3359](https://github.com/http4s/http4s/pull/3359): Deprecate the `org.http4s.util.execution` package.
* [#3422](https://github.com/http4s/http4s/pull/3359): Deprecate `BlazeClientBuilder#withSslContextOption`.

# Documentation

* [#3374](https://github.com/http4s/http4s/pull/3374): Add a deployment tutorial, including for GraalVM. See also #[3416](https://github.com/http4s/http4s/pull/3416).
* [#3410](https://github.com/http4s/http4s/pull/3410): Suggest a global execution context for the argument to `BlazeClientBuilder`

## Internal refactoring

* [#3386](https://github.com/http4s/http4s/pull/3386): Drop internal argonaut parser in favor of jawn's
* [#3266](https://github.com/http4s/http4s/pull/3266): Replace `fs2.compress` with `fs2.compression`

## Dependency updates

* argonaut-6.3.0
* async-http-client-2.12.1
* blaze-http-0.14.13
* play-json-2.9.0
* simpleclient-0.9.0 (Prometheus)

~~# v1.0.0-M1 (2020-06-25)~~

Did not publish successfully from tag.

# v0.21.5 (2020-06-24)

This release is fully backward compatible with 0.21.4.

## New modules

* [#3372](https://github.com/http4s/http4s/pull/3372): `http4s-scalafix`: starting with this release, we have integrated Scalafix rules into the build.  All our Scalafix rules will be published as both snapshots and with core releases.  The http4s-scalafix version is equivalent to the output version of the scalafix rules.  The scalafix rules are intended to assist migrations with deprecations (within this series) and breaking changes (in the upcoming push to 1.0).

## Bugfixes

* [#3476](https://github.com/http4s/http4s/pull/3476): Fix crash of `GZip` client middleware on responses to `HEAD` requests
* [#3488](https://github.com/http4s/http4s/pull/3488): Don't call `toString` on input of `ResponseLogger` on cancellation. The input is usually a `Request`. We filter a set of default sensitive headers in `Request#toString`, but custom headers can also be sensitive and could previously be leaked by this middleware.
* [#3521](https://github.com/http4s/http4s/pull/3521): In async-http-client, raise errors into response body stream when thrown after we've begun streaming. Previously, these errors were logged, but the response body was truncated with no value indicating failure.
* [#3520](https://github.com/http4s/http4s/pull/3520): When adding a query parameter to a `Uri` with a blank query string (i.e., the URI ends in '?'), don't prepend it with a `'&'` character. This is important in OAuth1 signing.
* [#3518](https://github.com/http4s/http4s/pull/3518): Fix `Cogen[ContentCoding]` in the testing arbitraries to respect the case-insensitivity of the coding field.
* [#3501](https://github.com/http4s/http4s/pull/3501): Explicitly use `Locale.ENGLISH` when comparing two `ContentCoding`'s coding fields. This only matters if your default locale has different casing semantics than English for HTTP token characters.

## Deprecations

* [#3441](https://github.com/http4s/http4s/pull/3441): Deprecate `org.http4s.util.threads`, which is not related to HTTP
* [#3442](https://github.com/http4s/http4s/pull/3442): Deprecate `org.http4s.util.hashLower`, which is not related to HTTP
* [#3466](https://github.com/http4s/http4s/pull/3466): Deprecate `util.decode`, which may loop infinitely on certain malformed input.  Deprecate `Media#bodyAsText` and `EntityDecoder.decodeString`, which may loop infinitely for charsets other than UTF-8.  The latter two methods are replaced by `Media#bodyText` and `EntityDecoder.decodeText`.
* [#3372](https://github.com/http4s/http4s/pull/3372): Deprecate `Client.fetch(request)(f)` in favor of `Client#run(request).use(f)`. This is to highlight the dangers of using `F.pure` or similar as `f`, which gives access to the body after the client may have recycled the connection.  For training and code reviewing purposes, it's easier to be careful with `Resource#use` than convenience methods like `fetch` that are `use` in disguise. This change can be fixed with our new http4s-scalafix.

## Enhancements

* [#3286](https://github.com/http4s/http4s/pull/3286): Add `httpRoutes` constructor for `Autoslash middleware`
* [#3382](https://github.com/http4s/http4s/pull/3382): Use more efficient String compiler in `EntityDecoder[F, String]`
* [#3439](https://github.com/http4s/http4s/pull/3439): Add `Hash[Method]` instance. See also [#3490](https://github.com/http4s/http4s/pull/3490).
* [#3438](https://github.com/http4s/http4s/pull/3438): Add `PRI` method
* [#3474](https://github.com/http4s/http4s/pull/3474): Add `httpApp` and `httpRoutes` constructors for `HeaderEcho` middleware
* [#3473](https://github.com/http4s/http4s/pull/3473): Add `httpApp` and `httpRoutes` constructors for `ErrorHandling` middleware
* [#3472](https://github.com/http4s/http4s/pull/3472): Add `httpApp` and `httpRoutes` constructors for `EntityLimiter` middleware
* [#3487](https://github.com/http4s/http4s/pull/3487): Add new `RequestID` middleware.
* [#3515](https://github.com/http4s/http4s/pull/3472): Add `httpApp` and `httpRoutes` constructors for `ErrorAction` middleware
* [#3513](https://github.com/http4s/http4s/pull/3513): Add `httpRoutes` constructor for `DefaultHead`. Note that `httpApp` is not relevant.
* [#3497](https://github.com/http4s/http4s/pull/3497): Add `logBodyText` functions to `Logger` middleware to customize the logging of the bodies

## Documentation

* [#3358](https://github.com/http4s/http4s/pull/3358): Replaced tut with mdoc
* [#3421](https://github.com/http4s/http4s/pull/3421): New deployment tutorial, including GraalVM
* [#3404](https://github.com/http4s/http4s/pull/3404): Drop reference to http4s-argonaut61, which is unsupported.
* [#3465](https://github.com/http4s/http4s/pull/3465): Update sbt version used in `sbt new` command
* [#3489](https://github.com/http4s/http4s/pull/3489): Remove obsolete scaladoc about `Canceled` in blaze internals

## Internals

* [#3478](https://github.com/http4s/http4s/pull/3478): Refactor `logMessage` in client and server logging middlewares

## Dependency updates

* scala-2.13.2
* boopickle-1.3.3
* fs2-2.4.2
* metrics-4.1.9 (Dropwizard)
* jetty-9.4.30
* json4s-3.6.9
* log4cats-1.1.1
* okhttp-4.7.2
* scalafix-0.9.17
* scalatags-0.9.1
* tomcat-9.0.36

# v0.21.4 (2020-04-28)

This release is fully backward compatible with 0.21.3.

## Bugfixes

* [#3338](https://github.com/http4s/http4s/pull/3338): Avoid incorrectly responding with an empty body in http4s-async-http-client

## Enhancements

* [#3303](https://github.com/http4s/http4s/pull/3303): In blaze, cache `Date` header value 
* [#3350](https://github.com/http4s/http4s/pull/3350): Use stable host address in `ConnectionFailure` message. Makes code more portable post-JDK11.

## Deprecation

* [#3361](https://github.com/http4s/http4s/pull/3361): Deprecate the `org.http4s.util.execution` package.

## Documentation

* [#3279](https://github.com/http4s/http4s/pull/3279): Improve Prometheus middleware usage example

## Dependency updates

* fs2-2.3.0
* okhttp-4.5.0
* scalafix-0.9.12
* scala-xml-1.3.0
* specs2-4.9.3

# v0.20.23 (2020-04-28)

This release restores backward compatibility with the 0.20 series.
This is the final planned release in the 0.20 series.

## Compatibility

* [#3362](https://github.com/http4s/http4s/pull/3362): Restores binary compatibility in http4s-jetty back to 0.20.21.

# v0.20.22 (2020-04-28)

This release is backward compatible with 0.20, except for http4s-jetty.
This incompatibility will be corrected in 0.20.23.

## Breaking changes

* [#3333](https://github.com/http4s/http4s/pull/3333): Add Http2c support to jetty-server. This accidentally broke binary compatibility, and will be patched in v0.20.23.

## Bugfixes

* [#3326](https://github.com/http4s/http4s/pull/3326): In `WebjarService`, do not use OS-specific directory separators
* [#3331](https://github.com/http4s/http4s/pull/3326): In `FileService`, serve index.html if request points to directory

## Enhancements

* [#3327](https://github.com/http4s/http4s/pull/3327): Add `httpRoutes` and `httpApp` convenience constructors to `Date` middleware
* [#3381](https://github.com/http4s/http4s/pull/3327): Add `httpRoutes` and `httpApp` convenience constructors to `CORS` middleware
* [#3298](https://github.com/http4s/http4s/pull/3298): In `Logger` client and server middlewares, detect any media types ending in `+json` as non-binary

## Deprecations

* [#3330](https://github.com/http4s/http4s/pull/3330): Deprecate `BlazeServerBuilder#apply()` in favor of passing an `ExecutionContext` explicitly.  Formerly, `ExecutionContext.global` was referenced by the default builder, and would spin up its thread pool even if the app never used the global execution context.
* [#3361](https://github.com/http4s/http4s/pull/3361): Deprecate `org.http4s.util.bug`, which is for internal use only.

## Backports

These appeared in previous releases, but have been backported to 0.20.x

* [#2591](https://github.com/http4s/http4s/pull/2591): Change literal interpolator macros to use unsafe methods to avoid triggering Wartremover's EitherProjectionPartial warning
* [#3115](https://github.com/http4s/http4s/pull/3115): Drop UTF-8 BOM when decoding
* [#3148](https://github.com/http4s/http4s/pull/3148): Add `HttpRoutes.strict`
* [#3185](https://github.com/http4s/http4s/pull/3185): In blaze, recover `EOF` on `bodyEncoder.write` to close connection
* [#3196](https://github.com/http4s/http4s/pull/3196): Add convenience functions to `Caching` middleware

## Build improvements

* Start testing on JDK14

## Dependency updates

* blaze-0.14.12
* metrics-4.1.6
* jetty-9.4.28.v20200408
* scala-2.12.11
* tomcat-9.0.34

# v0.21.3 (2020-04-02)

This release is fully backward compatible with 0.21.2.

# Bugfixes

* [#3243](https://github.com/http4s/http4s/pull/3243): Write ember-client request to socket before reading response

## Enhancements

* [#3196](https://github.com/http4s/http4s/pull/3196): Add convenience functions to `Caching` middleware. 
* [#3155](https://github.com/http4s/http4s/pull/3155): Internal `j.u.c.CompletionStage` conversions.

## Dependency updates

* cats-2.1.1
* okhttp-4.4.1

# v0.20.21 (2020-04-02)

This release is fully backward compatible with 0.20.20.

## Dependency updates

* argonaut-6.2.5
* jetty-9.4.27.v20200227
* metrics-4.1.5 (Dropwizard)
* tomcat-9.0.33

# v0.21.2 (2020-03-24)

This release is fully backward compatible with 0.21.1.

## Security fixes
* [GHSA-66q9-f7ff-mmx6](https://github.com/http4s/http4s/security/advisories/GHSA-66q9-f7ff-mmx6): Fixes a local file inclusion vulnerability in `FileService`, `ResourceService`, and `WebjarService`.
  * Request paths with `.`, `..`, or empty segments will now return a 400 in all three services.  Combinations of these could formerly be used to escape the configured roots and expose arbitrary local resources.
  * Request path segments are now percent-decoded to support resources with reserved characters in the name.

## Bug fixes

* [#3261](https://github.com/http4s/http4s/pull/3261): In async-http-client, fixed connection release when body isn't run, as well as thread affinity.

## Enhancements

* [#3253](https://github.com/http4s/http4s/pull/3253): Preparation for Dotty support. Should be invisible to end users, but calling out because it touches a lot.

# v0.20.20 (2020-03-24)

This release is fully backward compatible with 0.20.19.

## Security fixes
* [GHSA-66q9-f7ff-mmx6](https://github.com/http4s/http4s/security/advisories/GHSA-66q9-f7ff-mmx6): Fixes a local file inclusion vulnerability in `FileService`, `ResourceService`, and `WebjarService`.
  * Request paths with `.`, `..`, or empty segments will now return a 400 in all three services.  Combinations of these could formerly be used to escape the configured roots and expose arbitrary local resources.
  * Request path segments are now percent-decoded to support resources with reserved characters in the name.

## Enhancements

* [#3167](https://github.com/http4s/http4s/pull/3167): Add `MetricsOps.classifierFMethodWithOptionallyExcludedPath`.name.

# v0.18.26 (2020-03-24)

This release is fully backward compatible with 0.18.25.

## Security fixes
* [GHSA-66q9-f7ff-mmx6](https://github.com/http4s/http4s/security/advisories/GHSA-66q9-f7ff-mmx6): Fixes a local file inclusion vulnerability in `FileService`, `ResourceService`, and `WebjarService`.
  * Request paths with `.`, `..`, or empty segments will now return a 400 in all three services.  Combinations of these could formerly be used to escape the configured roots and expose arbitrary local resources.
  * Request path segments are now percent-decoded to support resources with reserved characters in the name.

# v0.21.1 (2020-02-13)

This release is fully backward compatible with v0.21.0, and includes all the changes from v0.20.18.

## Bug fixes

* [#3192](https://github.com/http4s/http4s/pull/3192): Parse `SameSite` cookie attribute and values case insensitively.

## Enhancements

* [#3185](https://github.com/http4s/http4s/pull/3185): In blaze-server, recover `EOF` to close the connection instead of catching it. This reduces log noise in Cats Effect implementations that wrap uncaught exceptions.

## Dependency updates

* jawn-fs2-1.0.0: We accidentally released v0.21.0 against an RC of jawn-fs2. This is fully compatible.

# v0.20.19 (2020-02-13)

This release is fully backward compatible with 0.20.18.

## Bugfixes

* [#3199](https://github.com/http4s/http4s/pull/3199): When `Uri#withPath` is called without a slash and an authority is defined, add a slash to separate them.

## Enhancements

* [#3199](https://github.com/http4s/http4s/pull/3199): 
  * New `addSegment` alias for `Uri#/`
  * New `Uri#addPath` function, which splits the path segments and adds each, URL-encoded.

# v0.20.18 (2020-02-13)

This release is fully backward compatible with 0.20.17.

## Bugfixes

* [#3178](https://github.com/http4s/http4s/pull/3178): In `TomcatBuilder`, use the correct values for the `clientAuth` connector attribute.
* [#3184](https://github.com/http4s/http4s/pull/3184): 
  * Parse cookie attribute names case insensitively.
  * Preserve multiple extended cookie attributes, delimited by a `';'`
  * Support cookie domains with a leading `'.'`

## Enhancements

* [#3190](https://github.com/http4s/http4s/pull/3190): Remove reflection from initialization of `HttpHeaderParser`. This allows modeled headers to be parsed when running on Graal. The change is fully transparent on the JVM.

## Dependency updates

* argonaut-6.2.4
* async-http-client-2.10.5
* tomcat-9.0.31

# v0.21.0 (2020-02-09)

This release is fully compatible with 0.21.0-RC4.  Future releases in the 0.21.x series will maintain binary compatibility with this release.  All users on the 0.20.x or earlier are strongly encouraged to upgrade.

## Dependency updates

* argonaut-6.2.4
* circe-0.13.0

# v0.21.0-RC5 (2020-02-08)

This release is binary compatible with 0.21.0-RC4.

We announced this as built on circe-0.13.0.  That was not correct, but is fixed in 0.21.0.

## Enhancements

* [#3148](https://github.com/http4s/http4s/pull/3148): Add `HttpRoutes.strict` and `ContextRoutes.strict` for routes that require only an `Applicative`, at the cost of evaluating `combineK`ed routes strictly.

## Dependency updates

* async-http-client-2.10.5
* cats-effect-2.1.1
* scalatags-0.8.5

# v0.21.0-RC4 (2020-02-04)

This release is binary incompatible with 0.21.0-RC2, but is source compatible.

## Breaking changes

### Binary

* [#3145](https://github.com/http4s/http4s/pull/3145): Relax constraints from `Effect` to `Sync` in `resourceService`, `fileService`, and `webjarService`.

# v0.21.0-RC3 (2020-02-03)

This release is binary incompatible with 0.21.0-RC2, but should be source compatible, with deprecations.

## Breaking changes

### Binary

* [#3126](https://github.com/http4s/http4s/pull/3126): Remove unnecessary `Applicative` constraints from http4s-circe
* [#3124](https://github.com/http4s/http4s/pull/3124): Relax constraints from `Effect` to `Sync` in `FileService`.
* [#3136](https://github.com/http4s/http4s/pull/3136): In `WebSocketBuilder`, add `filterPingPongs` parameter, default true.  When false, `send` and `receive` will see pings and pongs sent by the client.  The server still responds automatically to pings.  This change should be transparent to existing users.
* [#3138](https://github.com/http4s/http4s/pull/3124): Remove unnecessary `Applicative` constraints on `EntityEncoder` instances in several modules.

### Semantic
  
* [#3139](https://github.com/http4s/http4s/pull/3139): Changes `Router` to find the longest matching prefix by path segments rather than character-by-character.  This is arguably a bug fix.  The old behavior could cause unexpected matches, is inconsistent with the servlet mappings that inspired `Router`, and is unlikely to have been intentionally depended on.

### Deprecation

* [#3134](https://github.com/http4s/http4s/pull/3132): Deprecate `JettyBuilder#withSSLContext` in favor of new methods in favor of new `withSslContext*` methods.
* [#3132](https://github.com/http4s/http4s/pull/3132): Deprecate `BlazeServerBuilder#withSSLContext` and `BlazeServerBuilder#withSSL` in favor of new `withSslContext*` methods.
* [#3140](https://github.com/http4s/http4s/pull/3140): Deprecate `JettyBuilder#withSSL`, to match `BlazeServerBuilder`. It's still necessary in Tomcat, which doesn't take a `ServletContext`.  Deprecate `SSLConfig`, `KeyStoreBits`, and `SSLContextBits`, which had already been removed from public API.

## Bugfixes

* [#3140](https://github.com/http4s/http4s/pull/3140): In `TomcatBuilder`, fix mapping of `SSLClientAuthMode` to Tomcat's connector API.

## Enhancements

* [#3134](https://github.com/http4s/http4s/pull/3132): In `JettyBuilder`, add `withSslContext` and `withSslContextAndParameters` to permit full control of `SSLParameters`.  Add `withoutSsl`.
* [#3132](https://github.com/http4s/http4s/pull/3132): In `BlazeBuilder`, add `withSslContext` and `withSslContextAndParameters` to permit full control of `SSLParameters`.  Add `withoutSsl`.

## Dependency updates

* cats-effect-2.1.0
* fs2-2.2.2

# v0.21.0-RC2 (2020-01-27)

## Breaking changes

### Binary and source

* [#3110](https://github.com/http4s/http4s/pull/3110): Change `MessageFailure#toHttpResponse` to return a `Response[F]` instead of an `F[Response[F]]`, and relax constraints accordingly. Drops the `inHttpResponse` method.
* [#3107](https://github.com/http4s/http4s/pull/3107): Add `covary[F[_]]` method to `Media` types.  Should not break your source unless you have your own `Media` subclass, which you shouldn't.

### Binary only

* [#3098](https://github.com/http4s/http4s/pull/3098): Update `MimeDB` from IANA registry. 

### Deprecation

* [#3087](https://github.com/http4s/http4s/pull/3087): Deprecate the public http4s-testing module.  This was mostly Specs2 matchers, the majority of which block threads.  This is not to be confused with http4s-laws, which depends only on Discipline and is still maintained.

## Bugfixes

* [#3105](https://github.com/http4s/http4s/pull/3105): Fix "cannot have more than one pending write request" error in blaze-server web sockets.
* [#3115](https://github.com/http4s/http4s/pull/3115): Handle BOM at the head of a chunk in `decode`.

## Enhancements

* [#3106](https://github.com/http4s/http4s/pull/3106): Interrupt response body in `DefaultHead` middleware. This optimization saves us from draining a potentially large response body that, because `HEAD` is a safe method, should not have side effects.
* [#3095](https://github.com/http4s/http4s/pull/3095): Add `Request#asCurl` method to render a request as a curl command.  Renders the method, URI, and headers, but not yet the body.

# v0.20.17 (2020-01-25)

This release is fully compatible with 0.20.16.

## Bugfixes

* [#3105](https://github.com/http4s/http4s/pull/3105): Fix "cannot have more than one pending write request" error in blaze-server web sockets.

## Dependency updates

* simpleclient-0.8.1 (Prometheus)
  
# v0.18.25 (2020-01-21)

## Bug fixes
* [#3093](https://github.com/http4s/http4s/pull/3093): Backport [#3086](https://github.com/http4s/http4s/pull/3086): Fix connection leak in blaze-client pool manager when the next request in the queue is expired.

# v0.21.0-RC1 (2020-01-21)

## Breaking changes

* [#3012](https://github.com/http4s/http4s/pull/3012): Use `HttpApp` instead of `HttpRoutes` in `Http4sServlet`. The servlet builders themselves retain compatibility.
* [#3078](https://github.com/http4s/http4s/pull/3078): Wrap Java exceptions in `ConnectionFailure` when a blaze-client fails to establish a connection. This preserves information about which host could not be connected to.
* [#3062](https://github.com/http4s/http4s/pull/3062): http4s' JSON support is now built on jawn-1.0.0, which is a binary break from jawn-0.14.x.  This comes with a bump to circe-0.13.  Most circe-0.13 modules are binary compatible with circe-0.12, but note that circe-parser is not.
* [#3055](https://github.com/http4s/http4s/pull/3055): Add fs2-io's TLS support to ember-client.  The `sslContext: Option[(ExecutionContext, SSLContext)]` argument is replaced by a `tlsContext: Option[TLSContext]`.`

## Enhancements

* [#3004](https://github.com/http4s/http4s/pull/3004): Add `classloader` argument to `StaticFile.fromResource` 
* [#3007](https://github.com/http4s/http4s/pull/3007): Add `classloader` argument to `TomcatBuilder`
* [#3008](https://github.com/http4s/http4s/pull/3008): Consistently use `collection.Seq` across Scala versions in DSL
* [#3031](https://github.com/http4s/http4s/pull/3031): Relax `Router.apply` constraint from `Sync` to `Monad`
* [#2821](https://github.com/http4s/http4s/pull/2821): Add `Media` supertype of `Message` and `Part`, so multipart parts can use `EntityDecoder`s
* [#3021](https://github.com/http4s/http4s/pull/3021): Relax `Throttle.apply` constraint from `Sync` to `Monad`. Add a `mapK` operation to `TokenBucket`.
* [#3056](https://github.com/http4s/http4s/pull/3056): Add `streamJsonArrayEncoder*` operations to circe support, to encode a `Stream` of `A` to a JSON array, given an encoder for `A`.
* [#3053](https://github.com/http4s/http4s/pull/3053): Remove unneeded `Functor[G]` constraint on `HeaderEcho.apply`.
* [#3054](https://github.com/http4s/http4s/pull/3054): Add `SameSite` cookie support
* [#2518](https://github.com/http4s/http4s/pull/2518): Add `status` methods to `Client` that take a `String` or `Uri`
* [#3069](https://github.com/http4s/http4s/pull/3069): Add `ContextMiddleware.const` function
* [#3070](https://github.com/http4s/http4s/pull/3070): Add `NonEmptyTraverse` instance to `ContextRequest`
* [#3060](https://github.com/http4s/http4s/pull/3060): Stop mixing context bounds and implicits in `CirceInstances`.
* [#3024](https://github.com/http4s/http4s/pull/3024): Add `withQueryParams` and `withMultiValueQueryParams` to `QueryOps`
* [#3092](https://github.com/http4s/http4s/pull/3092): Add TLS support to ember-server via fs2-io.

## Dependency updates

* cats-2.1.0
* circe-0.13.0-RC1
* fs2-2.2.0
* jawn-1.0.0
* jawn-fs2-1.0.0-RC2
* okhttp-4.3.1
* play-json-2.8.1
* scalacheck-1.14.3
* scalatags-0.8.4
* specs2-4.8.3

# v0.20.16 (2020-01-21)

## Bugfixes

* [#3086](https://github.com/http4s/http4s/pull/3086): Fix connection leak in blaze-client pool manager when the next request in the queue is expired.

## Breaking changes

* [#3053](https://github.com/http4s/http4s/pull/3053): Deprecate `HttpDate.now`, which is not referentially transparent. Prefer `HttpDate.current`.

## Enhancements

* [#3049](https://github.com/http4s/http4s/pull/3049): Add new `Date` server middleware
* [#3051](https://github.com/http4s/http4s/pull/3051): Add `HttpDate.current` convenience constructor, based on `Clock`.
* [#3052](https://github.com/http4s/http4s/pull/3052): Add `Caching` server middleware.
* [#3065](https://github.com/http4s/http4s/pull/3065): Add `ErrorAction` server middleware
* [#3082](https://github.com/http4s/http4s/pull/3082): Wrap `UnresolvedAddressException` in blaze in an `UnresolvedAddressException` subtype that contains the address that could not resolve to aid diagnostics.  This is a conservative change.  See [#3078](https://github.com/http4s/http4s/pull/3078) for the wrapper forthcoming in http4s-0.21.

## Documentation

* [#3017](https://github.com/http4s/http4s/pull/3017): Correct the documentation in `Timeout.apply`
* [#3020](https://github.com/http4s/http4s/pull/3020): Update scaladoc to compiling example code on OptionalMultiQueryParamDecoderMatcher

## Dependency updates

* async-http-client-2.10.4
* jetty-9.4.26.v20200117
* metrics-4.1.2 (Dropwizard)
* log4s-1.8.2
* okhttp-3.14.6
* simpleclient-0.8.0 (Prometheus)
* tomcat-9.0.30

# v0.20.15 (2019-11-27)

## Enhancements

* [#2966](https://github.com/http4s/http4s/pull/2966): Add `HttpsRedirect` middleware
* [#2965](https://github.com/http4s/http4s/pull/2965): Add `Request#addCookies` method
* [#2887](https://github.com/http4s/http4s/pull/2887): Support realm in the `OAuth1` header

## Bug fixes

* [#2916](https://github.com/http4s/http4s/pull/2916): Ensure that `Metrics` only decrements active requests once
* [#2889](https://github.com/http4s/http4s/pull/2889): In `Logger`, log the prelude if `logBody` and `logHeaders` are false

# v0.20.14 (2019-11-26)

## Bug fixes

* [#2909](https://github.com/http4s/http4s/pull/2909): Properly propagate streamed errors in jetty-client
* The blaze upgrade fixes the "SSL Handshake WRAP produced 0 bytes" error on JDK 11.

## Enhancements

* [#2911](https://github.com/http4s/http4s/pull/2911): Add missing bincompat syntax to `org.http4s.implicits`.

## Dependency updates

* blaze-0.14.11
* circe-0.11.2
* jawn-0.14.3
* jetty-9.4.24.v20191120
* tomcat-9.0.29

# v0.20.13 (2019-11-05)

## Bug fixes

* [#2946](https://github.com/http4s/http4s/pull/2946): Restore binary compatibility of private `UrlCodingUtils`. [#2930](https://github.com/http4s/http4s/pull/2930) caused a breakage in rho.
* [#2922](https://github.com/http4s/http4s/pull/2922): Handle Content-Length longer that Int.MaxValue in chunked uploads
* [#2941](https://github.com/http4s/http4s/pull/2941): Fix for `BlockingHttp4sServlet` with shifted IO.
* [#2953](https://github.com/http4s/http4s/pull/2953): Fix connection info in servlet backend.  The local and remote addresses were reversed.
* [#2942](https://github.com/http4s/http4s/pull/2942): Fix `Request.addcookie` to consolidate all `Cookie` headers into one.
* [#2957](https://github.com/http4s/http4s/pull/2957): Shift the write to Blocker in `BlockingServletIo`

## Enhancements

* [#2948](https://github.com/http4s/http4s/pull/2948): Add all missing `ContentCoding`s from the IANA registry.

## Dependency updates

* blaze-0.14.9

# v0.20.12 (2019-10-31)

## Enhancements

* [#2930](https://github.com/http4s/http4s/pull/2830): Move private `UrlCodingUtils` to the `Uri` companion object, make public

## Dependency updates

* jawn-0.14.2
* jetty-9.4.22
* json4s-0.14.2
* metrics-4.1.1
* okhttp-3.14.4
* play-json-2.7.4
* tomcat-9.0.27
* twirl-1.4.2

# v0.21.0-M5 (2019-09-19)

## Breaking changes

* [#2815](https://github.com/http4s/http4s/pull/2815): Allow `Allow` header to specify an empty set of methods.
* [#2832](https://github.com/http4s/http4s/pull/2836): Add natural transformation to `ResponseGenerator` to allow the `F` and `G` to work in unison. Relevant for http4s-directives.

## Enhancements

* [#2836](https://github.com/http4s/http4s/pull/2836): Add `additionalSocketOptions` to ember configs
* [#2869](https://github.com/http4s/http4s/pull/2869): Add JsonDebugErrorHandler middleware
* [#2830](https://github.com/http4s/http4s/pull/2830): Add encoder and decoder helpers to `Uri` companion

## Documentation

* [#2733](https://github.com/http4s/http4s/pull/2733): Add CSRF documentation

## Dependency updates

* async-http-client-2.10.2
* cats-2.0.0
* cats-effect-2.0.0
* circe-0.12.1
* fs2-2.0.0
* keypool-2.0.0
* log4cats-core-1.0.0
* okhttp-4.2.0
* jawn-fs2-0.15.0
* tomcat-9.0.24
* vault-2.0.0

# v0.20.11 (2019-09-19)

## Breaking changes

* [#2792](https://github.com/http4s/http4s/pull/2792): Drop support for Scala 2.13.0-M5. Users of Scala 2.13 should be on a stable release of Scala on the http4s-0.21 release series.
* [#2800](https://github.com/http4s/http4s/pull/2800): Revert [#2785](https://github.com/http4s/http4s/pull/2785), using `F[A]` instead of `G[A]` in `EntityResponseGenerator`, which broke directives.

## Bug fixes

* [#2807](https://github.com/http4s/http4s/pull/2807): In jetty-client, don't follow redirects with the internal client, which throws an exception in the http4s wrapper.

## Enhancements

* [#2817](https://github.com/http4s/http4s/pull/2817): In jetty-client, disable internal client's default `Content-Type` to prevent default `application/octet-stream` for empty bodies.

## Dependency updates

* jetty-9.4.20

# v0.21.0-M4 (2019-08-14)

## Dependency updates

* cats-core-2.0.0-RC1
* cats-effect-2.0.0-RC1
* circe-0.12.0-RC1
* discipline-1.0.0
* keypool-0.2.0-RC1
* log4cats-1.0.0-RC1
* vault-2.0.0-RC1

# v0.20.10 (2019-08-14)

## Breaking changes

* [#2785](https://github.com/http4s/http4s/pull/2785): Use `F[A]` instead of `G[A]` in the DSL's `EntityResponseGenerator`. This change is binary compatible, but not source compatible for users of `Http4sDsl2` where `F` is not `G`. This is uncommon.

## Bug fixes

* [#2778](https://github.com/http4s/http4s/pull/2778): Don't truncate signing keys in CSRF middleware to 20 bytes, which causes a loss of entropy.

## Enhancements

* [#2776](https://github.com/http4s/http4s/pull/2776): Add `MaxActiveRequest` middleware
* [#2724](https://github.com/http4s/http4s/pull/2724): Add `QueryParamEncoder[Instant]` and `QueryParamDecoder[Instant]`. Introduce `QueryParamCodec` for convenience.
* [#2777](https://github.com/http4s/http4s/pull/2777): Handle invalid `Content-Range` requests with a 416 response and `Accept-Range` header.

# v0.20.9 (2019-08-07)

## Bug fixes

* [#2761](https://github.com/http4s/http4s/pull/2761): In blaze-client, don't add `ResponseHeaderTimeoutStage` when `responseHeaderTimeout` is infinite. This prevents an `IllegalArgumentException` when debug logging is turned on.
* [#2762](https://github.com/http4s/http4s/pull/2762): Fix text in warnings when blaze-client timeouts are questionably ordered.

# v0.21.0-M3 (2019-08-02)

## Breaking changes

* [#2572](https://github.com/http4s/http4s/pull/2572): Make `Http1Stage` private to `org.http4s`, which we highly doubt anybody extended directly anyway.

## Bug fixes

* [#2727](https://github.com/http4s/http4s/pull/2727): Fix `UserInfo` with `+` sign

## Enhancements

* [#2623](https://github.com/http4s/http4s/pull/2623): Propagate cookies in `FollowRedirect` client middleware

## Documentation

* [#2717](https://github.com/http4s/http4s/pull/2717): Update quickstart for v0.21
* [#2734](https://github.com/http4s/http4s/pull/2734): Add missing comma in code sample
* [#2740](https://github.com/http4s/http4s/pull/2740): Clarify `Method` imports for client DSL

## Internals

* [#2747](https://github.com/http4s/http4s/pull/2717): Create .mergify.yml

## Dependency upgrades

* better-monadic-for-0.3.1
* cats-effect-2.0.0-M5
* log4cats-0.4.0-M2
* okhttp-4.0.1

# v0.20.8 (2019-08-02)

## Enhancements

* [#2550](https://github.com/http4s/http4s/pull/2550): Adjust default timeouts and add warnings about misconfiguration

## Dependency updates

* blaze-0.14.8
* cats-effect-1.4.0

# v0.20.7 (2019-07-30)

## Bug fixes
* [#2728](https://github.com/http4s/http4s/pull/2728): Preserve division of `request.uri.path` into `scriptName` and `pathInfo` when calling `withPathInfo`.
* [#2737](https://github.com/http4s/http4s/pull/2737): Fix deadlock in blaze-server web socket shutdown.

## Enhancements
* [#2736](https://github.com/http4s/http4s/pull/2736): Implement a `connectTimeout` in blaze-client, defaulted to 10 seconds.  Prevents indefinite hangs on non-responsive hosts.

## Documentation
* [#2741](https://github.com/http4s/http4s/pull/2741): Improve docs surrounding auth middleware and fall through.

## Dependency upgrades
- blaze-0.14.7
- tomcat-9.0.22

# v0.21.0-M2 (2019-07-09)

This release drops support for Scala 2.11 and adds the `http4s-ember-server` and `http4s-ember-client` backends.  Ember is new and experimental, but we intend for it to become the reference implementation.  Notably, it only requires a `Concurrent` constraint.

## Bugfixes
* [#2691](https://github.com/http4s/http4s/pull/2691): Fix deadlock in client by releasing current connection before retrying in `Retry` client middleware.  The constraint is upgraded to `Concurrent`.
* [#2693](https://github.com/http4s/http4s/pull/2693): Fix deadlock in client by releasing current connection before retrying in `FollowRedirect` client middleware.  The constraint is upgraded to `Concurrent`.
* [#2671](https://github.com/http4s/http4s/pull/2671): Upgrade `Uri.UserInfo` to a case class with username and password, fixing encoding issues. This is for RFC 3986 compliance, where it's deprecated for security reasons. Please don't use this.
* [#2704](https://github.com/http4s/http4s/pull/2704): Remove unused `Sync` constraint on `Part.formData`.

## Breaking changes
* [#2654](https://github.com/http4s/http4s/pull/2654): Extract an http4s-laws module from http4s-testing, with no dependency on Specs2.  The arbitraries, laws, and tests are now laid out in a similar structure to cats and cats-effect.
* [#2665](https://github.com/http4s/http4s/pull/2665): Change `withBlock` to `withBlocker` in `OkHttpBuilder`
* [#2661](https://github.com/http4s/http4s/pull/2661): Move string contexts macros for literals from `org.http4s` to `org.http4s.implicits`
* [#2679](https://github.com/http4s/http4s/pull/2679): Replace `Uri.IPv4` with `Uri.Ipv4Address`, including an `ipv4` interpolator and interop with `Inet4Address`.
* [#2694](https://github.com/http4s/http4s/pull/2694): Drop Scala 2.11 support 
* [#2700](https://github.com/http4s/http4s/pull/2700): Replace `Uri.IPv6` with `Uri.Ipv6Address`, including an `ipv6` interpolator and interop with `Inet6Address`.

## Enhancements
* [#2656](https://github.com/http4s/http4s/pull/2656): Add `emap` and `emapValidatedNel` to `QueryParamDecoder`
* [#2696](https://github.com/http4s/http4s/pull/2696): Introduce `http4s-ember-server` and `http4s-ember-client`

## Documentation
* [#2658](https://github.com/http4s/http4s/pull/2658): Link to http4s-jdk-http-client
* [#2668](https://github.com/http4s/http4s/pull/2668): Clarify scaladoc for `Uri.Scheme`

## Internal
* [#2655](https://github.com/http4s/http4s/pull/2655): Tune JVM options for throughput

## Dependency updates
* async-http-client-2.10.1
* circe-0.12.0-M4
* json4s-3.6.7
* okhttp-4.0.0
* specs2-core-4.6.0

# v0.20.6 (2019-07-09)

## Bug fixes
* [#2705](https://github.com/http4s/http4s/pull/2705): Upgrades blaze to close `SSLEngine` when an `SSLStage` shuts down. This is useful in certain `SSLContext` implementations.  See [blaze#305](https://github.com/http4s/blaze/pull/305) for more.

## Dependency upgrades
- blaze-0.14.6

~~# v0.20.5 (2019-07-09)~~

Cursed release.  Sonatype staging repo closed in flight.

# v0.20.4 (2019-07-06)

## Bug fixes
* [#2687](https://github.com/http4s/http4s/pull/2687): Don't throw in `Uri.fromString` on invalid ports
* [#2695](https://github.com/http4s/http4s/pull/2695): Handle EOF in blaze-server web socket by shutting down stage

## Enhancements
* [#2673](https://github.com/http4s/http4s/pull/2673): Add `GZip` middleware for client

## Documentation
* [#2668](https://github.com/http4s/http4s/pull/2668): Clarifications in `Uri.Scheme` scaladoc

## Dependency upgrades
- blaze-0.14.5
- jetty-9.14.19.v20190610 (for client)

# v0.21.0-M1 (2019-06-17)

## Breaking changes
* [#2565](https://github.com/http4s/http4s/pull/2565): Change constraint on server `Metrics` from `Effect` to `Sync`
* [#2551](https://github.com/http4s/http4s/pull/2551): Refactor `AuthMiddleware` to not require `Choice` constraint
* [#2614](https://github.com/http4s/http4s/pull/2614): Relax various `ResponseGenerator` constraints from `Monad` to `Applicative` in http4s-dsl.
* [#2613](https://github.com/http4s/http4s/pull/2613): Rename implicit `http4sKleisliResponseSyntax` and its parameter name.
* [#2624](https://github.com/http4s/http4s/pull/2624): In `BlazeServerBuilder`, don't depend on laziness of `SSLContext`. `None` now disables the secure context. The default argument tries to load `Some(SSLContext.getDefault())`, but falls back to `None` in case of failure.
* [#2493](https://github.com/http4s/http4s/pull/2493): Scala 2.13 support and related upgrades
  * Scala 2.13.0-M5 is dropped.
  * All modules are supported on 2.11, 2.12, and 2.13 again.
  * Use cats-effect-2.0's new `Blocker` in place of `ExecutionContext` where appropriate

## Enhancements
* [#2591](https://github.com/http4s/http4s/pull/2590): Add `MediaType.unsafeParse` and `QValue.unsafeFromString`. 
* [#2548](https://github.com/http4s/http4s/pull/2548): Add `Client#translate`
* [#2622](https://github.com/http4s/http4s/pull/2622): Add `Header#renderedLength`

## Docs
* [#2569](https://github.com/http4s/http4s/pull/2569): Fix typo in CORS scaladoc
* [#2608](https://github.com/http4s/http4s/pull/2608): Replace `Uri.uri` with `uri` in tuts
* [#2626](https://github.com/http4s/http4s/pull/2626): Fix typos in root package and DSL docs
* [#2635](https://github.com/http4s/http4s/pull/2635): Remove obsolete scaladoc from client
* [#2645](https://github.com/http4s/http4s/pull/2645): Fix string literal in router example in static file docs

## Internal
* [#2563](https://github.com/http4s/http4s/pull/2563): Refactor `EntityDecoder#decode`
* [#2553](https://github.com/http4s/http4s/pull/2553): Refactor `Timeout`
* [#2564](https://github.com/http4s/http4s/pull/2564): Refactor boopickle and circe decoders
* [#2580](https://github.com/http4s/http4s/pull/2580): Refactor server `RequestLogger`
* [#2581](https://github.com/http4s/http4s/pull/2581): Remove redundant braces in various types
* [#2539](https://github.com/http4s/http4s/pull/2539): Narrow cats imports
* [#2582](https://github.com/http4s/http4s/pull/2582): Refactor `DefaultHead`
* [#2590](https://github.com/http4s/http4s/pull/2590): Refactor `GZip`
* [#2591](https://github.com/http4s/http4s/pull/2590): Refactor literal macros to not use `.get`
* [#2596](https://github.com/http4s/http4s/pull/2596): Refactor `MimeLoader`
* [#2542](https://github.com/http4s/http4s/pull/2542): Refactor `WebjarService`
* [#2555](https://github.com/http4s/http4s/pull/2555): Refactor `FileService`
* [#2597](https://github.com/http4s/http4s/pull/2597): Optimize internal hex encoding
* [#2599](https://github.com/http4s/http4s/pull/2599): Refactor `ChunkAggregator`
* [#2574](https://github.com/http4s/http4s/pull/2574): Refactor `FollowRedirect`
* [#2648](https://github.com/http4s/http4s/pull/2648): Move `mimedb-generator` from a project to an internal SBT plugin. Run with `core/generateMimeDb`.

## Dependency updates
* cats-2.0.0-M4
* cats-effect-2.0.0-M4
* circe-0.12.0-M3
* discipline-0.12.0-M3
* fs2-1.1.0-M1
* jawn-0.14.2
* jawn-fs2-0.15.0-M1
* json4s-3.6.6
* log4s-1.8.2
* parboiled-2.0.1 (internal fork)
* play-json-2.7.4
* sbt-doctest-0.9.5 (tests only)
* sbt-native-packager-1.3.22 (examples only)
* sbt-site-1.4.0 (docs only)
* sbt-tpolecat-0.1.6 (compile time only)
* scalacheck-1.14.0
* scalatags-0.7.0 (2.12 and 2.13 only)
* scalaxml-1.2.0
* specs2-4.5.1 
* mockito-core-2.28.2 (tests only)
* tut-0.6.12 (docs only)
* twirl-1.4.2
* vault-2.0.0-M2

# v0.20.3 (2019-06-12)

## Bug fixes
* [#2638](https://github.com/http4s/http4s/pull/2638): Fix leaking sensitive headers in server RequestLogger

# v0.18.24 (2019-06-12)

## Bug fixes
* [#2639](https://github.com/http4s/http4s/pull/2639): Fix leaking sensitive headers in server RequestLogger

## Dependency updates
- cats-1.6.1
- jetty-9.4.19.v20190610
- tomcat-9.0.21

# v0.20.2 (2019-06-12)

## Bug fixes
* [#2604](https://github.com/http4s/http4s/pull/2604): Defer creation of `SSLContext.getDefault()` in blaze-client
* [#2611](https://github.com/http4s/http4s/pull/2611): Raise errors with `getResource()` into effect in `StaticFile`

## Enhancements
* [#2567](https://github.com/http4s/http4s/pull/2567): Add `mapK` to `AuthedRequest`.  Deprecate `AuthedService` in favor of `AuthedRoutes`.

## Internals
* [#2579](https://github.com/http4s/http4s/pull/2579): Skip Travis CI on tags

## Dependency updates
* blaze-0.14.4
* cats-core-1.6.1
* cats-effect-1.3.1
* fs2-1.0.5 (except Scala 2.13.0-M5)
* okhttp-3.14.2
* tomcat-9.0.21

# v0.20.1 (2019-05-16)

Users of blaze-client are strongly urged to upgrade.  This patch fixes a bug and passes new tests, but we still lack 100% confidence in it.  The async-http-client backend has proven stable for a large number of users.

## Bug fixes
* [#2562](https://github.com/http4s/http4s/pull/2562): Fix issue in `PoolManager` that causes hung requests in blaze-client.
* [#2571](https://github.com/http4s/http4s/pull/2571): Honor `If-None-Match` request header in `StaticFile`

## Enhancements
* [#2532](https://github.com/http4s/http4s/pull/2532): Add queue limit to log message when client wait queue is full
* [#2535](https://github.com/http4s/http4s/pull/2535): Add `translate` to `HttpRoutes` and `HttpApp`

## Documentation
* [#2533](https://github.com/http4s/http4s/pull/2533): Fix link to Metrics middleware
* [#2538](https://github.com/http4s/http4s/pull/2538): Add @MartinSnyder's presentation, update giter8 instructions
* [#2559](https://github.com/http4s/http4s/pull/2559): Add @gvolpe's presentation and http4s-tracer

## Internals
* [#2525](https://github.com/http4s/http4s/pull/2525): Pointful implementation of `AuthMiddleware.noSpider`
* [#2534](https://github.com/http4s/http4s/pull/2534): Build with xenial and openjdk8 on Travis CI
* [#2530](https://github.com/http4s/http4s/pull/2530): Refactoring of `authentication.challenged`
* [#2531](https://github.com/http4s/http4s/pull/2531): Refactoring of `PushSupport`
* [#2543](https://github.com/http4s/http4s/pull/2543): Rename maintenance branches to `series/x.y`
* [#2549](https://github.com/http4s/http4s/pull/2549): Remove workarounds in `BlazeClient` for [typelevel/cats-effect#487](https://github.com/typelevel/cats-effect/issues/487)
* [#2575](https://github.com/http4s/http4s/pull/2575): Fix the Travis CI release pipeline

## Dependency updates
* blaze-0.14.2
* cats-effect-1.3.0
* jetty-server-9.4.18.v20190429
* metrics-core-4.1.0
* sbt-native-packager-1.3.21 (examples only)
* tomcat-9.0.20

# v0.20.0 (2019-04-22)

## Announcements

### blaze-client stability

We are declaring this a stable release, though we acknowledge a handful of lingering issues with the blaze-client.  Users who have trouble with the blaze backend are invited to try the async-http-client, okhttp, or jetty-client backends instead.

### Scala 2.13 compatibility

When our dependencies are published for Scala 2.13.0-RC1, we will publish for it and drop support for Scala 2.13.0-M5.  We know it's out there, and we're as anxious as you.

### cats-2 and http4s-0.21

Cats 2.0 is expected soon, and a Cats Effect 2.0 is under discussion.  These will be binary compatible with their 1.x versions, with the exception of their laws modules.  We intend to publish http4s-0.21 on these when they are available in order to provide a compatible stack for our own laws.

### EOL of 0.18

This marks the end of active support for the 0.18 series.  Further releases in that series will require a pull request and an accompanying tale of woe.

## Breaking changes
* [#2506](https://github.com/http4s/http4s/pull/2506): Raise `DecodeFailure` with `MonadError` in `Message#as` rather than relying on effect to catch in `fold`. Requires a new `MonadError` constraint.

## Bugfixes
* [#2502](https://github.com/http4s/http4s/pull/2502): Stop relying on undefined behavior of `fold` to catch errors in client.

## Enhancements
* [#2508](https://github.com/http4s/http4s/pull/2508): Add `mediaType` String context macro for validating literals.  Provide the same for `uri` and `qValue`, deprecating `Uri.uri` and `QValue.q`.
* [#2520](https://github.com/http4s/http4s/pull/2520): Parameterize `selectorThreadFactory` for blaze server.  This allows setting the priority for selector threads.

## Documentation
* [#2488](https://github.com/http4s/http4s/pull/2488): Fix bad link in changelog
* [#2494](https://github.com/http4s/http4s/pull/2494): Add note on queue usage to `BlazeWebSocketExample`
* [#2509](https://github.com/http4s/http4s/pull/2509): Add Formation as adopter
* [#2516](https://github.com/http4s/http4s/pull/2516): Drop redundant `enableWebSockets` in blaze example.

## Internals
* [#2521](https://github.com/http4s/http4s/pull/2521): Add utility conversion for `java.util.concurrent.CompletableFuture` to `F[_]: Concurrent`

## Dependency updates
* blaze-0.14.0
* jetty-9.4.16.v20190411
* kind-projector-0.10.0 (build only)
* okhttp-3.14.1
* mockito-core-2.27.0 (test only)
* sbt-jmh-0.3.6 (benchmarks only)
* tomcat-9.0.19
* tut-plugin-0.6.11 (docs only)

# v0.20.0-RC1 (2019-04-03)

## Breaking changes
* [#2471](https://github.com/http4s/http4s/pull/2471): `Headers` is no longer an `Iterable[Header]`
* [#2393](https://github.com/http4s/http4s/pull/2393): Several changes related to 2.13 support:
  * Replace `Seq` with `List` on:
    * `` `Accept-Ranges.`.rangeUnits``
    * ``CacheDirective.`no-cache`.fieldNames``
    * `CacheDirective.private.fieldNames`
    * `LanguageTag.subTags`
    * `MediaType.fileExtensions`
    * `` `User-Agent`.other``
  * Replace `Seq` with `immutable.Seq` on:
    * `Query#multiParams.values`
    * `Query#params.values`
    * `Uri#multipParams.values`
  * `Query` is no longer a `Seq[Query.KeyValue]`
  * `RequestCookieJar` is no longer an `Iterable[RequestCookie]`.

## Enhancements
* [#2466](https://github.com/http4s/http4s/pull/2466): Provide better message for `WaitQueueFullFailure`
* [#2479](https://github.com/http4s/http4s/pull/2479): Refresh `MimeDb` from the IANA registry
* [#2393](https://github.com/http4s/http4s/pull/2393): Scala 2.13.0-M5 support
  * All modules except http4s-boopickle
  * `Monoid[Headers]` instance

## Bugfixes
* [#2470](https://github.com/http4s/http4s/pull/2470): Don't wait indefinitely if a request timeout happens while borrowing a connection in blaze-client.

## Documentation
* [#2469](https://github.com/http4s/http4s/pull/2469): Add scala-steward to adopters
* [#2472](https://github.com/http4s/http4s/pull/2472): Add http4s-chatserver demo
* [#2478](https://github.com/http4s/http4s/pull/2478): Better scaladoc for `HttpApp`
* [#2480](https://github.com/http4s/http4s/pull/2480): Enhance documentation of static rendering

## Other
* [#2474](https://github.com/http4s/http4s/pull/2474): Skip another blaze test that fails only on CI

## Dependency upgrades
* argonaut-6.2.3
* blaze-0.14.0-RC1
* sbt-jmh-0.3.5 (benchmarks only)
* sbt-native-packager (example only)
* scalatags-0.6.8

# v0.20.0-M7 (2019-03-20)

## Bugfixes
* [#2450](https://github.com/http4s/http4s/pull/2450): Fix `CirceInstances.builder` initialization, which referenced unintialized eager vals.

## Enhancements
* [#2435](https://github.com/http4s/http4s/pull/2435): Log information about canceled requests in `ResponseLogger`
* [#2429](https://github.com/http4s/http4s/pull/2429): Add `httpRoutes` and `httpApp` convenience constructors to `ChunkAggregator`
* [#2446](https://github.com/http4s/http4s/pull/2446): Introduce `Http4sDsl2[F[_], G[_]]` trait to support `http4s-directives` library.  `Http4sDsl` extends it as `Http4sDsl[F, F]`.  This change should be invisible to http4s-dsl users.
* [#2444](https://github.com/http4s/http4s/pull/2444): New modeled headers for `If-Match` and `If-Unmodified-Since`
* [#2458](https://github.com/http4s/http4s/pull/2458): Building on bugfix in [#2453](https://github.com/http4s/http4s/pull/2453), don't clean up the stage if it's going to be shut down anyway

## Documentation
* [#2432](https://github.com/http4s/http4s/pull/2432): Fix Github URL in Scaladoc for tagged versions
* [#2440](https://github.com/http4s/http4s/pull/2440): Fix broken links in client documentation
* [#2447](https://github.com/http4s/http4s/pull/2447): Clarification of webjar path on static files
* [#2448](https://github.com/http4s/http4s/pull/2448): Update copyright year
* [#2454](https://github.com/http4s/http4s/pull/2454): Update `mountService` reference to `withHttpApp`
* [#2455](https://github.com/http4s/http4s/pull/2455): Remove dangling reference to `G` parameter in `HttpApp` scaladoc
* [#2460](https://github.com/http4s/http4s/pull/2460): Add `circuit-http4s` to adopters

## Other
* [#2464](https://github.com/http4s/http4s/pull/2464): Temporarily disable blaze tests that fail only on CI while running on CI.

## Dependency upgrades
* async-http-client-2.8.1
* fs2-1.0.4
* json4s-3.6.5
* okhttp-3.14.0
* play-json-2.7.2
* sbt-explicit-depenendencies-0.2.9 (build only)
* sbt-native-packager-1.3.19 (example only)

# v0.18.23 (2019-03-19)

## Bug fixes
* [#2453](https://github.com/http4s/http4s/pull/2453): Fix bug in blaze-client that unnecessarily recycled connections.

## Dependency upgrades
- jetty-9.4.15.v20190215
- log4s-1.7.0
- metrics-4.0.5
- mockito-2.25.1 (test only)
- scodec-bits-1.1.9
- tomcat-9.0.17

# v0.20.0-M6 (2019-02-16)

## Breaking changes
* [#2369](https://github.com/http4s/http4s/pull/2369): Make `log` operation on logging middlewares return an `F[Unit]` to support pure logging.
* [#2370](https://github.com/http4s/http4s/pull/2370): `Prometheus.apply` returns in `F[_]` to represent its effect on the collector registry.
* [#2398](https://github.com/http4s/http4s/pull/2398): Add media ranges to `jsonDecoderAdaptive` to support overriding the media type in an `EntityDecoder`
* [#2396](https://github.com/http4s/http4s/pull/2396): Parameterize `Logger` middlewares to work with any `Http[G, F]` instead of requiring `HttpApp[F]`.
* [#2318](https://github.com/http4s/http4s/pull/2318): Replace `AttributeMap` with `io.christopherdavenport.Vault`
* [#2414](https://github.com/http4s/http4s/pull/2414): Default to a no-op cookie store in async-http-client for more uniform behavior with other clients
* [#2419](https://github.com/http4s/http4s/pull/2419): Relax constraint on `Retry` middleware from `Effect` to `Sync`

## Bugfixes
* [#2421](https://github.com/http4s/http4s/pull/2421): Fix buggy use of `toString` in async-http-client when rendering URIs.

## Enhancements
* [#2364](https://github.com/http4s/http4s/pull/2364): Scalafix `allocate` to `allocated`
* [#2366](https://github.com/http4s/http4s/pull/2366): Add `chunkBufferMaxSize` parameter to `BlazeClientBuilder` and `BlazeServerBuilder`. Change default to 10kB.
* [#2316](https://github.com/http4s/http4s/pull/2316): Support custom error messages in circe, argonaut, and jawn.
* [#2403](https://github.com/http4s/http4s/pull/2403): Add `MemoryAllocationExports` to `PrometheusExportService`
* [#2355](https://github.com/http4s/http4s/pull/2355), [#2407](https://github.com/http4s/http4s/pull/2407): Add new `HttpMethodOverride` middleware
* [#2391](https://github.com/http4s/http4s/pull/2391): Add `Authorization` to `*` as a default allowed header in default CORS config
* [#2424](https://github.com/http4s/http4s/pull/2424): Include Chunked Transfer-Encoding header in Multipart Requests

## Documentation
* [#2378](https://github.com/http4s/http4s/pull/2378): Fix typo in `EntityDecoder` scaladoc
* [#2374](https://github.com/http4s/http4s/pull/2374): Include scheme in CORS examples
* [#2399](https://github.com/http4s/http4s/pull/2399): Link to @kubukoz' presentation
* [#2418](https://github.com/http4s/http4s/pull/2418): Fix typo in CORS documentation
* [#2420](https://github.com/http4s/http4s/pull/2420): Add Raster Foundry to adopters

## Internal
* [#2359](https://github.com/http4s/http4s/pull/2359): Remove code coverage checks
* [#2382](https://github.com/http4s/http4s/pull/2382): Refactor the blaze-server pipeline construction
* [#2401](https://github.com/http4s/http4s/pull/2401), [#2408](https://github.com/http4s/http4s/pull/2408), [#2409](https://github.com/http4s/http4s/pull/2409): Stop building with sbt-rig, deal with fallout
* [#2422](https://github.com/http4s/http4s/pull/2422): Use Scala 2.12.8 and slash-syntax in SBT files

## Dependency upgrades
* async-http-client-2.7.0
* cats-1.6.0
* circe-0.11.1
* fs2-1.0.3
* jawn-fs2-0.14.2
* json4s-3.6.4
* log4s-1.7.0
* mockito-core-2.24.5 (tests only)
* okhttp-3.13.1
* parboiled-1.0.1 (http4s' internal fork)
* play-json-2.7.1
* sbt-build-info-0.9.0 (build only)
* sbt-native-packager-1.3.18 (examples only)
* sbt-updates-0.4.0 (build only)
* tomcat-9.0.6
* twirl-1.4.0

# v0.18.22 (2019-02-13)

## Enhancements
* [#2389](https://github.com/http4s/http4s/pull/2389): Add `RequestKey` to Logging when eviction is necessary

# v0.20.0-M5 (2019-01-12)

Consider the blaze beta and all other modules RC quality. Don't forget
there is a scalafix to assist migration from 0.18!

## Breaking changes
* [#2308](https://github.com/http4s/http4s/pull/2308): Change `allocate` to `allocated` on backend builders for consistency with `cats.effect.Resource#allocated`.
* [#2332](https://github.com/http4s/http4s/pull/2332): Make double slashes behave more reasonably in the DSL.
* [#2351](https://github.com/http4s/http4s/pull/2351): Change `clientAuthMode` on server builders from `Boolean` to sum type `SSLClientAuthMode`

## Enhancements
* [#2309](https://github.com/http4s/http4s/pull/2308): Specialize `TimeoutException` to `WaitQueueTimeoutException` in client pool manager.  Do not retry this by default in `Retry` middleware.
* [#2342](https://github.com/http4s/http4s/pull/2342): Add `expectOption` and `expectOptionOr` which behave like `expect` and `expectOr` respectively, but return `None` on `404` and `410` responses and `Some[A]` on other successful responses.  Other status codes still raise an error.
* [#2328](https://github.com/http4s/http4s/pull/2328): Add a `SecureSession` attribute to server requests to expose the SSL session ID, the cipher suite, the key size, and a list of X509 certificates.

## Documentation
* [#2337](https://github.com/http4s/http4s/pull/2337): Use `tut:silent` on imports in docs
* [#2336](https://github.com/http4s/http4s/pull/2336): Add example of building a server from a `Resource`

## Internal
* [#2310](https://github.com/http4s/http4s/pull/2310): Use max of 16 cores in `-Ybackend-parallelism`
* [#2332](https://github.com/http4s/http4s/pull/2332): Don't make `F` evidence parameter a val in jetty-client `ResponseListener`.

## Dependency upgrades
* blaze-0.14.0-M2
* circe-0.11.0
* jawn-0.14.1
* jawn-fs2-0.14.1
* json4s-3.6.3
* metrics-4.0.5
* okhttp-3.12.1
* play-json-2.6.13
* scalafix-0.9.1 (scalafix only)
* tomcat-9.0.14

# v0.20.0-M4 (2018-12-05)

## Bugfixes
* [#2283](https://github.com/http4s/http4s/pull/2283): Fix client metrics bug that decremented active requests and recorded time before the resource was released.
* [#2288](https://github.com/http4s/http4s/pull/2288): Stop leaking `IdleTimeoutStage`s in the blaze client.  They were not always removed properly, leading to multiple timeout stages remaining in a connection's blaze pipeline.
* [#2281](https://github.com/http4s/http4s/pull/2281): Fix `ClassCastException` on `decode` of an empty `Chunk`
* [#2305](https://github.com/http4s/http4s/pull/2305): Correctly shut down the blaze-client

## Enhancements
* [#2275](https://github.com/http4s/http4s/pull/2275): Set default prefix for Prometheus and Dropwizard metrics backends.
* [#2276](https://github.com/http4s/http4s/pull/2276): Make scalafix Github based instead of binary based
* [#2285](https://github.com/http4s/http4s/pull/2285): Finish deprecating `BlazeServer` in favor of `BlazeServerBuilder`.  The former's internals are now expressed in terms of the latter.
* [#2286](https://github.com/http4s/http4s/pull/2286): Improvements to scalafix
  * Fix `withEntitywithEntity` bug in migration
  * Migration to `BlazeServerBuilder`
  * Fix `MessageSyntax#withBody`
  * Import `ResponseCookie` instead of an alias to the old `Cookie`

# Documentation
* [#2297](https://github.com/http4s/http4s/pull/2297): Remove appveyor badge

## Dependency upgrades
* cats-1.5.0
* cats-effect-1.1.0
* jetty-9.4.14.v20181114
* kind-projector-0.9.9 (internal)
* mockito-2.23.4 (tests only)
* okhttp-3.12.0
* play-json-2.6.11
* simpleclient-0.6.0 (Prometheus)
* sbt-1.2.7 (build only)
* sbt-native-packager-1.3.15 (examples only)
* tut-0.6.10 (docs only)

# v0.20.0-M3 (2018-11-13)

## Breaking changes
* [#2228](https://github.com/http4s/http4s/pull/2228): Support more attributes for the response cookie in `CSRF` middleware. Configuration is now done through a builder, similar to backends.
* [#2269](https://github.com/http4s/http4s/pull/2269): In the client DSL, move the body parameter ahead of the `Uri`. This works around an ambiguous overload that previously made it impossible to call `(Uri, Header)` on methods that take a body.
* [#2262](https://github.com/http4s/http4s/pull/2262): Replace `Seq` with `Chain` in `UrlForm`.
* [#2197](https://github.com/http4s/http4s/pull/2262): Require `Signal` rather than `SignallingRef` in `serveWhile`

## Bugfixes
* [#2260](https://github.com/http4s/http4s/pull/2260): Fix leak in blaze-client on a canceled connection
* [#2258](https://github.com/http4s/http4s/pull/2258): Fix deadlocks in the blaze-client pool manager under cancellation and certain other failures.

## Enhancements
* [#2266](https://github.com/http4s/http4s/pull/2266): Support flag query parameters (i.e., parameters with no value) in the DSL with `FlagQueryParamMatcher`.
* [#2240](https://github.com/http4s/http4s/pull/2240): Add `.resource`, `.stream`. and `.allocate` constructors to all server and client builders.
* [#2242](https://github.com/http4s/http4s/pull/2242): Support setting socket channel options on blaze-server.
* [#2270](https://github.com/http4s/http4s/pull/2270): Refresh `MimeDB` from the IANA registry.

## Internal
* [#2250](https://github.com/http4s/http4s/pull/2250): Ignore http4s updates in scalafix-inputs
* [#2267](https://github.com/http4s/http4s/pull/2267): Drop appveyor continuous integration
* [#2256](https://github.com/http4s/http4s/pull/2256): Bump base version of scalafix to 0.18.21.
* [#2271](https://github.com/http4s/http4s/pull/2271): Fix compilation error introduced between [#2228](https://github.com/http4s/http4s/pull/2228) and [#2262](https://github.com/http4s/http4s/pull/2262).

## Documentation
* [#2255](https://github.com/http4s/http4s/pull/2255): Improve scalafix docs

## Dependency upgrades
* blaze-0.14.0-M11
* tomcat-9.0.13

# v0.20.0-M2 (2018-11-05)

## Bug fixes
* [#2239](https://github.com/http4s/http4s/pull/2239): Fix hang when `.allocate` on a client builder fails

## Breaking changes
* [#2207](https://github.com/http4s/http4s/pull/2207): Remove `PathNormalizer`. The functionality is now on `Uri.removeDotSegments`.
* [#2210](https://github.com/http4s/http4s/pull/2210): Streamline instances:
  * `Http4s`, `Http4sInstances`, and `Http4sFunctions` are deprecated
  * Move instances `F[A]` for cats type classes `F` into companions of `A`
  * `Http4sDsl` no longer mixes in `UriFunctions`
  * `EntityEncoderInstances` and `EntityDecoderInstances` are removed. The instances moved to the companion objects.
* [#2243](https://github.com/http4s/http4s/pull/2243): Cleanup `ServerBuilder` defaults and traits
  * Make `ServerBuilder` private.  The public server builders (e.g., `BlazeServerBuilder`) remain, but they no longer implement a public interface.
  * Remove `IdleTimeoutSupport`, `AsyncTimeout`, `SSLKeyStoreSupport`, `SSLContextSupport`, and `WebSocketSupport` traits. The properties remain on the public server builders.
  * Deprecated defaults on those support companion objects, in favor of `org.http4s.server.defaults`.
* [#2063](https://github.com/http4s/http4s/pull/2063): Cancel request whenever a blaze server connection is shutdown.
* [#2234](https://github.com/http4s/http4s/pull/2234): Clean up `Message` trait
  * Remove deprecated `EffectMessageSyntax`, `EffectRequestSyntax`, `EffectResponseSyntax` traits and associated objects
  * Remove `MessageOps`, `RequestOps`, and `ResponseOps` and put the removed methods, sans unneeded implicit parameters, directly in the classes
  * Deprecate `replaceAllHeaders`, pointing to `withHeaders` instead.
  * Deprecate `withType`, which takes a `MediaType` and just wraps it in a `Content-Type`
  * Add `withoutAttribute` and `withoutTrailerHeaders` to complement the with variants
  * Correct `filterHeaders`' scaladoc comment, which described the opposite of the behavior
  * Fix bug in `withoutContentType`

## Enhancements
* [#2205](https://github.com/http4s/http4s/pull/2205): Add new `ResponseTiming` middleware, which adds a header to the Response as opposed to full `MetricsOps`.
* [#2222](https://github.com/http4s/http4s/pull/2222): Add `shutdownTimeout` property to `JettyBuilder`.  Shutdown of the server waits for existing connections to complete for up to this duration before a hard shutdown with a `TimeoutException`.
* [#2227](https://github.com/http4s/http4s/pull/2227): Add `withMaxHeaderLength` setter to `BlazeClientBuilder`
* [#2230](https://github.com/http4s/http4s/pull/2230): `DefaultServerErrorHandler` only handles `NonFatal` `Throwable`s, instead of all `Throwable`s that aren't `VirtualMachineError`s
* [#2237](https://github.com/http4s/http4s/pull/2237): Support parsing cookies with trailing semi-colons. This is invalid per spec, but seen often in the wild.
* [#1687](https://github.com/http4s/http4s/pull/1687): Add a modeled `Link` header.
* [#2244](https://github.com/http4s/http4s/pull/2244): Refactor blaze-server idle timeout
  * Quiet `Abnormal NIO1HeadStage termination\njava.util.concurrent.TimeoutException: Timeout of 30 seconds triggered. Killing pipeline.` error logging, even on idling persistent connections.  This is reduced to a debug log.
  * Use a `TickWheelExecutor` resource per blaze-server instead of a global that does not shut down when the server does.

## Bug fixes
* [#2239](https://github.com/http4s/http4s/pull/2239): Fix hang when `.allocate` on a client builder fails
* [#2214](https://github.com/http4s/http4s/pull/2214): Add a scalafix from http4s-0.18.20 to 0.20.0-M2.  See [upgrading](https://http4s.org/v0.20/upgrading/) for instructions.
* [#2241](https://github.com/http4s/http4s/pull/2241): Restrict internal `IdleTimeoutStage` to a `FiniteDuration`.  Fixes an exception when converting to milliseconds when debug logging.

## Documentation
* [#2223](https://github.com/http4s/http4s/pull/2223): Fix color of EOL label on v0.19
* [#2226](https://github.com/http4s/http4s/pull/2226): Correct erroneous `Resource` in 0.19.0-M3 changelog

## Internal
* [#2219](https://github.com/http4s/http4s/pull/2219): Allow test failures on openjdk11 until we can fix the SSL issue
* [#2221](https://github.com/http4s/http4s/pull/2194): Don't grant MiMa exceptions for 0.19.1, which will never be

## Dependency upgrades
* async-http-client-2.6.0
* blaze-0.14.0-M10
* circe-0.10.1
* json4s-3.6.2
* sbt-native-packager-1.3.12 (examples only)
* tut-0.6.9 (docs only)

# v0.20.0-M1 (2018-10-27)

Due to the inadvertent release of 0.19.0, we have opened a new minor version.  The stable release with MiMa enforcement will be v0.20.0.

## Breaking changes
* [#2159](https://github.com/http4s/http4s/pull/2159): Add a `responseHeaderTimeout` property to `BlazeServerBuilder`. Responses that timeout are completed with `Response.timeout`, which defaults to 503 Service Unavailable.  `BlazeServerBuilder` now requires a `Timer[F]`.
* [#2177](https://github.com/http4s/http4s/pull/2177): Deprecate `org.http4s.syntax.async`, which was not directly relevant to HTTP.
* [#2131](https://github.com/http4s/http4s/pull/2131): Refactor server metrics
  * `http4s-server-metrics` module merged into `http4s-dropwizard-metrics`
  * `http4s-prometheus-server-metrics` module merged into `http4s-prometheus-metrics`
  * The `org.http4s.server.middleware.metrics.Metrics` middleware now takes a `MetricsOps`, implemented by Dropwizard, Prometheus, or your custom interpreter.
* [#2180](https://github.com/http4s/http4s/pull/2180): Change default response on `Timeout` middlware to `503 Service Unavailable`

## Enhancements
* [#2159](https://github.com/http4s/http4s/pull/2159): Set default client request timeout to 1 minute
* [#2163](https://github.com/http4s/http4s/pull/2163): Add `mapK` to `Request` and `Response`
* [#2168](https://github.com/http4s/http4s/pull/2168): Add `allocate` to client builders
* [#2174](https://github.com/http4s/http4s/pull/2159): Refactor the blaze-client timeout architecture.
  * A `TickWheelExecutor` is now allocated per client, instead of globally.
  * Request rendering and response parsing is now canceled more aggressively on timeout.
* [#2184](https://github.com/http4s/http4s/pull/2184): Receive response concurrently with sending request in blaze client. This reduces waste when the server is not interested in the entire request body.
* [#2190](https://github.com/http4s/http4s/pull/2190): Add `channelOptions` to blaze-client to customize socket options.

## Bug fixes
* [#2166](https://github.com/http4s/http4s/pull/2166): Fix request timeout calculation in blaze-client to resolve "Client response header timeout after 0 millseconds" error.
* [#2189](https://github.com/http4s/http4s/pull/2189): Manage the `TickWheelTimer` as a resource instead of an `F[A, F[Unit]]`. This prevents a leak in (extremely unlikely) cases of cancellation.

## Internal
* [#2179](https://github.com/http4s/http4s/pull/2179): Method to silence expected exceptions in tests
* [#2194](https://github.com/http4s/http4s/pull/2194): Remove ill-conceived, zero-timeout unit tests
* [#2199](https://github.com/http4s/http4s/pull/2199): Make client test sizes proportional to the number of processors for greater Travis stability

## Dependency upgrades
* alpn-boot-8.1.13.v20181017 (examples only)
* blaze-0.14.0-M9
* sbt-native-packager-1.3.11 (examples only)

# v0.18.21 (2018-11-05)

## Bug fixes
* [#2231](https://github.com/http4s/http4s/pull/2231): Fix off-by-one error that lets blaze-client wait queue grow one past its limit

# v0.18.20 (2018-10-18)

## Bug fixes
* [#2181](https://github.com/http4s/http4s/pull/2181): Honor `redactHeadersWhen` in client `RequestLogger` middleware

## Enhancements
* [#2178](https://github.com/http4s/http4s/pull/2178): Redact sensitive headers by default in `Retry` middleware. Add `retryWithRedactedHeaders` function that parameterizes the headers predicate.

## Documentation
* [#2147](https://github.com/http4s/http4s/pull/2147): Fix link to v0.19 docs

## Internal
* [#2130](https://github.com/http4s/http4s/pull/2130): Build with scala-2.12.7 and sbt-1.2.3

# ~~v0.19.0 (2018-10-05)~~

This release is identical to v0.19.0-M4.  We mistagged it.  Please proceed to the 0.20 series.

# v0.19.0-M4 (2018-10-05)

## Breaking changes
* [#2137](https://github.com/http4s/http4s/pull/2137): Remove `ExecutionContext` argument to jetty-client in favor of the `ContextShift[F]`.
* [#2070](https://github.com/http4s/http4s/pull/2070): Give `AbitraryInstances` unique names with `http4sTesting` prefix.
* [#2136](https://github.com/http4s/http4s/pull/2136): Add `stream` method to `Client` interface. Deprecate `streaming`, which is just a `flatMap` of `Stream`.
* [#2143](https://github.com/http4s/http4s/pull/2143): WebSocket model improvements:
  * The `org.http4s.websocket` package in unified in http4s-core
  * Drop http4s-websocket module dependency
  * All frames use an immutable `scodec.bits.ByteVector` instead of an `Array[Byte]`.
  * Frames moved from `WebSocketBits` to the `WebSocketFrame` companion
  * Rename all instances of `Websocket*` to `WebSocket*` for consistency
* [#2094](https://github.com/http4s/http4s/pull/2094): Metrics unification
  * Add a `MetricsOps` algebra to http4s-core to be implemented by any metrics backend.
  * Create new `Metrics` middleware in http4s-client based on `MetricsOps`
  * Replace http4s-dropwizard-client-metrics and http4s-proemtheus-client-metrics modules with http4s-dropwizard-metrics and http4s-prometheus-metrics to implement `MetricsOps`.

## Enhancements
* [#2149](https://github.com/http4s/http4s/pull/2134): Refresh `MimeDB` constants from the public registry
* [#2151](https://github.com/http4s/http4s/pull/2151): Changed default response timeout code from 500 to 503

## Documentation updates
* [#2134](https://github.com/http4s/http4s/pull/2134): Add Cats Friendly badge to readme
* [#2139](https://github.com/http4s/http4s/pull/2139): Reinstate example projects
* [#2145](https://github.com/http4s/http4s/pull/2145): Fix deprecated calls to `Client#streaming`

## Internal
* [#2126](https://github.com/http4s/http4s/pull/2126): Delete obsolete `bin` directory
* [#2127](https://github.com/http4s/http4s/pull/2127): Remove MiMa exceptions for new modules
* [#2128](https://github.com/http4s/http4s/pull/2128): Don't run `dependencyUpdates` on load
* [#2129](https://github.com/http4s/http4s/pull/2129): Build with sbt-1.2.3 and scala-2.12.7
* [#2133](https://github.com/http4s/http4s/pull/2133): Build with kind-projector-0.9.8
* [#2146](https://github.com/http4s/http4s/pull/2146): Remove all use of `OutboundCommand` in blaze integration

## Dependency upgrades
* async-http-client-2.5.4
* blaze-0.14.0-M5
* fs2-1.0.0
* jawn-0.13.0
* scala-xml-1.1.1

# v0.19.0-M3 (2018-09-27)

## Breaking changes
* [#2081](https://github.com/http4s/http4s/pull/2081): Remove `OkHttp` code redundant with `OkHttpBuilder`.
* [#2092](https://github.com/http4s/http4s/pull/2092): Remove `ExecutionContext` and `Timer` implicits from async-http-client. Threads are managed by the `ContextShift`.
* [#2115](https://github.com/http4s/http4s/pull/2115): Refactoring of `Server` and `ServerBuilder`:
  * Removed `Server#shutdown`, `Server#shutdownNow`, `Server#onShutdown`, and `Server#awaitShutdown`.  `Server` lifecycles are managed as a `fs2.Stream` or a `cats.effect.Resource`.
  * `ServerBuilder#start` replaced by `Server#resource`, which shuts down the `Server` after use.
  * Added a `ServerBuilder#stream` to construct a `Stream` from a `Resource`.
* [#2118](https://github.com/http4s/http4s/pull/2118): Finalize various case classes.
* [#2102](https://github.com/http4s/http4s/pull/2102): Refactoring of `Client` and some builders:
  * `Client` is no longer a case class.  Construct a new `Client` backend or middleware with `Client.apply(run: Request[F] => Resource[F, Response[F]])` for any `F` with a `Bracket[Throwable, F]`.
  * Removed `DisposableResponse[F]` in favor of `Resource[F, Response[F]]`.
  * Removed `Client#open` in favor of `Client#run`.
  * Removed `Client#shutdown` in favor of `cats.effect.Resource` or `fs2.Stream`.
  * Removed `AsyncHttpClient.apply`. It was not referentially transparent, and no longer possible. Use `AsyncHttpClient.resource` instead.
  * Removed deprecated `blaze.Http1Client.apply`

## Enhancements
* [#2042](https://github.com/http4s/http4s/pull/2042): New `Throttle` server middleware
* [#2036](https://github.com/http4s/http4s/pull/2036): New `http4s-jetty-client` backend, with HTTP/2 support
* [#2080](https://github.com/http4s/http4s/pull/2080): Make `Http4sMatchers` polymorphic on their effect type
* [#2082](https://github.com/http4s/http4s/pull/2082): Structured parser for the `Origin` header
* [#2061](https://github.com/http4s/http4s/pull/2061): Send `Disconnect` event on EOF in blaze-server for faster cleanup of mid stages
* [#2093](https://github.com/http4s/http4s/pull/2093): Track redirects in the `FollowRedirect` client middleware
* [#2109](https://github.com/http4s/http4s/pull/2109): Add `→` as a synonym for `->` in http4s-dsl
* [#2100](https://github.com/http4s/http4s/pull/2100): Tighten up module dependencies
  * http4s-testing only depends on specs2-matchers instead of specs2-core
  * http4s-prometheus-server-metrics depends on simpleclient_common instead of simpleclient

## Bugfixes
* [#2069](https://github.com/http4s/http4s/pull/2069): Add proper `withMaxTotalConnections` method to `BlazeClientBuilder` in place of misnamed `withIdleTimeout` overload.
* [#2106](https://github.com/http4s/http4s/pull/2106): Add the servlet timeout listener before the response has a chance to complete the `AsyncContext`

## Documentation updates
* [#2076](https://github.com/http4s/http4s/pull/2076): Align coloring of legend and table for milestone on versoins page
* [#2077](https://github.com/http4s/http4s/pull/2077): Replace Typelevel Code of Conduct with Scala Code of Conduct
* [#2083](https://github.com/http4s/http4s/pull/2083): Fix link to 0.19 on the website
* [#2100](https://github.com/http4s/http4s/pull/2100): Correct `re-start` to `reStart` in docs

## Internal
* [#2105](https://github.com/http4s/http4s/pull/2105): Test on OpenJDK 11
* [#2113](https://github.com/http4s/http4s/pull/2113): Check for unused compile dependencies in build
* [#2115](https://github.com/http4s/http4s/pull/2115): Stop testing on Oracle JDK 10
* [#2079](https://github.com/http4s/http4s/pull/2079): Use `readRange`, as contributed to fs2
* [#2123](https://github.com/http4s/http4s/pull/2123): Remove unmaintained `load-test` module

## Dependency upgrades
* cats-1.4.0
* circe-0.10.0
* fs2-1.0.0-RC1
* jawn-fs2-0.13.0-RC1
* play-json-3.6.10 for Scala 2.11.x
* tomcat-9.0.12

# v0.18.19 (2018-09-27)

## Bug fixes
* [#2101](https://github.com/http4s/http4s/pull/2101): `haveHeaders` checks by equality, not reference
* [#2117](https://github.com/http4s/http4s/pull/2117): Handle unsuccessful responses in `JavaNetClient`

## Internal
* [#2116](https://github.com/http4s/http4s/pull/2116): Test against OpenJDK 11. Retire Oracle JDK 10.

# v0.18.18 (2018-09-18)

## Bug fixes
* [#2048](https://github.com/http4s/http4s/pull/2048): Correct misleading logging in `Retry` middleware
* [#2078](https://github.com/http4s/http4s/pull/2078): Replace generic exception on full wait queue with new `WaitQueueFullFailure`

## Enhancements
* [#2078](https://github.com/http4s/http4s/pull/2078): Replace generic exception on full wait queue with new `WaitQueueFullFailure`
* [#2095](https://github.com/http4s/http4s/pull/2095): Add `Monoid[UrlForm]` instance

## Dependency upgrades
* cats-1.4.0
* fs2-0.10.6
* jetty-9.4.12.v20180830
* tomcat-9.0.12

# v0.19.0-M2 (2018-09-07)

## Breaking changes
* [#1802](https://github.com/http4s/http4s/pull/1802): Race servlet requests against the `AsyncContext.timeout`. `JettyBuilder` and `TomcatBuilder` now require a `ConcurrentEffect` instance.
* [#1934](https://github.com/http4s/http4s/pull/1934): Refactoring of `ConnectionManager`.  Now requires a `Concurrent` instance, which ripples to a `ConcurrentEffect` in blaze-client builders
* [#2023](https://github.com/http4s/http4s/pull/2023): Don't overwrite existing `Vary` headers from `CORS`
* [#2030](https://github.com/http4s/http4s/pull/2023): Restrict `MethodNotAllowed` response generator in DSL
* [#2032](https://github.com/http4s/http4s/pull/2032): Eliminate mutable `Status` registry. IANA-registered `Status`es are still cached, but `register` is no longer public.
* [#2026](https://github.com/http4s/http4s/pull/2026): `CSRF` enhancements
  * CSRF tokens represented with a newtype
  * CSRF token signatures are encoded hexadecimal strings, making them URI-safe.
  * Added a `headerCheck: Request[F] => Boolean` parameter
  * Added an `onFailure: Response[F]` parameter, which defaults to a `403`. This was formerly a hardcoded `401`.
* [#1993](https://github.com/http4s/http4s/pull/2026): Massive changes from cats-effect and fs2 upgrades
  * `Timer` added to `AsyncHttpClient`
  * Dropwizard `Metrics` middleware now takes a `Clock` rather than a `Timer`
  * Client builders renamed and refactored for consistency and to support binary compatible evolution after 1.0:
    * `BlazeClientBuilder` replaces `Http1Client`, `BlazeClient`, and `BlazeClientConfig`
    * Removed deprecated `SimpleHttp1Client`
    * `JavaNetClient` renamed to `JavaNetClientBuilder`, which now has a `resource` and `stream`
    * `OkHttp` renamed to `OkHttpBuilder`.  The client now created from an `OkHttpClient` instance instead of an `F[OkHttpClient.Builder]`. A default client can be created as a `Resource` through `OkHttp.default`.
  * Fallout from removal of `fs2.Segment`
    * `EntityDecoder.collectBinary` now decodes a `Chunk`
    * `EntityDecoder.binaryChunk` deprecated
    * `SegmentWriter` is removed
    * Changes to:
      * `ChunkWriter`s in blaze rewritten
      * `Logger` middlewares
      * `MemoryCache`
  * Blocking I/O now requires a blocking `ExecutionContext` and a `ContextShift`:
    * `EntityDecoder`s:
      * `EntityDecoder.binFile`
      * `EntityDecoder.textFile`
      * `MultipartDecoder.mixedMultipart`
    * `EntityEncoder`s (no longer implicit):
      * `File`
      * `Path`
      * `InputStream`
      * `Reader`
    * Multipart:
      * `MultipartParser.parseStreamedFile`
      * `MultipartParser.parseToPartsStreamedFile`
      * `Part.fileData`
    * Static resources:
      * `StaticFile.fromString`
      * `StaticFile.fromResource`
      * `StaticFile.fromURL`
      * `StaticFile.fromFile`
      * `FileService.Config`
      * `ResourceService.Config`
      * `WebjarService.Config`
    * `OkHttpBuilder`
    * Servlets:
      * `BlockingHttp4sServlet`
      * `BlockingServletIo`
  * Servlet backend changes:
    * `Http4sServlet` no longer shift onto an `ExecutionContext` by default.  Accordingly, `ServerBuilder` no longer has a `withExecutionContext`.
    * Jetty and Tomcat builders use their native executor types instead of shifting onto an `ExecutionContext`.  Accordingly, `ServletBuilder#withExecutionContext` is removed.
    * `AsyncHttp4sServlet` and `ServletContextSyntax` now default to non-blocking I/O.  No startup check is made against the servlet version, which failed classloading on an older servlet container.  Neither takes an `ExeuctionContext` parameter anymore.
  * Removed deprecated `StreamApp` aliases. `fs2.StreamApp` is removed and replaced by `cats.effect.IOApp`, `monix.eval.TaskApp`, or similar.
  * Removed deprecated `ServerApp`.
  * `EntityLimiter` middleware now requires an `ApplicativeError`
* [#2054](https://github.com/http4s/http4s/pull/2054): blaze-server builder changes
  * `BlazeBuilder` deprecated for `BlazeServerBuilder`
  * `BlazeServerBuidler` has a single `withHttpApp(HttpApp)` in place of zero-to-many calls `mountService(HttpRoutes)`.
    * This change makes it possible to mount an `HttpApp` wrapped in a `Logger` middleware, which only supports `HttpApp`
    * Call `.orNotFound`, from `org.http4s.implicits._`, to cap an `HttpRoutes` as `HttpApp`
    * Use `Router` to combine multiple `HttpRoutes` into a single `HttpRoutes` by prefix
    * This interface will see more changes before 0.19.0 to promote long-term binary compatibility

## Enhancements
* [#1953](https://github.com/http4s/http4s/pull/1953): Add `UUIDVar` path extractor
* [#1963](https://github.com/http4s/http4s/pull/1963): Throw `ConnectException` rather than `IOException` on blaze-client connection failures
* [#1961](https://github.com/http4s/http4s/pull/1961): New `http4s-prometheus-client-metrics` module
* [#1974](https://github.com/http4s/http4s/pull/1974): New `http4s-client-metrics` module for Dropwizard Metrics
* [#1973](https://github.com/http4s/http4s/pull/1973): Add `onClose` handler to `WebSocketBuilder`
* [#2024](https://github.com/http4s/http4s/pull/2024): Add `HeaderEcho` server middleware
* [#2062](https://github.com/http4s/http4s/pull/2062): Eliminate "unhandled inbund command: Disconnected"` warnings in blaze-server

## Bugfixes
* [#2027](https://github.com/http4s/http4s/pull/2024): Miscellaneous websocket fixes
  * Stop sending frames even after closed
  * Avoid deadlock on small threadpools
  * Send `Close` frame in response to `Close` frame

## Documentation updates
* [#1935](https://github.com/http4s/http4s/pull/1953): Make `http4sVersion` lowercase
* [#1943](https://github.com/http4s/http4s/pull/1943): Make the imports in the Client documentation silent
* [#1944](https://github.com/http4s/http4s/pull/1944): Upgrade to cryptobits-1.2
* [#1971](https://github.com/http4s/http4s/pull/1971): Minor corrections to DSL tut
* [#1972](https://github.com/http4s/http4s/pull/1972): Add `UUIDVar` to DSL tut
* [#2034](https://github.com/http4s/http4s/pull/1958): Add branch to quickstart instructions
* [#2035](https://github.com/http4s/http4s/pull/2035): Add Christopher Davenport to community staff
* [#2060](https://github.com/http4s/http4s/pull/2060): Guide to setting up IntelliJ for contributors

## Internal
* [#1966](https://github.com/http4s/http4s/pull/1966): Use scalafmt directly from IntelliJ
* [#1968](https://github.com/http4s/http4s/pull/1968): Build with sbt-1.2.1
* [#1996](https://github.com/http4s/http4s/pull/1996): Internal refactoring of `JettyBuilder`
* [#2041](https://github.com/http4s/http4s/pull/2041): Simplify implementations of `RetryPolicy`
* [#2050](https://github.com/http4s/http4s/pull/2050): Replace test `ExecutionContext` in `Http4sWSStageSpec`
* [#2052](https://github.com/http4s/http4s/pull/2050): Introduce expiring `TestScheduler` to avoid leaking threads on tests

## Dependency upgrades
* async-http-client-2.5.2
* blaze-0.14.0-M4
* cats-1.3.1
* cats-effect-1.0.0
* circe-0.10.0-M2
* fs2-1.0.0-M5
* jawn-0.13.0
* jawn-fs2-0.13.0-M4
* json4s-3.6.0

# v0.18.17 (2018-09-04)
* Accumulate errors in `OptionalMultiQueryParamDecoderMatcher` [#2000](https://github.com/http4s/pull/2000)
* New http4s-scalatags module [#2002](https://github.com/http4s/pull/2002)
* Resubmit bodies in `Retry` middleware where allowed by policy [#2001](https://github.com/http4s/pull/2001)
* Dependency upgrades:
  * play-json-3.6.10 (for Scala 2.12)
  * tomcat-9.0.11

# v0.18.16 (2018-08-14)
* Fix regression for `AutoSlash` when nested in a `Router` [#1948](https://github.com/http4s/http4s/pull/1948)
* Respect `redactHeadersWhen` in `Logger` middleware [#1952](https://github.com/http4s/http4s/pull/1952)
* Capture `BufferPoolsExports` in prometheus server middleware [#1977](https://github.com/http4s/http4s/pull/1977)
* Make `Referer` header extractable [#1984](https://github.com/http4s/http4s/pull/1984)
* Log server startup banner in a single call to prevent interspersion [#1985](https://github.com/http4s/http4s/pull/1985)
* Add support module for play-json [#1946](https://github.com/http4s/http4s/pull/1946)
* Introduce `TranslateUri` middleware, which checks the prefix of the service it's translating against the request. Deprecated `URITranslation`, which chopped the prefix length without checking for a match. [#1964](https://github.com/http4s/http4s/pull/1964)
* Dependency upgrades:
  * cats-1.2.0
  * metrics-4.0.3
  * okhttp-3.11.0
  * prometheus-client-0.5.0
  * scodec-bits-1.1.6

# v0.18.15 (2018-07-05)
* Bugfix for `AutoSlash` Middleware in Router [#1937](https://github.com/http4s/http4s/pull/1937)
* Add `StaticHeaders` middleware that appends static headers to a service [#1939](https://github.com/http4s/http4s/pull/1939)

# v0.19.0-M1 (2018-07-04)
* Add accumulating version of circe `EntityDecoder` [#1647](https://github.com/http4/http4s/1647)
* Add ETag support to `StaticFile` [#1652](https://github.com/http4s/http4s/pull/1652)
* Reintroduce the option for fallthrough for authenticated services [#1670]((https://github.com/http4s/http4s/pull/1670)
* Separate `Cookie` into `RequestCookie` and `ResponseCookie` [#1676](https://github.com/http4s/http4s/pull/1676)
* Add `Eq[Uri]` instance [#1688](https://github.com/http4s/http4s/pull/1688)
* Deprecate `Message#withBody` in favor of `Message#withEntity`.  The latter returns a `Message[F]` rather than an `F[Message[F]]`. [#1694](https://github.com/http4s/http4s/pull/1694)
* Myriad new `Arbitrary` and `Cogen` instances [#1677](https://github.com/http4s/http4s/pull/1677)
* Add non-deprecated `LocationResponseGenerator` functions [#1715](https://github.com/http4s/http4s/pull/1715)
* Relax constraint on `Router` from `Sync` to `Monad` [#1723](https://github.com/http4s/http4s/pull/1723)
* Drop scodec-bits dependency [#1732](https://github.com/http4s/http4s/pull/1732)
* Add `Show[ETag]` instance [#1749](https://github.com/http4s/http4s/pull/1749)
* Replace `fs2.Scheduler` with `cats.effect.Timer` in `Retry` [#1754](https://github.com/http4s/http4s/pull/1754)
* Remove `Sync` constraint from `EntityEncoder[Multipart]` [#1762](https://github.com/http4s/http4s/pull/1762)
* Generate `MediaType`s from [MimeDB](https://github.com/jshttp/mime-db) [#1770](https://github.com/http4s/http4s/pull/1770)
  * Continue phasing out `Renderable` with `MediaRange` and `MediaType`.
  * Media types are now namespaced by main type.  This reduces backticks.  For example, `` MediaType.`text/plain` `` is replaced by `MediaType.text.plain`.
* Remove `Registry`. [#1770](https://github.com/http4s/http4s/pull/1770)
* Deprecate `HttpService`: [#1693](https://github.com/http4s/http4s/pull/1693)
  * Introduces an `Http[F[_], G[_]]` type alias
  * `HttpService` is replaced by `HttpRoutes`, which is an `Http[OptionT[F, ?], ?]`.  `HttpRoutes.of` replaces `HttpService` constructor from `PartialFunction`s.
  * `HttpApp` is an `Http[F, F]`, representing a total HTTP function.
* Add `BlockingHttp4sServlet` for use in Google App Engine and Servlet 2.5 containers.  Rename `Http4sServlet` to `AsyncHttp4sServlet`. [#1830](https://github.com/http4s/http4s/pull/1830)
* Generalize `Logger` middleware to log with `String => Unit` instead of `logger.info(_)` [#1839](https://github.com/http4s/http4s/pull/1839)
* Generalize `AutoSlash` middleware to work on `Kleisli[F, Request[G], B]` given `MonoidK[F]` and `Functor[G]`. [#1885](https://github.com/http4s/http4s/pull/1885)
* Generalize `CORS` middleware to work on `Http[F, G]` given `Applicative[F]` and `Functor[G]`. [#1889](https://github.com/http4s/http4s/pull/1889)
* Generalize `ChunkAggegator` middleware to work on `Kleisli[F, A, Response[G]]` given `G ~> F`, `FlatMap[F]`, and `Sync[G]`. [#1886](https://github.com/http4s/http4s/pull/1886)
* Generalize `EntityLimiter` middleware to work on `Kleisli[F, Request[G], B]`. [#1892](https://github.com/http4s/http4s/pull/1892)
* Generalize `HSTS` middleware to work on `Kleisli[F, A, Response[G]]` given `Functor[F]` and `Functor[G]`. [#1893](https://github.com/http4s/http4s/pull/1893)
* Generalize `UrlFormLifter` middleware to work on `Kleisli[F, Request[G], Response[G]]` given `G ~> F`, `Sync[F]` and `Sync[G]`.  [#1894](https://github.com/http4s/http4s/pull/1894)
* Generalize `Timeout` middleware to work on `Kleisli[F, A, Response[G]]` given `Concurrent[F]` and `Timer[F]`. [#1899](https://github.com/http4s/http4s/pull/1899)
* Generalize `VirtualHost` middleware to work on `Kleisli[F, Request[G], Response[G]]` given `Applicative[F]`.  [#1902](https://github.com/http4s/http4s/pull/1902)
* Generalize `URITranslate` middleware to work on `Kleisli[F, Request[G], B]` given `Functor[G]`.  [#1895](https://github.com/http4s/http4s/pull/1895)
* Generalize `CSRF` middleware to work on `Kleisli[F, Request[G], Response[G]]` given `Sync[F]` and `Applicative[G]`.  [#1909](https://github.com/http4s/http4s/pull/1909)
* Generalize `ResponseLogger` middleware to work on `Kleisli[F, A, Response[F]]` given `Effect[F]`.  [#1916](https://github.com/http4s/http4s/pull/1916)
* Make `Logger`, `RequestLogger`, and `ResponseLogger` work on `HttpApp[F]` so a `Response` is guaranteed unless the service raises an error [#1916](https://github.com/http4s/http4s/pull/1916)
* Rename `RequestLogger.apply0` and `ResponseLogger.apply0` to `RequestLogger.apply` and `ResponseLogger.apply`.  [#1837](https://github.com/http4s/http4s/pull/1837)
* Move `org.http4s.server.ServerSoftware` to `org.http4s.ServerSoftware` [#1884](https://github.com/http4s/http4s/pull/1884)
* Fix `Uncompressible` and `NotBinary` flags in `MimeDB` generator. [#1900](https://github.com/http4s/http4s/pull/1884)
* Generalize `DefaultHead` middleware to work on `Http[F, G]` given `Functor[F]` and `MonoidK[F]` [#1903](https://github.com/http4s/http4s/pull/1903)
* Generalize `GZip` middleware to work on `Http[F, G]` given `Functor[F]` and `Functor[G]` [#1903](https://github.com/http4s/http4s/pull/1903)
* `jawnDecoder` takes a `RawFacade` instead of a `Facade`
* Change `BasicCredentials` extractor to return `(String, String)` [#1924](https://github.com/http4s/http4s/1925)
* `Effect` constraint relaxed to `Sync`:
  * `Logger.logMessage`
* `Effect` constraint relaxed to `Async`:
  * `JavaNetClient`
* `Effect` constraint changed to `Concurrent`:
  * `Logger` (client and server)
  * `RequestLogger` (client and server)
  * `ResponseLogger` (client and server)
  * `ServerBuilder#serve` (moved to abstract member of `ServerBuilder`)
* `Effect` constraint strengthened to `ConcurrentEffect`:
  * `AsyncHttpClient`
  * `BlazeBuilder`
  * `JettyBuilder`
  * `TomcatBuilder`
* Implicit `ExecutionContext` removed from:
  * `RequestLogger` (client and server)
  * `ResponseLogger` (client and server)
  * `ServerBuilder#serve`
  * `ArbitraryInstances.arbitraryEntityDecoder`
  * `ArbitraryInstances.cogenEntity`
  * `ArbitraryInstances.cogenEntityBody`
  * `ArbitraryInstances.cogenMessage`
  * `JavaNetClient`
* Implicit `Timer` added to:
  * `AsyncHttpClient`
  * `JavaNetClient.create`
* `Http4sWsStage` removed from public API
* Removed charset for argonaut instances [#1914](https://github.com/http4s/http4s/pull/1914)
* Dependency upgrades:
  * async-http-client-2.4.9
  * blaze-0.14.0-M3
  * cats-effect-1.0.0-RC2
  * circe-0.10.0-M1
  * fs2-1.0.0-M1
  * fs2-reactive-streams-0.6.0
  * jawn-0.12.1
  * jawn-fs2-0.13.0-M1
  * prometheus-0.4.0
  * scala-xml-1.1.0

# v0.18.14 (2018-07-03)
* Add `CirceEntityCodec` to provide an implicit `EntityEncoder` or `EntityDecoder` from an `Encoder` or `Decoder`, respectively. [#1917](https://github.com/http4s/http4s/pull/1917)
* Add a client backend based on `java.net.HttpURLConnection`.  Note that this client blocks and is primarily intended for use in a REPL. [#1882](https://github.com/http4s/http4s/pull/1882)
* Dependency upgrades:
  * jetty-9.4.11
  * tomcat-9.0.10
	
# v0.18.13 (2018-06-22)
* Downcase type in `MediaRange` generator [#1907](https://github.com/http4s/http4s/pull/1907)
* Fixed bug where `PoolManager` would try to dequeue from an empty queue [#1922](https://github.com/http4s/http4s/pull/1922)
* Dependency upgrades:
  * argonaut-6.2.2
  * fs2-0.10.5

# v0.18.12 (2018-05-28)
* Deprecated `Part.empty` [#1858](https://github.com/http4s/http4s/pull/1858)
* Log requests with an unconsumed body [#1861](https://github.com/http4s/http4s/pull/1861)
* Log requests when the service returns `None` or raises an error [#1875](https://github.com/http4s/http4s/pull/1875)
* Support streaming parsing of multipart and storing large parts as temp files [#1865](https://github.com/http4s/http4s/pull/1865)
* Add an OkHttp client, with HTTP/2 support [#1864](https://github.com/http4s/http4s/pull/1864)
* Add `Host` header to requests to `Client.fromHttpService` if the request URI is absolute [#1874](https://github.com/http4s/http4s/pull/1874)
* Log `"service returned None"` or `"service raised error"` in service `ResponseLogger` when the service does not produce a successful response [#1879](https://github.com/http4s/http4s/pull/1879)
* Dependency upgrades:
  * jetty-9.4.10.v20180503
  * json4s-3.5.4
  * tomcat-9.0.8

# v0.18.11 (2018-05-10)
* Prevent zero-padding of servlet input chunks [#1835](https://github.com/http4s/http4s/pull/1835)
* Fix deadlock in client loggers.  `RequestLogger.apply` and `ResponseLogger.apply` are each replaced by `apply0` to maintain binary compatibility. [#1837](https://github.com/http4s/http4s/pull/1837)
* New `http4s-boopickle` module supports entity codecs through `boopickle.Pickler` [#1826](https://github.com/http4s/http4s/pull/1826)
* Log as much of the response as is consumed in the client. Previously, failure to consume the entire body prevented any part of the body from being logged. [#1846](https://github.com/http4s/http4s/pull/1846)
* Dependency upgrades:
  * prometheus-client-java-0.4.0

# v0.18.10 (2018-05-03)
* Eliminate dependency on Macro Paradise and macro-compat [#1816](https://github.com/http4s/http4s/pull/1816)
* Add `Logging` middleware for client [#1820](https://github.com/http4s/http4s/pull/1820)
* Make blaze-client tick wheel executor lazy [#1822](https://github.com/http4s/http4s/pull/1822)
* Dependency upgrades:
  * cats-effect-0.10.1
  * fs2-0.10.4
  * specs2-4.1.0

# v0.18.9 (2018-04-17)
* Log any exceptions when writing the header in blaze-server for HTTP/1 [#1781](https://github.com/http4s/http4s/pull/1781)
* Drain the response body (thus running its finalizer) when there is an error writing a servlet header or body [#1782](https://github.com/http4s/http4s/pull/1782)
* Clean up logging of errors thrown by services. Prevents the possible swallowing of errors thrown during `renderResponse` in blaze-server and `Http4sServlet` [#1783](https://github.com/http4s/http4s/pull/1783)
* Fix `Uri.Scheme` parser for schemes beginning with `http` other than `https` [#1790](https://github.com/http4s/http4s/pull/1790)
* Fix blaze-client to reset the connection start time on each invocation of the `F[DisposableResponse]`. This fixes the "timeout after 0 milliseconds" error. [#1792](https://github.com/http4s/http4s/pull/1792)
* Depdency upgrades:
  * blaze-0.12.13
  * http4s-websocket-0.2.1
  * specs2-4.0.4
  * tomcat-9.0.7

# v0.18.8 (2018-04-11)
* Improved ScalaDoc for BlazeBuilder [#1775](https://github.com/http4s/http4s/pull/1775)
* Added a stream constructor for async-http-client [#1776](https://github.com/http4s/http4s/pull/1776)
* http4s-prometheus-server-metrics project created. Prometheus Metrics middleware implemented for metrics on http4s server. Exposes an HttpService ready to be scraped by Prometheus, as well pairing to a CollectorRegistry for custom metric registration. [#1778](https://github.com/http4s/http4s/pull/1778)

# v0.18.7 (2018-04-04)
* Multipart parser defaults to fields interpreted as utf-8. [#1767](https://github.com/http4s/http4s/pull/1767)

# v0.18.6 (2018-04-03)
* Fix parsing of multipart bodies across chunk boundaries. [#1764](https://github.com/http4s/http4s/pull/1764)

# v0.18.5 (2018-03-28)
* Add `&` extractor to http4s-dsl. [#1758](https://github.com/http4s/http4s/pull/1758)
* Deprecate `EntityEncoder[F, Future[A]]`.  The `EntityEncoder` is strict in its argument, which causes any side effect of the `Future` to execute immediately.  Wrap your `future` in `IO.fromFuture(IO(future))` instead. [#1759](https://github.com/http4s/http4s/pull/1759)
* Dependency upgrades:
  * circe-0.9.3

# v0.18.4 (2018-03-23)
* Deprecate old `Timeout` middleware methods in favor of new ones that use `FiniteDuration` and cancel timed out effects [#1725](https://github.com/http4s/http4s/pull/1725)
* Add `expectOr` methods to client for custom error handling on failed expects [#1726](https://github.com/http4s/http4s/pull/1726)
* Replace buffered multipart parser with a streaming version. Deprecate all uses of fs2-scodec. [#1727](https://github.com/http4s/http4s/pull/1727)
* Dependency upgrades:
  * blaze-0.12.2
  * fs2-0.10.3
  * log4s-1.6.1
  * jetty-9.4.9.v20180320

# v0.18.3 (2018-03-17)
* Remove duplicate logging in pool manager [#1683]((https://github.com/http4s/http4s/pull/1683)
* Add request/response specific properties to logging [#1709](https://github.com/http4s/http4s/pull/1709)
* Dependency upgrades:
  * async-http-client-2.0.39
  * cats-1.1.0
  * cats-effect-0.10
  * circe-0.9.2
  * discipline-0.9.0
  * jawn-fs2-0.12.2
  * log4s-1.5.0
  * twirl-1.3.15

# v0.18.2 (2018-03-09)
* Qualify reference to `identity` in `uriLiteral` macro [#1697](https://github.com/http4s/http4s/pull/1697)
* Make `Retry` use the correct duration units [#1698](https://github.com/http4s/http4s/pull/1698)
* Dependency upgrades:
  * tomcat-9.0.6

# v0.18.1 (2018-02-27)
* Fix the rendering of trailer headers in blaze [#1629](https://github.com/http4s/http4s/pull/1629)
* Fix race condition between shutdown and parsing in Http1SeverStage [#1675](https://github.com/http4s/http4s/pull/1675)
* Don't use filter in `Arbitrary[``Content-Length``]` [#1678](https://github.com/http4s/http4s/pull/1678)
* Opt-in fallthrough for authenticated services [#1681](https://github.com/http4s/http4s/pull/1681)
* Dependency upgrades:
  * cats-effect-0.9
  * fs2-0.10.2
  * fs2-reactive-streams-0.5.1
  * jawn-fs2-0.12.1
  * specs2-4.0.3
  * tomcat-9.0.5
  * twirl-1.3.4

# v0.18.0 (2018-02-01)
* Add `filename` method to `Part`
* Dependency upgrades:
  * fs2-0.10.0
  * fs2-reactive-streams-0.5.0
  * jawn-fs2-0.12.0

# v0.18.0-M9 (2018-01-26)
* Emit Exit Codes On Server Shutdown [#1638](https://github.com/http4s/http4s/pull/1638) [#1637](https://github.com/http4s/http4s/pull/1637)
* Register Termination Signal and Frame in Http4sWSStage [#1631](https://github.com/http4s/http4s/pull/1631)
* Trailer Headers Are Now Being Emitted Properly [#1629](https://github.com/http4s/http4s/pull/1629)
* Dependency Upgrades:
   * alpn-boot-8.1.12.v20180117
   * circe-0.9.1
   * fs2-0.10.0-RC2
   * fs2-reactive-streams-0.3.0
   * jawn-fs2-0.12.0-M7
   * metrics-4.0.2
   * tomcat-9.0.4

# v0.18.0-M8 (2018-01-05)
* Dependency Upgrades:
   * argonaut-6.2.1
   * circe-0.9.0
   * fs2-0.10.0-M11
   * fs2-reactive-streams-0.2.8
   * jawn-fs2-0.12.0-M6
   * cats-1.0.1
   * cats-effect-0.8

# v0.18.0-M7 (2017-12-23)
* Relax various typeclass constraints from `Effect` to `Sync` or `Async`. [#1587](https://github.com/http4s/http4s/pull/1587)
* Operate on `Segment` instead of `Chunk` [#1588](https://github.com/http4s/http4s/pull/1588)
   * `EntityDecoder.collectBinary` and `EntityDecoder.binary` now
     return `Segment[Byte, Unit]` instead of `Chunk[Byte]`.
   * Add `EntityDecoder.binaryChunk`.
   * Add `EntityEncoder.segmentEncoder`.
   * `http4sMonoidForChunk` replaced by `http4sMonoidForSegment`.
* Add new generators for core RFC 2616 types. [#1593](https://github.com/http4s/http4s/pull/1593)
* Undo obsolete copying of bytes in `StaticFile.fromURL`. [#1202](https://github.com/http4s/http4s/pull/1202)
* Optimize conversion of `Chunk.Bytes` and `ByteVectorChunk` to `ByteBuffer. [#1602](https://github.com/http4s/http4s/pull/1602)
* Rename `read` to `send` and `write` to `receive` in websocket model. [#1603](https://github.com/http4s/http4s/pull/1603)
* Remove `MediaRange` mutable `Registry` and add `HttpCodec[MediaRange]` instance [#1597](https://github.com/http4s/http4s/pull/1597)
* Remove `Monoid[Segment[A, Unit]]` instance, which is now provided by fs2. [#1609](https://github.com/http4s/http4s/pull/1609)
* Introduce `WebSocketBuilder` to build `WebSocket` responses.  Allows headers (e.g., `Sec-WebSocket-Protocol`) on a successful handshake, as well as customization of the response to failed handshakes. [#1607](https://github.com/http4s/http4s/pull/1607)
* Don't catch exceptions thrown by `EntityDecoder.decodeBy`. Complain loudly in logs about exceptions thrown by `HttpService` rather than raised in `F`. [#1592](https://github.com/http4s/http4s/pull/1592)
* Make `abnormal-terminations` and `service-errors` Metrics names plural. [#1611](https://github.com/http4s/http4s/pull/1611)
* Refactor blaze client creation. [#1523](https://github.com/http4s/http4s/pull/1523)
   * `Http1Client.apply` returns `F[Client[F]]`
   * `Http1Client.stream` returns `Stream[F, Client[F]]`, bracketed to shut down the client.
   * `PooledHttp1Client` constructor is deprecated, replaced by the above.
   * `SimpleHttp1Client` is deprecated with no direct equivalent.  Use `Http1Client`.
* Improve client timeout and wait queue handling
   * `requestTimeout` and `responseHeadersTimeout` begin from the submission of the request.  This includes time spent in the wait queue of the pool. [#1570](https://github.com/http4s/http4s/pull/1570)
   * When a connection is `invalidate`d, try to unblock a waiting request under the same key.  Previously, the wait queue would only be checked on recycled connections.
   * When the connection pool is closed, allow connections in the wait queue to complete.
* Changes to Metrics middleware. [#1612](https://github.com/http4s/http4s/pull/1612)
   * Decrement the active requests gauge when no request matches
   * Don't count non-matching requests as 4xx in case they're composed with other services.
   * Don't count failed requests as 5xx in case they're recovered elsewhere.  They still get recorded as `service-error`s.
* Dependency upgrades:
   * async-http-client-2.0.38
   * cats-1.0.0.RC2
   * circe-0.9.0-M3
   * fs2-0.10.0-M10
   * fs2-jawn-0.12.0-M5
   * fs2-reactive-streams-0.2.7
   * scala-2.10.7 and scala-2.11.12

# v0.18.0-M6 (2017-12-08)
* Tested on Java 9.
* `Message.withContentType` now takes a `Content-Type` instead of an
  ``Option[`Content-Type`]``.  `withContentTypeOption` takes an `Option`,
  and `withoutContentType` clears it.
* `QValue` has an `HttpCodec` instance
* `AuthMiddleware` never falls through.  See
  [#1530](https://github.com/http4s/http4s/pull/1530) for more.
* `ContentCoding` is no longer a `Registry`, but has an `HttpCodec`
  instance.
* Render a banner on server startup.  Customize by calling
  `withBanner(List[String])` or `withoutBanner` on the
  `ServerBuilder`.
* Parameterize `isZippable` as a predicate of the `Response` in `GZip`
  middleware.
* Add constant for `application/vnd.api+json` MediaType.
* Limit memory consumption in `GZip` middleware
* Add `handleError`, `handleErrorWith`, `bimap`, `biflatMap`,
  `transform`, and `transformWith` to `EntityDecoder`.
* `org.http4s.util.StreamApp` and `org.http4s.util.ExitCode` are
  deprecated in favor of `fs2.StreamApp` and `fs2.StreamApp.ExitCode`,
  based on what was in http4s.
* Dependency upgrades:
  * fs2-0.10.0-M9
  * fs2-reactive-streams-0.2.6
  * jawn-fs2-0.12.0-M4
  * specs2-4.0.2

# v0.17.6 (2017-12-05)
* Fix `StaticFile` to serve files larger than `Int.MaxValue` bytes
* Dependency upgrades:
  * tomcat-8.5.24

# v0.16.6 (2017-12-04)
* Add a CSRF server middleware
* Fix `NullPointerException` when starting a Tomcat server related to `docBase`
* Log version info and server address on server startup
* Dependency upgrades:
  * jetty-9.4.8.v20171121
  * log4s-1.4.0
  * scalaz-7.2.17
  * twirl-1.3.13

# v0.18.0-M5 (2017-11-02)
* Introduced an `HttpCodec` type class that represents a type that can round
  trip to and from a `String`.  `Uri.Scheme` and `TransferCoding` are the first
  implementors, with more to follow.  Added an `HttpCodecLaws` to http4s-testing.
* `Uri.Scheme` is now its own type instead of a type alias.
* `TransferCoding` is no longer a case class. Its `coding` member is now a
  `String`, not a `CIString`. Its companion is no longer a
  `Registry`.
* Introduced `org.http4s.syntax.literals`, which contains a `StringContext` forAll
  safely constructing a `Uri.Scheme`.  More will follow.
* `org.http4s.util.StreamApp.ExitCode` moved to `org.http4s.util.ExitCode`
* Changed `AuthService[F[_], T]` to `AuthService[T, F[_]]` to support
  partial unification when combining services as a `SemigroupK`.
* Unseal the `MessageFailure` hierarchy. Previous versions of http4s had a
  `GenericParsingFailure`, `GenericDecodeFailure`, and
  `GenericMessageBodyFailure`. This was not compatible with the parameterized
  effect introduced in v0.18. Now, `MessageFailure` is unsealed, so users
  wanting precise control over the default `toHttpResponse` can implement their
  own failure conditions.
* `MessageFailure` now has an `Option[Throwable]` cause.
* Removed `KleisliInstances`. The `SemigroupK[Kleisli[F, A, ?]]` is now provided
  by cats.  Users should no longer need to import `org.http4s.implicits._` to
  get `<+>` composition of `HttpService`s
* `NonEmptyList` extensions moved from `org.http4s.util.nonEmptyList` to
  `org.http4s.syntax.nonEmptyList`.
* There is a classpath difference in log4s version between blaze and http4s in this
  milestone that will be remedied in M6. We believe these warnings are safe.
* Dependency upgrades:
  * cats-1.0.0-RC1
  * fs2-0.10.0-M8
  * fs2-reactive-streams-0.2.5

# v0.18.0-M4 (2017-10-12)
* Syntax for building requests moved from `org.http4s.client._` to
  `org.http4s.client.dsl.Http4sClientDsl[F]`, with concrete type `IO`
  available as `org.http4s.client.dsl.io._`.  This is consistent with
  http4s-dsl for servers.
* Change `StreamApp` to return a `Stream[F, ExitCode]`. The first exit code
  returned by the stream is the exit code of the JVM. This allows custom exit
  codes, and eases dead code warnings in certain constructions that involved
  mapping over `Nothing`.
* `AuthMiddleware.apply` now takes an `Kleisli[OptionT[F, ?], Request[F], T]`
  instead of a `Kleisli[F, Request[F], T]`.
* Set `Content-Type` header on default `NotFound` response.
* Merges from v0.16.5 and v0.17.5.
* Remove mutable map that backs `Method` registry. All methods in the IANA
  registry are available through `Method.all`. Custom methods should be memoized
  by other means.
* Adds an `EntityDecoder[F, Array[Byte]]` and `EntityDecoder[F, Array[Char]]`
  for symmetry with provided `EntityEncoder` instances.
* Adds `Arbitrary` instances for `Headers`, `EntityBody[F]` (currently just
  single chunk), `Entity[F]`, and `EntityEncoder[F, A]`.
* Adds `EntityEncoderLaws` for `EntityEncoder`.
* Adds `EntityCodecLaws`.  "EntityCodec" is not a type in http4s, but these
  laws relate an `EntityEncoder[F, A]` to an `EntityDecoder[F, A]`.
* There is a classpath difference in log4s version between blaze and http4s in this
  milestone that will be remedied in M6. We believe these warnings are safe.

# v0.17.5 (2017-10-12)
* Merges only.

# v0.16.5 (2017-10-11)
* Correctly implement sanitization of dot segments in static file paths
  according to RFC 3986 5.2.4. Most importantly, this fixes an issue where `...`
  is reinterpreted as `..` and can escape the root of the static file service.

# v0.18.0-M3 (2017-10-04)
* Merges only.
* There is a classpath difference in log4s version between blaze and http4s in this
  milestone that will be remedied in M6. We believe these warnings are safe.

# v0.17.4 (2017-10-04)
* Fix reading of request body in non-blocking servlet backend. It was previously
  only reading the first byte of each chunk.
* Dependency upgrades:
  * fs2-reactive-streams-0.1.1

# v0.16.4 (2017-10-04)
* Backport removal `java.xml.bind` dependency from `GZip` middleware,
  to play more nicely with Java 9.
* Dependency upgrades:
  * metrics-core-3.2.5
  * tomcat-8.0.23
  * twirl-1.3.12

# v0.18.0-M2 (2017-10-03)
* Use http4s-dsl with any effect type by either:
    * extend `Http4sDsl[F]`
    * create an object that extends `Http4sDsl[F]`, and extend that.
    * `import org.http4s.dsl.io._` is still available for those who
      wish to specialize on `cats.effect.IO`
* Remove `Semigroup[F[MaybeResponse[F]]]` constraint from
  `BlazeBuilder`.
* Fix `AutoSlash` middleware when a service is mounted with a prefix.
* Publish internal http4s-parboiled2 as a separate module.  This does
  not add any new third-party dependencies, but unbreaks `sbt
  publishLocal`.
* Add `Request.from`, which respects `X-Fowarded-For` header.
* Make `F` in `EffectMessageSyntax` invariant
* Add `message.decodeJson[A]` syntax to replace awkward `message.as(implicitly,
  jsonOf[A])`. Brought into scope by importing one of the following, based on
  your JSON library of choice.
  * `import org.http4s.argonaut._`
  * `import org.http4s.circe._`
  * `import org.http4s.json4s.jackson._`
  * `import org.http4s.json4s.native._`
* `AsyncHttpClient.apply` no longer takes a `bufferSize`.  It is made
  irrelevant by fs2-reactive-streams.
* `MultipartParser.parse` no longer takes a `headerLimit`, which was unused.
* Add `maxWaitQueueLimit` (default 256) and `maxConnectionsPerRequestKey`
  (default 10) to `PooledHttp1Client`.
* Remove private implicit `ExecutionContext` from `StreamApp`. This had been
  known to cause diverging implicit resolution that was hard to debug.
* Shift execution of the routing of the `HttpService` to the `ExecutionContext`
  provided by the `JettyBuilder` or `TomcatBuilder`. Previously, it only shifted
  the response task and stream. This was a regression from v0.16.
* Add two utility execution contexts. These may be used to increase throughput
  as the server builder's `ExecutionContext`. Blocking calls on routing may
  decrease fairness or even deadlock your service, so use at your own risk:
  * `org.http4s.util.execution.direct`
  * `org.http4s.util.execution.trampoline`
* Deprecate `EffectRequestSyntax` and `EffectResponseSyntax`. These were
  previously used to provide methods such as `.putHeaders` and `.withBody`
  on types `F[Request]` and `F[Response]`.  As an alternative:
  * Call `.map` or `.flatMap` on `F[Request]` and `F[Response]` to get access
    to all the same methods.
  * Variadic headers have been added to all the status code generators in
    `Http4sDsl[F]` and method generators in `import org.http4s.client._`.
    For example:
    * `POST(uri, urlForm, Header("Authorization", "Bearer s3cr3t"))`
    * ``Ok("This will have an html content type!", `Content-Type`(`text/html`))``
* Restate `HttpService[F]` as a `Kleisli[OptionT[F, ?], Request[F], Response[F]]`.
* Similarly, `AuthedService[F]` as a `Kleisli[OptionT[F, ?], AuthedRequest[F], Response[F]]`.
* `MaybeResponse` is removed, because the optionality is now expressed through
  the `OptionT` in `HttpService`. Instead of composing `HttpService` via a
  `Semigroup`, compose via a `SemigroupK`. Import `org.http4s.implicits._` to
  get a `SemigroupK[HttpService]`, and chain services as `s1 <+> s2`. We hope to
  remove the need for `org.http4s.implicits._` in a future version of cats with
  [issue 1428](https://github.com/typelevel/cats/issues/1428).
* The `Service` type alias is deprecated in favor of `Kleisli`.  It used to represent
  a partial application of the first type parameter, but since version 0.18, it is
  identical to `Kleisli.
* `HttpService.lift`, `AuthedService.lift` are deprecated in favor of `Kleisli.apply`.
* Remove `java.xml.bind` dependency from `GZip` middleware to avoid an
  extra module dependency in Java 9.
* Upgraded dependencies:
    * jawn-fs2-0.12.0-M2
    * log4s-1.4.0
* There is a classpath difference in log4s version between blaze and http4s in this
  milestone that will be remedied in M6. We believe these warnings are safe.

# v0.17.3 (2017-10-02)
* Shift execution of HttpService to the `ExecutionContext` provided by the
  `BlazeBuilder` when using HTTP/2. Previously, it only shifted the response
  task and body stream.

# v0.16.3 (2017-09-29)
* Fix `java.io.IOException: An invalid argument was supplied` on blaze-client
  for Windows when writing an empty sequence of `ByteBuffer`s.
* Set encoding of `captureWriter` to UTF-8 instead of the platform default.
* Dependency upgrades:
  * blaze-0.12.9

# v0.17.2 (2017-09-25)
* Remove private implicit strategy from `StreamApp`. This had been known to
  cause diverging implicit resolution that was hard to debug.
* Shift execution of HttpService to the `ExecutionContext` provided by the
  `BlazeBuilder`. Previously, it only shifted the response stream. This was a
  regression from 0.16.
* Split off http4s-parboiled2 module as `"org.http4s" %% "parboiled"`. There are
  no externally visible changes, but this simplifies and speeds the http4s
  build.

# v0.16.2 (2017-09-25)
* Dependency patch upgrades:
  * async-http-client-2.0.37
  * blaze-0.12.8: changes default number of selector threads to
    from `2 * cores + 1` to `max(4, cores + 1)`.
  * jetty-9.4.7.v20170914
  * tomcat-8.5.21
  * twirl-1.3.7

# v0.17.1 (2017-09-17)
* Fix bug where metrics were not captured in `Metrics` middleware.
* Pass `redactHeadersWhen` argument from `Logger` to `RequestLogger`
  and `ResponseLogger`.

# v0.16.1 (2017-09-17)
* Publish our fork of parboiled2 as http4s-parboiled2 module.  It's
  the exact same internal code as was in http4s-core, with no external
  dependencies. By publishing an extra module, we enable a
  `publishLocal` workflow.
* Charset fixes:
  * Deprecate `CharsetRange.isSatisfiedBy` in favor of
    and ```Accept-Charset`.isSatisfiedBy`` in favor of
    ```Accept-Charset`.satisfiedBy``.
  * Fix definition of `satisfiedBy` to respect priority of
    ```Charset`.*``.
  * Add `CharsetRange.matches`.
* ContentCoding fixes:
  * Deprecate `ContentCoding.satisfiedBy` and
    `ContentCoding.satisfies` in favor of ```Accept-Encoding`.satisfiedBy``.
  * Deprecate ```Accept-Encoding`.preferred``, which has no reasonable
    interpretation in the presence of splats.
  * Add ```Accept-Language`.qValue``.
  * Fix definition of `satisfiedBy` to respect priority of
    `ContentCoding.*`.
  * Add `ContentCoding.matches` and `ContentCoding.registered`.
  * Add `Arbitrary[ContentCoding]` and ```Arbitrary[`Accept-Encoding`]``
    instances.
* LanguageTag fixes:
  * Deprecate `LanguageTag.satisfiedBy` and
    `LanguageTag.satisfies` in favor of ```Accept-Language`.satisfiedBy``.
  * Fix definition of `satisfiedBy` to respect priority of
    `LanguageTag.*` and matches of a partial set of subtags.
  * Add `LanguageTag.matches`.
  * Deprecate `LanguageTag.withQuality` in favor of new
    `LanguageTag.withQValue`.
  * Deprecate ```Accept-Language`.preferred``, which has no reasonable
    interpretation in the presence of splats.
  * Add ```Accept-Language`.qValue``.
  * Add `Arbitrary[LanguageTag]` and ```Arbitrary[`Accept-Language`]``
    instances.

# v0.17.0 (2017-09-01)
* Honor `Retry-After` header in `Retry` middleware.  The response will
  not be retried until the maximum of the backoff strategy and any
  time specified by the `Retry-After` header of the response.
* The `RetryPolicy.defaultRetriable` only works for methods guaranteed
  to not have a body.  In fs2, we can't introspect the stream to
  guarantee that it can be rerun.  To retry requests for idempotent
  request methods, use `RetryPolicy.unsafeRetriable`.  To retry
  requests regardless of method, use
  `RetryPolicy.recklesslyRetriable`.
* Fix `Logger` middleware to render JSON bodies as text, not as a hex
  dump.
* `MultipartParser.parse` returns a stream of `ByteVector` instead of
  a stream of `Byte`. This perserves chunking when parsing into the
  high-level `EntityDecoder[Multipart]`, and substantially improves
  performance on large files.  The high-level API is not affected.

# v0.16.0 (2017-09-01)
* `Retry` middleware takes a `RetryPolicy` instead of a backoff
  strategy.  A `RetryPolicy` is a function of the request, the
  response, and the number of attempts.  Wrap the previous `backoff`
  in `RetryPolicy {}` for compatible behavior.
* Expose a `Part.fileData` constructor that accepts an `EntityBody`.

# v0.17.0-RC3 (2017-08-29)
* In blaze-server, when doing chunked transfer encoding, flush the
  header as soon as it is available.  It previously buffered until the
  first chunk was available.

# v0.16.0-RC3 (2017-08-29)
* Add a `responseHeaderTimeout` property to `BlazeClientConfig`.  This
  measures the time between the completion of writing the request body
  to the reception of a complete response header.
* Upgraded dependencies:
    * async-http-client-2.0.35

# v0.18.0-M1 (2017-08-24)

This release is the product of a long period of parallel development
across different foundation libraries, making a detailed changelog
difficult.  This is a living document, so if any important points are
missed here, please send a PR.

The most important change in http4s-0.18 is that the effect type is
parameterized.  Where previous versions were specialized on
`scalaz.concurrent.Task` or `fs2.Task`, this version supports anything
with a `cats.effect.Effect` instance.  The easiest way to port an
existing service is to replace your `Task` with `cats.effect.IO`,
which has a similar API and is already available on your classpath.
If you prefer to bring your own effect, such as `monix.eval.Task` or
stick to `scalaz.concurrent.Task` or put a transformer on `IO`, that's
fine, too!

The parameterization chanages many core signatures throughout http4s:
- `Request` and `Response` become `Request[F[_]]` and
  `Response[F[_]]`.  The `F` is the effect type of the body (i.e.,
  `Stream[F, Byte]`), or what the body `.run`s to.
- `HttpService` becomes `HttpService[F[_]]`, so that the service
  returns an `F[Response[F]]`.  Instead of constructing with
  `HttpService { ... }`, we now declare the effect type of the
  service, like `HttpService[IO] { ... }`.  This determines the type
  of request and response handled by the service.
- `EntityEncoder[A]` and `EntityDecoder[A]` are now
  `EntityEncoder[F[_], A]` and `EntityDecoder[F[_], A]`, respectively.
  These act as a codec for `Request[F]` and `Response[F]`.  In practice,
  this change tends to be transparent in the DSL.
- The server builders now take an `F` parameter, which needs to match
  the services mounted to them.
- The client now takes an `F` parameter, which determines the requests
  and responses it handles.

Several dependencies are upgraded:
- cats-1.0.0.MF
- circe-0.9.0-M1
- fs2-0.10.0-M6
- fs2-reactive-streams-0.2.2
- jawn-fs2-0.12.0-M1

# v0.17.0-RC2 (2017-08-24)
* Remove `ServiceSyntax.orNotFound(a: A): Task[Response]` in favor of
  `ServiceSyntax.orNotFound: Service[Request, Response]`

# v0.16.0-RC2 (2017-08-24)
* Move http4s-blaze-core from `org.http4s.blaze` to
  `org.http4s.blazecore` to avoid a conflict with the non-http4s
  blaze-core module.
* Change `ServiceOps` to operate on a `Service[?, MaybeResponse]`.
  Give it an `orNotFound` that returns a `Service`.  The
  `orNotFound(a: A)` overload is left for compatibility with Scala
  2.10.
* Build with Lightbend compiler instead of Typelevel compiler so we
  don't expose `org.typelevel` dependencies that are incompatible with
  ntheir counterparts in `org.scala-lang`.
* Upgraded dependencies:
    * blaze-0.12.7 (fixes eviction notice in http4s-websocket)
    * twirl-1.3.4

# v0.17.0-RC1 (2017-08-16)
* Port `ChunkAggregator` to fs2
* Add logging middleware
* Standardize on `ExecutionContext` over `Strategy` and `ExecutorService`
* Implement `Age` header
* Fix `Client#toHttpService` to not dispose until the body is consumed
* Add a buffered implementation of `EntityDecoder[Multipart]`
* In async-http-client, don't use `ReactiveStreamsBodyGenerator` unless there is
  a body to transmit. This fixes an `IllegalStateException: unexpected message
  type`
* Add `HSTS` middleware
* Add option to serve pre-gzipped resources
* Add RequestLogging and ResponseLogging middlewares
* `StaticFile` options return `OptionT[Task, ?]`
* Set `Content-Length` or `Transfer-Encoding: chunked` header when serving
  from a URL
* Explicitly close `URLConnection``s if we are not reading the contents
* Upgrade to:
    * async-http-client-2.0.34
    * fs2-0.9.7
    * metrics-core-3.2.4
    * scodec-bits-1.1.5

# v0.16.0-RC1 (2017-08-16)
* Remove laziness from `ArbitraryInstances`
* Support an arbitrary predicate for CORS allowed origins
* Support `Access-Control-Expose-Headers` header for CORS
* Fix thread safety issue in `EntityDecoder[XML]`
* Support IPV6 headers in `X-Forwarded-For`
* Add `status` and `successful` methods to client
* Overload `client.fetchAs` and `client.streaming` to accept a `Task[Request]`
* Replace `Instant` with `HttpDate` to avoid silent truncation and constrain
  to dates that are legally renderable in HTTP.
* Fix bug in hash code of `CIString`
* Update `request.pathInfo` when changing `request.withUri`. To keep these
  values in sync, `request.copy` has been deprecated, but copy constructors
  based on `with` have been added.
* Remove `name` from `AttributeKey`.
* Add `withFragment` and `withoutFragment` to `Uri`
* Construct `Content-Length` with `fromLong` to ensure validity, and
  `unsafeFromLong` when you can assert that it's positive.
* Add missing instances to `QueryParamDecoder` and `QueryParamEncoder`.
* Add `response.cookies` method to get a list of cookies from `Set-Cookie`
  header.  `Set-Cookie` is no longer a `Header.Extractable`, as it does
  not adhere to the HTTP spec of being concatenable by commas without
  changing semantics.
* Make servlet `HttpSession` available as a request attribute in servlet
  backends
* Fix `Part.name` to return the name from the `Content-Disposition` header
  instead of the name _of_ the `Content-Disposition` header. Accordingly, it is
  no longer a `CIString`
* `Request.toString` and `Response.toString` now redact sensitive headers. A
  method to redact arbitrary headers is added to `Headers`.
* `Retry-After` is now modeled as a `Either[HttpDate, Long]` to reflect either
  an http-date or delta-seconds value.
* Look for index.html in `StaticFile` when rendering a directory instead of
  returning `401 Unauthorized`.
* Limit dates to a minimum of January 1, 1900, per RFC.
* Add `serviceErrorHandler` to `ServerBuilder` to allow pluggable error handlers
  when a server backend receives a failed task or a thrown Exception when
  invoking a service. The default calls `toHttpResponse` on `MessageFailure` and
  closes the connection with a `500 InternalServerError` on other non-fatal
  errors.  Fatal errors are left to the server.
* `FollowRedirect` does not propagate sensitive headers when redirecting to a
  different authority.
* Add Content-Length header to empty response generators
* Upgraded dependencies:
    * async-http-client-2.0.34
    * http4s-websocket-0.2.0
    * jetty-9.4.6.v20170531
    * json4s-3.5.3
    * log4s-1.3.6
    * metrics-core-3.2.3
    * scala-2.12.3-bin-typelevel-4
    * scalaz-7.2.15
    * tomcat-8.5.20

# v0.15.16 (2017-07-20)
* Backport rendering of details in `ParseFailure.getMessage`

# ~~v0.15.15 (2017-07-20)~~
* Oops. Same as v0.15.14.

# v0.15.14 (2017-07-10)
* Close parens in `Request.toString`
* Use "message" instead of "request" in message body failure messages
* Add `problem+json` media type
* Tolerate `[` and `]` in queries parsing URIs. These characters are parsed, but
  percent-encoded.

# v0.17.0-M3 (2017-05-27)
* Fix file corruption issue when serving static files from the classpath

# v0.16.0-M3 (2017-05-25)
* Fix `WebjarService` so it matches assets.
* `ServerApp` overrides `process` to leave a single abstract method
* Add gzip trailer in `GZip` middleware
* Upgraded dependencies:
    * circe-0.8.0
    * jetty-9.4.5.v20170502
    * scalaz-7.2.13
    * tomcat-8.5.15
* `ProcessApp` uses a `Process[Task, Nothing]` rather than a
  `Process[Task, Unit]`
* `Credentials` is split into `Credentials.AuthParams` for key-value pairs and
  `Credentials.Token` for legacy token-based schemes.  `OAuthBearerToken` is
  subsumed by `Credentials.Token`.  `BasicCredentials` no longer extends
  `Credentials`, but is extractable from one.  This model permits the
  definition of other arbitrary credential schemes.
* Add `fromSeq` constructor to `UrlForm`
* Allow `WebjarService` to pass on methods other than `GET`.  It previously
  threw a `MatchError`.

# v0.15.13 (2017-05-25)
* Patch-level upgrades to dependencies:
    * async-http-client-2.0.32
    * blaze-0.12.6 (fixes infinite loop in some SSL handshakes)
    * jetty-9.3.19.v20170502
    * json4s-3.5.2
    * tomcat-8.0.44

# v0.15.12 (2017-05-11)
* Fix GZip middleware to render a correct stream

# v0.17.0-M2 (2017-04-30)
* `Timeout` middleware takes an implicit `Scheduler` and
  `ExecutionContext`
* Bring back `http4s-async-client`, based on `fs2-reactive-stream`
* Restore support for WebSockets

# v0.16.0-M2 (2017-04-30)
* Upgraded dependencies:
    * argonaut-6.2
    * jetty-9.4.4.v20170414
    * tomcat-8.5.14
* Fix `ProcessApp` to terminate on process errors
* Set `secure` request attribute correctly in blaze server
* Exit with code `-1` when `ProcessApp` fails
* Make `ResourceService` respect `If-Modified-Since`
* Rename `ProcessApp.main` to `ProcessApp.process` to avoid overload confusio
* Avoid intermediate String allocation in Circe's `jsonEncoder`
* Adaptive EntityDecoder[Json] for circe: works directly from a ByteBuffer for
  small bodies, and incrementally through jawn for larger.
* Capture more context in detail message of parse errors

# v0.15.11 (2017-04-29)
* Upgrade to blaze-0.12.5 to pick up fix for `StackOverflowError` in
  SSL handshake

# v0.15.10 (2017-04-28)
* Patch-level upgrades to dependencies
* argonaut-6.2
* scalaz-7.2.12
* Allow preambles and epilogues in multipart bodies
* Limit multipart headers to 40 kilobytes to avoid unbounded buffering
  of long lines in a header
* Remove `' '` and `'?'` from alphabet for generated multipart
  boundaries, as these are not token characters and are known to cause
  trouble for some multipart implementations
* Fix multipart parsing for unlucky input chunk sizes

# v0.15.9 (2017-04-19)
* Terminate `ServerApp` even if the server fails to start
* Make `ResourceService` respect `If-Modified-Since`
* Patch-level upgrades to dependencies:
* async-http-client-2.0.31
* jetty-9.3.18.v20170406
* json4s-3.5.1
* log4s-1.3.4
* metrics-core-3.1.4
* scalacheck-1.13.5
* scalaz-7.1.13 or scalaz-7.2.11
* tomcat-8.0.43

# v0.17.0-M1 (2017-04-08)
* First release on cats and fs2
    * All scalaz types and typeclasses replaced by cats equivalengts
	* `scalaz.concurrent.Task` replaced by `fs2.Task`
	* `scalaz.stream.Process` replaced by `fs2.Stream`
* Roughly at feature parity with v0.16.0-M1. Notable exceptions:
	* Multipart not yet supported
	* Web sockets not yet supported
	* Client retry middleware can't check idempotence of requests
	* Utilties in `org.http4s.util.io` not yet ported

# v0.16.0-M1 (2017-04-08)
* Fix type of `AuthedService.empty`
* Eliminate `Fallthrough` typeclass.  An `HttpService` now returns
  `MaybeResponse`, which can be a `Response` or `Pass`.  There is a
  `Semigroup[MaybeResponse]` instance that allows `HttpService`s to be
  chained as a semigroup.  `service orElse anotherService` is
  deprecated in favor of `service |+| anotherService`.
* Support configuring blaze and Jetty servers with a custom
  `SSLContext`.
* Upgraded dependencies for various modules:
    * async-http-client-2.0.31
    * circe-0.7.1
    * jetty-9.4.3.v20170317
    * json4s-3.5.1
    * logback-1.2.1
    * log4s-1.3.4
    * metrics-3.2.0
    * scalacheck-1.13.5
    * tomcat-8.0.43
* Deprecate `EntityEncoder[ByteBuffer]` and
  `EntityEncoder[CharBuffer]`.
* Add `EntityDecoder[Unit]`.
* Move `ResponseClass`es into `Status`.
* Use `SSLContext.getDefault` by default in blaze-client.  Use
  `BlazeServerConfig.insecure` to ignore certificate validity.  But
  please don't.
* Move `CIString` syntax to `org.http4s.syntax`.
* Bundle an internal version of parboiled2.  This decouples core from
  shapeless, allowing applications to use their preferred version of
  shapeless.
* Rename `endpointAuthentication` to `checkEndpointAuthentication`.
* Add a `WebjarService` for serving files out of web jars.
* Implement `Retry-After` header.
* Stop building with `delambdafy` on Scala 2.11.
* Eliminate finalizer on `BlazeConnection`.
* Respond OK to CORS pre-flight requests even if the wrapped service
  does not return a successful response.  This is to allow `CORS`
  pre-flight checks of authenticated services.
* Deprecate `ServerApp` in favor of `org.http4s.util.ProcessApp`.  A
  `ProcessApp` is easier to compose all the resources a server needs via
  `Process.bracket`.
* Implement a `Referer` header.

# v0.15.8 (2017-04-06)
* Cache charset lookups to avoid synchronization.  Resolution of
  charsets is synchronized, with a cache size of two.  This avoids
  the synchronized call on the HTTP pool.
* Strip fragment from request target in blaze-client.  An HTTP request
  target should not include the fragment, and certain servers respond
  with a `400 Bad Request` in their presence.

# v0.15.7 (2017-03-09)
* Change default server and client executors to a minimum of four
  threads.
* Bring scofflaw async-http-client to justice for its brazen
  violations of Reactive Streams Rule 3.16, requesting of a null
  subscription.
* Destroy Tomcat instances after stopping, so they don't hold the port
* Deprecate `ArbitraryInstances.genCharsetRangeNoQuality`, which can
  cause deadlocks
* Patch-level upgrades to dependencies:
    * async-http-client-2.0.30
    * jetty-9.3.16.v20170120
    * logback-1.1.11
    * metrics-3.1.3
    * scala-xml-1.0.6
    * scalaz-7.2.9
    * tomcat-8.0.41
    * twirl-1.2.1

# v0.15.6 (2017-03-03)
* Log unhandled MessageFailures to `org.http4s.server.message-failures`

# v0.15.5 (2017-02-20)
* Allow services wrapped in CORS middleware to fall through
* Don't log message about invalid CORS headers when no `Origin` header present
* Soften log about invalid CORS headers from info to debug

# v0.15.4 (2017-02-12)
* Call `toHttpResponse` on tasks failed with `MessageFailure`s from
  `HttpService`, to get proper 4xx handling instead of an internal
  server error.

# v0.15.3 (2017-01-17)
* Dispose of redirect responses in `FollowRedirect`. Fixes client deadlock under heavy load
* Refrain from logging headers with potentially sensitive info in blaze-client
* Add `hashCode` and `equals` to `Headers`
* Make `challenge` in auth middlewares public to facilitate composing multiple auth mechanisms
* Fix blaze-client detection of stale connections

# v0.15.2 (2016-12-29)
* Add helpers to add cookies to requests

# v0.12.6 (2016-12-29)
* Backport rendering of details in `ParseFailure.getMessage`

# ~~v0.12.5 (2016-12-29)~~
* ~~Backport rendering of details in `ParseFailure.getMessage`~~ Oops.

# v0.15.1 (2016-12-20)
* Fix GZip middleware to fallthrough non-matching responses
* Fix UnsupportedOperationException in Arbitrary[Uri]
* Upgrade to Scala 2.12.1 and Scalaz 7.2.8

# v0.15.0 (2016-11-30)
* Add support for Scala 2.12
* Added `Client.fromHttpService` to assist with testing.
* Make all case classes final where possible, sealed where not.
* Codec for Server Sent Events (SSE)
* Added JSONP middleware
* Improve Expires header to more easily build the header and support parsing of the header
* Replce lazy `Raw.parsed` field with a simple null check
* Added support for Zipkin headers
* Eliminate response attribute for detecting fallthrough response.
  The fallthrough response must be `Response.fallthrough`.
* Encode URI path segments created with `/`
* Introduce `AuthedRequest` and `AuthedService` types.
* Replace `CharSequenceEncoder` with `CharBufferEncoder`, assuming
  that `CharBuffer` and `String` are the only `CharSequence`s one
  would want to encode.
* Remove `EnittyEncoder[Char]` and `EntityEncoder[Byte]`.  Send an
  array, buffer, or String if you want this.
* Add `DefaultHead` middleware for `HEAD` implementation.
* Decouple `http4s-server` from Dropwizard Metrics.  Metrics code is
  in the new `http4s-metrics` module.
* Allow custom scheduler for timeout middleware.
* Add parametric empty `EntityEncoder` and `EntityEncoder[Unit]`.
* Replace unlawful `Order[CharsetRange]` with `Equal[CharsetRange]`.
* Auth middlewares renamed `BasicAuth` and `DigestAuth`.
* `BasicAuth` passes client password to store instead of requesting
  password from store.
* Remove realm as an argument to the basic and digest auth stores.
* Basic and digest auth stores return a parameterized type instead of
  just a String username.
* Upgrade to argonaut-6.2-RC2, circe-0.6.1, json4s-3.5.0

# v0.14.11 (2016-10-25)
* Fix expansion of `uri` and `q` macros by qualifying with `_root_`

# v0.14.10 (2016-10-12)
* Include timeout type and duration in blaze client timeouts

# v0.14.9 (2016-10-09)
* Don't use `"null"` as query string in servlet backends for requests without a query string

# v0.14.8 (2016-10-04)
* Allow param names in UriTemplate to have encoded, reserved parameters
* Upgrade to blaze-0.12.1, to fix OutOfMemoryError with direct buffers
* Upgrade to Scalaz 7.1.10/7.2.6
* Upgrade to Jetty 9.3.12
* Upgrade to Tomcat 8.0.37

# v0.14.7 (2016-09-25)
* Retry middleware now only retries requests with idempotent methods
  and pure bodies and appropriate status codes
* Fix bug where redirects followed when an effectful chunk (i.e., `Await`) follows pure ones.
* Don't uppercase two hex digits after "%25" when percent encoding.
* Tolerate invalid percent-encodings when decoding.
* Omit scoverage dependencies from POM

# v0.14.6 (2016-09-11)
* Don't treat `Kill`ed responses (i.e., HEAD requests) as abnormal
  termination in metrics

# v0.14.5 (2016-09-02)
* Fix blaze-client handling of HEAD requests

# v0.14.4 (2016-08-29)
* Don't render trailing "/" for URIs with empty paths
* Avoid calling tail of empty list in `/:` extractor

# v0.14.3 (2016-08-24)
* Follow 301 and 302 responses to POST with a GET request.
* Follow all redirect responses to HEAD with a HEAD request.
* Fix bug where redirect response is disposed prematurely even if not followed.
* Fix bug where payload headers are sent from original request when
  following a redirect with a GET or HEAD.
* Return a failed task instead of throwing when a client callback
  throws an exception. Fixes a resource leak.
* Always render `Date` header in GMT.
* Fully support the three date formats specified by RFC 7231.
* Always specify peer information in blaze-client SSL engines
* Patch upgrades to latest async-http-client, jetty, scalaz, and scalaz-stream

# v0.14.2 (2016-08-10)
* Override `getMessage` in `UnexpectedStatus`

# v0.14.1 (2016-06-15)
* Added the possibility to specify custom responses to MessageFailures
* Address issue with Retry middleware leaking connections
* Fixed the status code for a semantically invalid request to `422 UnprocessableEntity`
* Rename `json` to `jsonDecoder` to reduce possibility of implicit shadowing
* Introduce the `ServerApp` trait
* Deprectate `onShutdown` and `awaitShutdown` in `Server`
* Support for multipart messages
* The Path extractor for Long now supports negative numbers
* Upgrade to scalaz-stream-0.8.2(a) for compatibility with scodec-bits-1.1
* Downgrade to argonaut-6.1 (latest stable release) now that it cross builds for scalaz-7.2
* Upgrade parboiled2 for compatibility with shapeless-2.3.x

# ~~v0.14.0 (2016-06-15)~~
* Recalled. Use v0.14.1 instead.

# v0.13.3 (2016-06-15)
* Address issue with Retry middleware leaking connections.
* Pass the reason string when setting the `Status` for a successful `ParseResult`.

# v0.13.2 (2016-04-13)
* Fixes the CanBuildFrom for RequestCookieJar to avoid duplicates.
* Update version of jawn-parser which contains a fix for Json decoding.

# v0.13.1 (2016-04-07)
* Remove implicit resolution of `DefaultExecutor` in blaze-client.

# v0.13.0 (2016-03-29)
* Add support for scalaz-7.2.x (use version 0.13.0a).
* Add a client backed based on async-http-client.
* Encode keys when rendering a query string.
* New entity decoder based on json4s' extract.
* Content-Length now accepts a Long.
* Upgrade to circe-0.3, json4s-3.3, and other patch releases.
* Fix deadlocks in blaze resulting from default executor on single-CPU machines.
* Refactor `DecodeFailure` into a new `RequestFailure` hierarchy.
* New methods for manipulating `UrlForm`.
* All parsed headers get a `parse` method to construct them from their value.
* Improve error message for unsupported media type decoding error.
* Introduce `BlazeClientConfig` class to simplify client construction.
* Unify client executor service semantics between blaze-client and async-http-client.
* Update default response message for UnsupportedMediaType failures.
* Add a `lenient` flag to blazee configuration to accept illegal characters in headers.
* Remove q-value from `MediaRange` and `MediaType`, replaced by `MediaRangeAndQValue`.
* Add `address` to `Server` trait.
* Lazily construct request body in Servlet NIO to support HTTP 100.
* Common operations pushed down to `MessageOps`.
* Fix loop in blaze-client when no connection can be established.
* Privatize most of the blaze internal types.
* Enable configuration of blaze server parser lengths.
* Add trailer support in blaze client.
* Provide an optional external executor to blaze clients.
* Fix Argonaut string interpolation

# v0.12.4 (2016-03-10)
* Fix bug on rejection of invalid URIs.
* Do not send `Transfer-Encoding` or `Content-Length` headers for 304 and others.
* Don't quote cookie values.

# v0.12.3 (2016-02-24)
* Upgrade to jawn-0.8.4 to fix decoding escaped characters in JSON.

# v0.12.2 (2016-02-22)
* ~~Upgrade to jawn-0.8.4 to fix decoding escaped characters in JSON.~~ Oops.

# v0.12.1 (2016-01-30)
* Encode keys as well as values when rendering a query.
* Don't encode '?' or '/' when encoding a query.

# v0.12.0 (2016-01-15)
* Refactor the client API for resource safety when not reading the entire body.
* Rewrite client connection pool to support maximum concurrent
  connections instead of maximum idle connections.
* Optimize body collection for better connection keep-alive rate.
* Move `Service` and `HttpService`, because a `Client` can be viewed as a `Service`.
* Remove custom `DateTime` in favor of `java.time.Instant`.
* Support status 451 Unavailable For Legal Reasons.
* Various blaze-client optimizations.
* Don't let Blaze `IdentityWriter` write more than Content-Length bytes.
* Remove `identity` `Transfer-Encoding`, which was removed in HTTP RFC errata.
* In blaze, `requireClose` is now the return value of `writeEnd`.
* Remove body from `Request.toString` and `Response.toString`.
* Move blaze parser into its own class.
* Trigger a disconnect if an ignored body is too long.
* Configurable thread factories for happier profiling.
* Fix possible deadlock in default client execution context.

# v0.11.3 (2015-12-28)
* Blaze upgrade to fix parsing HTTP responses without a reason phrase.
* Don't write more than Content-Length bytes in blaze.
* Fix infinite loop in non-blocking Servlet I/O.
* Never write a response body on HEAD requests to blaze.
* Add missing `'&'` between multivalued k/v pairs in `UrlFormCodec.encode`

# v0.11.2 (2015-12-04)
* Fix stack safety issue in async servlet I/O.
* Reduce noise from timeout exceptions in `ClientTimeoutStage`.
* Address file descriptor leaks in blaze-client.
* Fix `FollowRedirect` middleware for 303 responses.
* Support keep-alives for client requests with bodies.

# v0.11.1 (2015-11-29)
* Honor `connectorPoolSize` and `bufferSize` parameters in `BlazeBuilder`.
* Add convenient `ETag` header constructor.
* Wait for final chunk to be written before closing the async context in non-blocking servlet I/O.
* Upgrade to jawn-streamz-0.7.0 to use scalaz-stream-0.8 across the board.

# v0.11.0 (2015-11-20)
* Upgrade to scalaz-stream 0.8
* Add Circe JSON support module.
* Add ability to require content-type matching with EntityDecoders.
* Cleanup blaze-client internals.
* Handle empty static files.
* Add ability to disable endpoint authentication for the blaze client.
* Add charset encoding for Argonaut JSON EntityEncoder.

# v0.10.1 (2015-10-07)
* Processes render data in chunked encoding by default.
* Incorporate type name into error message of QueryParam.
* Comma separate Access-Control-Allow-Methods header values.
* Default FallThrough behavior inspects for the FallThrough.fallthroughKey.

# v0.10.0 (2015-09-03)
* Replace `PartialService` with the `Fallthrough` typeclass and `orElse` syntax.
* Rename `withHeaders` to `replaceAllHeaders`
* Set https endpoint identification algorithm when possible.
* Stack-safe `ProcessWriter` in blaze.
* Configureable number of connector threads and buffer size in blaze-server.

# v0.9.3 (2015-08-27)
* Trampoline recursive calls in blaze ProcessWriter.
* Handle server hangup and body termination correctly in blaze client.

# v0.9.2 (2015-08-26)
* Bump http4s-websockets to 1.0.3 to properly decode continuation opcode.
* Fix metrics incompatibility when using Jetty 9.3 backend.
* Preserve original headers when appending as opposed to quoting.

# v0.8.5 (2015-08-26)
* Preserve original headers when appending as opposed to quoting.
* Upgrade to jawn-0.8.3 to avoid transitive dependency on GPL2 jmh

# v0.9.1 (2015-08-19)
* Fix bug in servlet nio handler.

# v0.9.0 (2015-08-15)
* Require Java8.
* `StaticFile` uses the filename extension exclusively to determine media-type.
* Add `/` method to `Uri`.
* Add `UrlFormLifter` middleware to aggregate url-form parameters with the query parameters.
* Add local address information to the `Request` type.
* Add a Http method 'or' (`|`) extractor.
* Add `VirtualHost` middleware for serving multiple sites from one server.
* Add websocket configuration to the blaze server builder.
* Redefine default timeout status code to 500.
* Redefine the `Service` arrow result from `Task[Option[_]]` to `Task[_]`.
* Don't extend `AllInstances` with `Http4s` omnibus import object.
* Use UTF-8 as the default encoding for text bodies.
* Numerous bug fixes by numerous contributors!

# v0.8.4 (2015-07-13)
* Honor the buffer size parameter in gzip middleware.
* Handle service exceptions in servlet backends.
* Respect asyncTimeout in servlet backends.
* Fix prefix mounting bug in blaze-server.
* Do not apply CORS headers to unsuccessful OPTIONS requests.

# v0.8.3 (2015-07-02)
* Fix bug parsing IPv4 addresses found in URI construction.

# v0.8.2 (2015-06-22)
* Patch instrumented handler for Jetty to time async contexts correctly.
* Fix race condition with timeout registration and route execution in blaze client
* Replace `ConcurrentHashMap` with synchronized `HashMap` in `staticcontent` package.
* Fix static content from jars by avoiding `"//"` in path uris when serving static content.
* Quote MediaRange extensions.
* Upgrade to jawn-streamz-0.5.0 and blaze-0.8.2.
* Improve error handling in blaze-client.
* Respect the explicit default encoding passed to `decodeString`.

# v0.8.1 (2015-06-16)
* Authentication middleware integrated into the server package.
* Static content tools integrated into the server package.
* Rename HttpParser to HttpHeaderParser and allow registration and removal of header parsers.
* Make UrlForm EntityDecoder implicitly resolvable.
* Relax UrlForm parser strictness.
* Add 'follow redirect' support as a client middleware.
* Add server middleware for auto retrying uris of form '/foo/' as '/foo'.
* Numerous bug fixes.
* Numerous version bumps.

# ~~v0.8.0 (2015-06-16)~~
* Mistake.  Go straight to v0.8.1.

# v0.7.0 (2015-05-05)
* Add QueryParamMatcher to the dsl which returns a ValidationNel.
* Dsl can differentiate between '/foo/' and '/foo'.
* Added http2 support for blaze backend.
* Added a metrics middleware usable on all server backends.
* Websockets are now modeled by an scalaz.stream.Exchange.
* Add `User-Agent` and `Allow` header types and parsers.
* Allow providing a Host header to the blaze client.
* Upgrade to scalaz-stream-7.0a.
* Added a CORS middleware.
* Numerous bug fixes.
* Numerous version bumps.

# v0.6.5 (2015-03-29)
* Fix bug in Request URI on servlet backend with non-empty context or servlet paths.
* Allow provided Host header for Blaze requests.

# v0.6.4 (2015-03-15)
* Avoid loading javax.servlet.WriteListener when deploying to a servlet 3.0 container.

# ~~v0.6.3 (2015-03-15)~~
* Forgot to pull origin before releasing.  Use v0.6.4 instead.

# v0.6.2 (2015-02-27)
* Use the thread pool provided to the Jetty servlet builder.
* Avoid throwing exceptions when parsing headers.
* Make trailing slash insignificant in service prefixes on servlet containers.
* Fix mapping of servlet query and mount prefix.

# v0.6.1 (2015-02-04)
* Update to blaze-0.5.1
* Remove unneeded error message (90b2f76097215)
* GZip middleware will not throw an exception if the AcceptEncoding header is not gzip (ed1b2a0d68a8)

# v0.6.0 (2015-01-27)

## http4s-core
* Remove ResponseBuilder in favor of Response companion.
* Allow '';'' separators for query pairs.
* Make charset on Message an Option.
* Add a `flatMapR` method to EntityDecoder.
* Various enhancements to QueryParamEncoder and QueryParamDecoder.
* Make Query an IndexedSeq.
* Add parsers for Location and Proxy-Authenticate headers.
* Move EntityDecoder.apply to `Request.decode` and `Request.decodeWith`
* Move headers into `org.http4s.headers` package.
* Make UriTranslation respect scriptName/pathInfo split.
* New method to resolve relative Uris.
* Encode query and fragment of Uri.
* Codec and wrapper type for URL-form-encoded bodies.

## http4s-server
* Add SSL support to all server builders.

## http4s-blaze-server
* Add Date header to blaze-server responses.
* Close connection when error happens during body write in blaze-server.

## http4s-servlet
* Use asynchronous servlet I/O on Servlet 3.1 containers.
* ServletContext syntax for easy mounting in a WAR deployment.
* Support Dropwizard Metrics collection for servlet containers.

## http4s-jawn
* Empty strings are a JSON decoding error.

## http4s-argonaut
* Add codec instances for Argonaut's CodecJson.

## http4s-json4s
* Add codec instances for Json4s' Reader/Writer.

## http4s-twirl
* New module to support Twirl templates

## http4s-scala-xml
* Split scala-xml support into http4s-scala-xml module.
* Change inferred type of `scala.xml.Elem` to `application/xml`.

## http4s-client
* Support for signing oauth-1 requests in client.

## http4s-blaze-client
* Fix blaze-client when receiving HTTP1 response without Content-Length header.
* Change default blaze-client executor to variable size.
* Fix problem with blaze-client timeouts.

# v0.5.4 (2015-01-08)
* Upgrade to blaze 0.4.1 to fix header parsing issue in blaze http/1.x client and server.

# v0.5.3 (2015-01-05)
* Upgrade to argonaut-6.1-M5 to match jawn. [#157](https://github.com/http4s/http4s/issues/157)

# v0.5.2 (2015-01-02)
* Upgrade to jawn-0.7.2.  Old version of jawn was incompatible with argonaut. [#157]](https://github.com/http4s/http4s/issues/157)

# v0.5.1 (2014-12-23)
* Include context path in calculation of scriptName/pathInfo. [#140](https://github.com/http4s/http4s/issues/140)
* Fix bug in UriTemplate for query params with multiple keys.
* Fix StackOverflowError in query parser. [#147](https://github.com/http4s/http4s/issues/147)
* Allow ';' separators for query pairs.

# v0.5.0 (2014-12-11)
* Client syntax has evloved and now will include Accept headers when used with EntityDecoder
* Parse JSON with jawn-streamz.
* EntityDecoder now returns an EitherT to make decoding failure explicit.
* Renamed Writable to EntityEncoder
* New query param typeclasses for encoding and decoding query strings.
* Status equality now discards the reason phrase.
* Match AttributeKeys as singletons.
* Added async timeout listener to servlet backends.
* Start blaze server asynchronously.
* Support specifying timeout and executor in blaze-client.
* Use NIO for encoding files.

# v0.4.2 (2014-12-01)
* Fix whitespace parsing in Authorization header [#87](https://github.com/http4s/http4s/issues/87)

# v0.4.1 (2014-11-20)
* `Uri.query` and `Uri.fragment` are no longer decoded. [#75](https://github.com/http4s/http4s/issues/75)

# v0.4.0 (2014-11-18)

* Change HttpService form a `PartialFunction[Request,Task[Response]]`
  to `Service[Request, Response]`, a type that encapsulates a `Request => Task[Option[Response]]`
* Upgrade to scalaz-stream-0.6a
* Upgrade to blaze-0.3.0
* Drop scala-logging for log4s
* Refactor ServerBuilders into an immutable builder pattern.
* Add a way to control the thread pool used for execution of a Service
* Modernize the Renderable/Renderer framework
* Change Renderable append operator from ~ to <<
* Split out the websocket codec and types into a seperate package
* Added ReplyException, an experimental way to allow an Exception to encode
  a default Response on for EntityDecoder etc.
* Many bug fixes and slight enhancements

# v0.3.0 (2014-08-29)

* New client API with Blaze implementation
* Upgrade to scalaz-7.1.0 and scalaz-stream-0.5a
* JSON Writable support through Argonaut and json4s.
* Add EntityDecoders for parsing bodies.
* Moved request and response generators to http4s-dsl to be more flexible to
  other frameworks'' syntax needs.
* Phased out exception-throwing methods for the construction of various
  model objects in favor of disjunctions and macro-enforced literals.
* Refactored imports to match the structure followed by [scalaz](https://github.com/scalaz/scalaz).

# v0.2.0 (2014-07-15)

* Scala 2.11 support
* Spun off http4s-server module. http4s-core is neutral between server and
the future client.
* New builder for running Blaze, Jetty, and Tomcat servers.
* Configurable timeouts in each server backend.
* Replace Chunk with scodec.bits.ByteVector.
* Many enhancements and bugfixes to URI type.
* Drop joda-time dependency for slimmer date-time class.
* Capitalized method names in http4s-dsl.

# v0.1.0 (2014-04-15)

* Initial public release.<|MERGE_RESOLUTION|>--- conflicted
+++ resolved
@@ -8,17 +8,6 @@
 ordered chronologically, so each release contains all changes described below
 it.
 
-<<<<<<< HEAD
-# v0.23.1 (2021-08-06)
-
-Includes all changes through v0.22.2.
-
-### Dependency updates
-
-* cats-effect-3.2.2
-* fs2-3.1.0
-* vault-3.0.4
-=======
 # v0.21.26 (2021-08-12)
 
 The 0.21 series is no longer actively maintained by the team, but we'll continue to entertain binary compatible patches.  All users are still encouraged to upgrade to 0.22 (for Cats-Effect 2) or 0.23 (the latest stable series, on Cats-Effect 3).
@@ -31,7 +20,16 @@
    * The request method is idempotent OR has an `Idempotency-Key` header
    * Less than 2 attempts have been made
    * Ember detects that the connection was closed without reading any bytes
->>>>>>> 30a36a97
+
+# v0.23.1 (2021-08-06)
+
+Includes all changes through v0.22.2.
+
+### Dependency updates
+
+* cats-effect-3.2.2
+* fs2-3.1.0
+* vault-3.0.4
 
 # v0.22.2 (2021-08-06)
 
