---
menu: main
weight: 101
title: Changelog
---

Maintenance branches are merged before each new release. This change log is
ordered chronologically, so each release contains all changes described below
it.

<<<<<<< HEAD
# v0.22.0-M5 (2021-03-03)

This is the first release with Scala 3 support.  Scala 3.0.0-RC1 is supported for all modules except http4s-boopickle, http4s-scalatags, and http4s-twirl.

## http4s-core

### Breaking

#### New header model

This release brings a new model for headers.  The model based on subtyping and general type projection used through http4s-0.21 is replaced by a `Header` typeclass.

* There is no longer a `Header.Parsed`.  All headers are stored in `Headers` as `Header.Raw`.
* `Header.Raw` is no longer a subtype of `Header`.  `Header` is now a typeclass.
* New modeled headers can be registered simply by providing an instance of `Header`. The global registry, `HttpHeaderParser`, is gone.
* `Headers` are created and `put` via a `Header.ToRaw` magnet pattern.  Instances of `ToRaw` include `Raw`, case classes with a `Header` instance, `(String, String)` tuples, and `Foldable[Header.ToRaw]`.  This makes it convenient to create headers from types that don't share a subtyping relationship, and preserves a feel mostly compatible with the old `Headers.of`.
* `HeaderKey` is gone. To retrieve headers from the `Headers`, object, pass the type in `[]` instead of `()` (e.g., `headers.get[Location]`).
* `from` no longer exists on the companion object of modeled headers.  Use the `get[X]` syntax.
* `unapply` no longer exists on most companion objects of modeled headers.  This use dto be an alias to `from`.
* "Parsed" headers are no longer memoized, so calling `headers.get[X]` twice will reparse any header with a name matching `Header[X].name` a second time.  It is not believed that headers were parsed multiple times often in practice.  Headers are still not eagerly parsed, so performance is expected to remain about the same.
* The `Header` instance carries a phantom type, `Recurring` or `Single`.  This information replaces the old `HeaderKey.Recurring` and `HeaderKey.Singleton` marker classes, and is used to determine whether we return the first header or search for multiple headers.
* Given `h1: Headers` and `h2.Headers`, `h1.put(h2)` and `h1 ++ h2` now replace all headers in `h1` whose key appears in `h2`.  They previously replaced only singleton headers and appended recurring headers.  This behavior was surprising to users, and required the global registry.
* An `add` operation is added, which requires a value with a `HeaderKey.Recurring` instance.  This operation appends to any existing headers.
* `Headers#toList` is gone, but `Headers#headers` returns a `List[Header.Raw]`. The name was changed to call attention to the fact that the type changed to raw headers.

See [#4415](https://github.com/http4s/http4s/pull/4415), [#4526](https://github.com/http4s/http4s/pull/4526), [#4536](https://github.com/http4s/http4s/pull/4536), [#4538](https://github.com/http4s/http4s/pull/4538), [#4537](https://github.com/http4s/http4s/pull/4537), [#5430](https://github.com/http4s/http4s/pull/5430), [#4540](https://github.com/http4s/http4s/pull/4540), [#4542](https://github.com/http4s/http4s/pull/4542), [#4543](https://github.com/http4s/http4s/pull/4543), [#4546](https://github.com/http4s/http4s/pull/4546), [#4549](https://github.com/http4s/http4s/pull/4549), [#4551](https://github.com/http4s/http4s/pull/4551), [#4545](https://github.com/http4s/http4s/pull/4545), [#4547](https://github.com/http4s/http4s/pull/4547), [#4552](https://github.com/http4s/http4s/pull/4552), [#4555](https://github.com/http4s/http4s/pull/4555), [#4559](https://github.com/http4s/http4s/pull/4559), [#4556](https://github.com/http4s/http4s/pull/4556), [#4562](https://github.com/http4s/http4s/pull/4562), [#4558](https://github.com/http4s/http4s/pull/4558), [#4563](https://github.com/http4s/http4s/pull/4563), [#4564](https://github.com/http4s/http4s/pull/4564), [#4565](https://github.com/http4s/http4s/pull/4565), [#4566](https://github.com/http4s/http4s/pull/4566), [#4569](https://github.com/http4s/http4s/pull/4569), [#4571](https://github.com/http4s/http4s/pull/4571), [#4570](https://github.com/http4s/http4s/pull/4570), [#4568](https://github.com/http4s/http4s/pull/4568), [#4567](https://github.com/http4s/http4s/pull/4567), [#4537](https://github.com/http4s/http4s/pull/4537), [#4575](https://github.com/http4s/http4s/pull/4575), [#4576](https://github.com/http4s/http4s/pull/4576).

#### Other breaking changes

* [#4554](https://github.com/http4s/http4s/pull/4554): Remove deprecated `DecodeResult` methods

#### Enhancements

* [#4579](https://github.com/http4s/http4s/pull/4579): Regenerate MimeDB from the IANA registry

# v0.22.0-M4 (2021-03-02)

## http4s-core

### Breaking changes

* [#4242](https://github.com/http4s/http4s/pull/4242): Replace internal models of IPv4, IPv6, `java.net.InetAddress`, and `java.net.SocketAddress` with ip4s.  This affects the URI authority, various headers, and message attributes that refer to IP addresses and hostnames.
* [#4352](https://github.com/http4s/http4s/pull/4352): Remove deprecated `Header.Recurring.GetT` and ``Header.get(`Set-Cookie`)``.
* [#4364](https://github.com/http4s/http4s/pull/4364): Remove deprecated `AsyncSyntax` and `NonEmpyListSyntax`. These were unrelated to HTTP.
* [#4407](https://github.com/http4s/http4s/pull/4407): Relax constraint on `EntityEncoder.fileEncoder` from `Effect` to `Sync`. This is source compatible.
* [#4519](https://github.com/http4s/http4s/pull/4519): Drop unused `Sync` constraints on `MultipartParser`, `Part`, and `KleisliSyntax`. This is source compatible.

## http4s-laws

### Breaking changes

* [#4519](https://github.com/http4s/http4s/pull/4519): Drop unused `Arbitrary` and `Shrink` constraints on `LawAdapter#booleanPropF`. This is source compatible.

## http4s-server

### Breaking changes

* [#4519](https://github.com/http4s/http4s/pull/4519): Drop unused `Functor` constraints in `HSTS`, `Jsonp`, `PushSupport`, `TranslateUri`, and `UriTranslation` middlewares. Drop unused `Sync` and `ContextShift` constraints in `staticcontent` package. These are source compatible.

## http4s-server

### Breaking changes

* [#4519](https://github.com/http4s/http4s/pull/4519): Drop unused `Async` constraint in `ServletContainer`. Drop unused `ContextShift` in `ServletContextSyntax`. These are source compatible.

## http4s-async-http-client

### Breaking changes

* [#4519](https://github.com/http4s/http4s/pull/4519): Drop unused `Sync` constraint on `AsyncHttpClientStats`. This is source compatible.

## http4s-prometheus

### Breaking changes

* [#4519](https://github.com/http4s/http4s/pull/4519): Drop unused `Sync` constraint on `PrometheusExportService`. This is source compatible.

## http4s-argonaut

### Removal

* [#4409](https://github.com/http4s/http4s/pull/4409): http4s-argonaut is no longer published

## http4s-json4s

### Removal

* [#4410](https://github.com/http4s/http4s/pull/4410): http4s-json4s, http4s-json4s-native, and http4s-json4s-jackson are no longer published

## http4s-play-json

### Breaking changes

* [#4371](https://github.com/http4s/http4s/pull/4371): Replace jawn-play with an internal copy of the facade to work around `withDottyCompat` issues.

## http4s-scala-xml

### Breaking changes

* [#4380](https://github.com/http4s/http4s/pull/4380): Move the implicits from the root package to a Cats-like encoding.  Suggest replacing `import org.http4s.scalaxml._` with `import org.http4s.scalaxml.implicits._`.

## Dependencies

* blaze-0.15.0-M2
* case-insensitive-1.0.0
* cats-parse-0.3.1
* circe-0.14.0-M4
* ip4s-2.0.0-RC1
* jawn-1.1.0
* jawn-play (dropped)
* keypool-0.3.0
* log4cats-1.2.0
* log4s-1.0.0-M5
* play-json-2.10.0-RC2
* scala-xml-2.0.0-M5
* vault-2.1.7
=======
# v0.21.21 (2021-03-29)

## http4s-client

### Enhancements

* [#4614](https://github.com/http4s/http4s/pull/4614): Support for `Idempotent-Key` header in `Retry` middleware
* [#4636](https://github.com/http4s/http4s/pull/4636): Add `isErrorOrStatus` to `RetryPolicy` to support retrying on different response statuses than the default set

## http4s-server

### Bugfixes

* [#4638](https://github.com/http4s/http4s/pull/4646): In `Caching` middleware, don't send `private` alongside `no-store`. These are contradictory directives.
* [#4654](https://github.com/http4s/http4s/pull/4654): Return a 404 instead of 500 when requesting a path whose parent is a file instead of a directory

## http4s-ember-client

### Enhancements

* [#4637](https://github.com/http4s/http4s/pull/4637): Clarify which timeout is firing in the error message

## http4s-ember-server

### Bugfixes

* [#4637](https://github.com/http4s/http4s/pull/4637): On reused connections, wait for the idle period, not the shorter header timeout, for the next byte.

## http4s-play-json

### Enhancements

* [#4595](https://github.com/http4s/http4s/pull/4595): Streamline `Writes[Uri]` and `Reads[Uri]` instances

## http4s-scala-xml

### Bugfixes

* [#4620](https://github.com/http4s/http4s/pull/4620): Make XML chraset inference compliant with RFC7303

### Enhancements

* [#4622](https://github.com/http4s/http4s/pull/4622): Encode `scala.xml.Elem` with an XML declaration, including the charset.

### Dependency updates

* cats-effect-2.4.0
* netty-4.1.60
* scalatags-0.9.4
* tomcat-9.0.44
>>>>>>> 7611e5cf

# v0.21.20 (2021-03-02)

## http4s-core

### Enhancements

* [#4479](https://github.com/http4s/http4s/pull/4479): Add a `Hash[QValue]` instance
* [#4512](https://github.com/http4s/http4s/pull/4512): Add `DecodeResult.successT` and `DecodeResult.failureT`, consistent with `EitherT`.  Deprecate the overloaded versions they replace.

### Deprecations

* [#4444](https://github.com/http4s/http4s/pull/4444): Deprecate the `RequestCookieJar` in favor of the `CookieJar` middleware 

## http4s-ember-core

### Bugfixes

* [#4429](https://github.com/http4s/http4s/pull/4429), [#4466](https://github.com/http4s/http4s/pull/4466): Fix a few corner cases in the parser with respect to chunk boundaries

## http4s-servlet

### Enhancements

* [#4544](https://github.com/http4s/http4s/pull/4544): Remove redundant calculation and insertion of request attributes into the Vault

## Dependency upgrades

* cats-2.4.1
* cats-effect-2.3.2
* dropwizard-metrics-4.1.18
* fs2-2.5.3
* jetty-9.4.38
* json4s-3.6.11
* scalacheck-1.15.3

# v0.21.19 (2021-02-13)

## http4s-core

### Deprecations

* [#4337](https://github.com/http4s/http4s/pull/4337): Deprecate `Header.Recurring.GetT`, which is unused

## http4s-client

### Bugfixes

* [#4403](https://github.com/http4s/http4s/pull/4403): Remove `Content-Coding` and `Content-Length` headers after decompressing in the `GZip` middleware.

## http4s-ember-core

### Bugfixes

* [#4348](https://github.com/http4s/http4s/pull/4348): Handle partially read bodies in persistent connections when the connection is recycled.

## http4s-ember-server

### Enhancements

* [#4400](https://github.com/http4s/http4s/pull/4400): Implement the `ConnectionInfo` and `SecureSession` request vault attributes, for parity with the Blaze and Servlet backends

## http4s-argonaut

* [#4366](https://github.com/http4s/http4s/pull/4370): Deprecate http4s-argonaut.  It won't be published starting in 0.22.

## http4s-json4s, http4s-json4s-jackson, http4s-json4s-native

### Deprecations

* [#4370](https://github.com/http4s/http4s/pull/4370): Deprecate the http4s-json4s modules.  They won't be published starting in 0.22.

## http4s-scalatags

### Enhancements

* [#3850](https://github.com/http4s/http4s/pull/3850): Relax constraint on encoders from `TypedTag[String]` to `Frag[_, String]`

## Dependency updates

* cats-2.4.1
* netty-4.1.59.Final
* okio-2.9.0
* tomcat-9.0.43

# v0.22.0-M3 (2021-02-02)

Inherits the fixes of v0.21.18

# v0.21.18 (2021-02-02)

## http4s-blaze-server

### Bug fixes

* [#4337](https://github.com/http4s/http4s/pull/4337): Pass the `maxConnections` parameter to the blaze infrastructure correctly. The `maxConnections` value was being passed as the `acceptorThreads`, leaving `maxConnections` set to its Blaze default of 512.

## http4s-ember-core

### Bug fixes

* [#4335](https://github.com/http4s/http4s/pull/4335): Don't render an empty body with chunked transfer encoding on response statuses that don't permit a body (e.g., `204 No Content`).
 
# v0.22.0-M2 (2021-02-02)

This release fixes a [High Severity vulnerability](https://github.com/http4s/http4s/security/advisories/GHSA-xhv5-w9c5-2r2w) in blaze-server.

## http4s-blaze-server

* [GHSA-xhv5-w9c5-2r2w](https://github.com/http4s/http4s/security/advisories/GHSA-xhv5-w9c5-2r2w): Additionally to the fix in v0.21.17, drops support for NIO2.

## http4s-core

### Enhancements

* [#4286](https://github.com/http4s/http4s/pull/4286): Improve performance by using `oneOf` and caching a URI parser. This was an identified new hotspot in v0.22.0-M1.

### Breaking changes

* [#4259](https://github.com/http4s/http4s/pull/4259): Regenerate `MimeDb` from the IANA database. This shifts around some constants in a binary incompatible way, but almost nobody will notice.
* [#4327](https://github.com/http4s/http4s/pull/4237): Shifted the parsers around in `Uri` to prevent deadlocks that appeared since M1.  This should not be visible, but is binary breaking.

## http4s-prometheus

### Breaking changes

* [#4273](https://github.com/http4s/http4s/pull/4273): Change metric names from `_count` to `_count_total` to match Prometheus' move to the OpenMetrics standard.  Your metrics names will change!  See [prometheus/client_java#615](https://github.com/prometheus/client_java/pull/615) for more details from the Prometheus team.

## Dependency updates

* jawn-fs2-1.0.1
* keypool-0.3.0-RC1 (moved to `org.typelevel`)
* play-json-2.10.0-RC1
* simpleclient-0.10.0 (Prometheus)

# v0.21.17 (2021-02-02)

This release fixes a [High Severity vulnerability](https://github.com/http4s/http4s/security/advisories/GHSA-xhv5-w9c5-2r2w) in blaze-server.

## http4s-blaze-server

### Security patches

* [GHSA-xhv5-w9c5-2r2w](https://github.com/http4s/http4s/security/advisories/GHSA-xhv5-w9c5-2r2w): blaze-core, a library underlying http4s-blaze-server, accepts connections without bound.  Each connection claims a file handle, a scarce resource, leading to a denial of service vector.

  `BlazeServerBuilder` now has a `maxConnections` property, limiting the number of concurrent connections.  The cap is not applied to the NIO2 socket server, which is now deprecated. 

## http4s-ember-core

### Enhancements

* [#4331](https://github.com/http4s/http4s/pull/4331): Don't render an empty chunked payload if a request has neither a `Content-Length` or `Transfer-Encoding` and the method is one of `GET`, `DELETE`, `CONNECT`, or `TRACE`. It is undefined behavior for those methods to send payloads.

## http4s-ember-server

### Bugfixes

* [#4281](https://github.com/http4s/http4s/pull/4281): Add backpressure to ember startup, so the server is up before `use` returns.

### Enhancements

* [#4244](https://github.com/http4s/http4s/pull/4244): Internal refactoring of how the stream of server connections is parallelized and terminated.
* [#4287](https://github.com/http4s/http4s/pull/4287): Replace `onError: Throwable => Response[F]` with `withErrorHandler: PartialFunction[Thrwable, F[Response[F]]`.  Error handling is invoked earlier, allowing custom responses to parsing and timeout failures.

## http4s-ember-client

### Enhancements

* [#4301](https://github.com/http4s/http4s/pull/4301): Add an `idleConnectionTime` to `EmberClientBuilder`. Discard stale connections from the pool and try to acquire a new one.

## http4s-servlet

### Bugfixes

* [#4309](https://github.com/http4s/http4s/pull/4309): Call `GenericServlet.init` when intializing an `Http4sServlet`.  Avoids `NullPointerExceptions` from the `ServletConfig`.

## Documentation

* [#4261](https://github.com/http4s/http4s/pull/4261): Better `@see` links throughout the Scaladoc

## Dependency upgrades

* blaze-0.14.15
* okhttp-4.9.1

# v0.22.0-M1 (2021-01-24)

This is a new series, forked from main before Cats-Effect 3 support was merged.  It is binary incompatible with 0.21, but contains several changes that will be necessary for Scala 3 (Dotty) support. It builds on all the changes from v1.0.0-M1 through v1.0.0-M10, which are not echoed here.

The headline change is that all parboiled2 parsers have been replaced with cats-parse.

## Should I switch?

* Users who had been tracking the 1.0 series, but are not prepared for Cats Effect 3, should switch to this series.
* Users who wish to remain on the bleeding edge, including Cats Effect 3, should continue track the 1.0 series.
* Users who need a stable release should remain on the 0.21 series for now.

## http4s-core

### Breaking changes

* [#3855](https://github.com/http4s/http4s/pull/3855): All parboiled2 parsers are replaced by cats-parse.  parboiled2 was not part of the public API, nor are our cats-parse parsers.  Users may observe a difference in the error messages and subtle semantic changes.  We've attempted to minimize them, but this is a significant underlying change.  See also: [#3897](https://github.com/http4s/http4s/pull/3897), [#3901](https://github.com/http4s/http4s/pull/3901), [#3954](https://github.com/http4s/http4s/pull/3954), [#3958](https://github.com/http4s/http4s/pull/3958), [#3995](https://github.com/http4s/http4s/pull/3995), [#4023](https://github.com/http4s/http4s/pull/4023), [#4001](https://github.com/http4s/http4s/pull/4001), [#4013](https://github.com/http4s/http4s/pull/4013), [#4042](https://github.com/http4s/http4s/pull/4042), [#3982](https://github.com/http4s/http4s/pull/3982), [#4071](https://github.com/http4s/http4s/pull/4071), [#4017](https://github.com/http4s/http4s/pull/4017), [#4132](https://github.com/http4s/http4s/pull/4132), [#4154](https://github.com/http4s/http4s/pull/4154), [#4200](https://github.com/http4s/http4s/pull/4200), [#4202](https://github.com/http4s/http4s/pull/4202), [#4206](https://github.com/http4s/http4s/pull/4206), [#4201](https://github.com/http4s/http4s/pull/4201), [#4208](https://github.com/http4s/http4s/pull/4208), [#4235](https://github.com/http4s/http4s/pull/4235), [#4147](https://github.com/http4s/http4s/pull/4147), [#4238](https://github.com/http4s/http4s/pull/4238) [#4238](https://github.com/http4s/http4s/pull/4243)
* [#4070](https://github.com/http4s/http4s/pull/4070): No longer publish a `scala.annotations.nowarn` annotation in the 2.12 build.  This is provided in the standard library in 2.12.13, and isn't necessary at runtime in any version.
* [#4138](https://github.com/http4s/http4s/pull/4138): Replace boolean with `Weakness` sum type in `EntityTag` model
* [#4148](https://github.com/http4s/http4s/pull/4148): Lift `ETag.EntityTag` out of header and into the `org.http4s` package
* [#4164](https://github.com/http4s/http4s/pull/4164): Removal of several deprecated interfaces.  Most were non-public binary compatibility shims, or explicit cats instances that had been superseded by new implicits.  Some exceptions:
* [#4145](https://github.com/http4s/http4s/pull/4145): Port macros in `org.http4s.syntax.literals` to Scala 3.  Deprecated macros that were on various companion objects will not be in the Scala 3 releases.

### Bugfixes

* [#4017](https://github.com/http4s/http4s/pull/4017): Render a final `-` in a byte ranges without an end value

## http4s-laws

### Breaking changes

* [#4144](https://github.com/http4s/http4s/pull/4144): Add `LawsAdapter` to create `PropF` for effectful properties.  Restate various Entity codec laws in terms of it.
* [#4164](https://github.com/http4s/http4s/pull/4164): Removed arbitrary instances for `CIString`. These are provided by case-insensitive.

## http4s-server

### Breaking changes

* [#4164](https://github.com/http4s/http4s/pull/4164): Removed deprecated `SSLConfig`, `KeyStoreBits`, `SSLContextBits`, and `SSLBits`.

## http4s-testing

### Breaking changes

* [#4164](https://github.com/http4s/http4s/pull/4164): No longer a publicly published package. All public API was previously deprecated.

## Dependency upgrades

* async-http-client-2.12.2
* cats-parse-0.3.0
* circe-0.14.0-M3
* jackson-databind-2.12.1
* jawn-1.0.3
* log4cats-1.2.0-RC1 (now under `org.typelevel`)
* log4s-1.0.0-M4
* okio-2.10.0
* vault-2.1.0-M14 (now under `org.typelevel`)

## Dependency removals

* parboiled2

# v1.0.0-M10 (2020-12-31)

## http4s-client

### Enhancements

* [#4051](https://github.com/http4s/http4s/pull/4051): Add `customized` function to `Logger` middleware that takes a function to produce the log string. Add a `colored` implementation on that that adds colors to the logs.

## Dependency updates

* argonaut-6.3.3

# v0.21.16 (2021-01-24)

## http4s-laws

### Bugfixes

* [#4243](https://github.com/http4s/http4s/pull/4243): Don't generate ipv6 addresses with only one section shorted by `::`

## http4s-blaze-core

### Bugfixes

* [#4143](https://github.com/http4s/http4s/pull/4143): Fix race condition that leads to `WritePendingException`. A tradeoff of this change is that some connections that were previously reused must now be closed.

## http4s-blaze-client

### Bugfixes

* [#4152](https://github.com/http4s/http4s/pull/4152): Omit implicit `Content-Length: 0` header when rendering GET, DELETE, CONNECT, and TRACE requests.

## http4s-ember-client

### Bugfixes

* [#4179](https://github.com/http4s/http4s/pull/4179): Render requests in "origin form", so the request line contains only the path of the request, and host information is only in the Host header.  We were previously rendering the fulll URI on the request line, which the spec mandates all servers to handle, but clients should not send when not speaking to a proxy.

## http4s-ember-server

### Enhancements

* [#4179](https://github.com/http4s/http4s/pull/4179): Support a graceful shutdown

## http4s-circe

### Enhancements

* [#4124](https://github.com/http4s/http4s/pull/4124): Avoid intermediate `ByteBuffer` duplication

## Dependency updates

* dropwizard-metrics-4.1.17
* netty-4.1.58.Final
* play-json-29.9.2
* scalatags-0.9.3

# v0.21.15 (2020-12-31)

## http4s-core

### Enhancements

* [#4014](https://github.com/http4s/http4s/pull/4014): Tolerate spaces in cookie headers. These are illegal per RFC6265, but commonly seen in the wild.
* [#4113](https://github.com/http4s/http4s/pull/4113): Expose a mixed multipart decoder that buffers large file parts to a temporary file.

## http4s-server

### Enhancements

* [#4026](https://github.com/http4s/http4s/pull/4026): Add `Resource`-based constructors to the `BracketRequestResponse` middleware.
o* [#4037](https://github.com/http4s/http4s/pull/4037): Normalize some default settings between server backends to standard http4s defaults, to make a more similar experience between backends.  This changes some defaults for Ember and Jetty backends.

## http4s-jetty

### Enhancements

* [#4032](https://github.com/http4s/http4s/pull/4032): Add an `HttpConfiguration` parameter to the Jetty builder to support deeper configuration than what is otherwise available on the builer.  Use it for both HTTP/1 and HTTP/2.

## http4s-jetty-client

### Enhancements

* [#4110](https://github.com/http4s/http4s/pull/4110): Provide an `SslContextFactory` in the default configuration. Before this, secure requests would throw a `NullPointerException` unless a custom Jetty `HttpClient` was used.

## Documentation

* [#4020](https://github.com/http4s/http4s/pull/4020): Improvements to scaladoc. Link to other projects' scaladoc where we can and various cleanups of our own.
* [#4025](https://github.com/http4s/http4s/pull/4025): Publish our own API URL, so other scaladoc can link to us

## http4s-circe

* [#4012](https://github.com/http4s/http4s/pull/4012): Add sensitive EntityDecoders for circe that filter JSON that couldn't be decoded before logging it.

## Dependency bumps

* cats-2.3.1
* cats-effect-2.3.1
* discipline-core-1.1.3
* fs2-2.5.0
* jackson-databind-2.11.4
* netty-4.1.56.Final
* scodec-bits-1.1.23

# v1.0.0-M9 (2020-12-12)

## http4s-core

### Breaking changes

* [#3913](https://github.com/http4s/http4s/pull/3913): Regenerated the `MimeDb` trait from the IANA registry. This shifts a few constants around and is binary breaking, but the vast majority of users won't notice.

## Dependency updates

* jackson-databind-2.12.0

# v0.21.14 (2020-12-11)

## http4s-core

### Bugfixes

* [#3966](https://github.com/http4s/http4s/pull/3966): In `Link` header, retain the first `rel` attribute when multiple are present

### Enhancements

* [#3937](https://github.com/http4s/http4s/pull/3937): Add `Order[Charset]` and `Hash[Charset]` instances
* [#3969](https://github.com/http4s/http4s/pull/3969): Add `Order[Uri]`, `Hash[Uri]`, and `Show[Uri]`. Add the same for its component types.
* [#3966](https://github.com/http4s/http4s/pull/3966): Add `Order[Method]` instance

## http4s-server

### Enhancements

* [#3977](https://github.com/http4s/http4s/pull/3977): Add a `BracketRequestResponse` middleware, to reflect lifecycles between acquiring the `F[Response[F]]` and completion of the response body `Stream[F, Byte]`.  Introduces a new `ConcurrentRequests` middleware, and refactors `MaxActiveRequests` on top of it.

## http4s-okhttp-client

### Bugfixes

* [#4006](https://github.com/http4s/http4s/pull/4006): Set `Content-Length` header on requests where available instead of always chunking

## http4s-metrics

### Bugfixes

* [#3977](https://github.com/http4s/http4s/pull/3977): Changes from `BracketRequestResponse` middleware may address reported leaks in `decreaseActiveRequests`.  Corrects a bug in `recordHeadersTime`.  Also can now record times for abnormal terminations.

## Internals

Should not affect end users, but noted just in case:

* [#3964](https://github.com/http4s/http4s/pull/3964): Replace `cats.implicits._` imports with `cats.syntax.all._`. Should not be user visible.
* [#3963](https://github.com/http4s/http4s/pull/3963), [#3983](https://github.com/http4s/http4s/pull/3983): Port several tests to MUnit. This helps with CI health.
* [#3980](https://github.com/http4s/http4s/pull/3980): Integrate new sbt-http4s-org plugin with sbt-spiewak

## Dependency bumps

* cats-2.3.0
* cats-effect-2.3.0
* dropwizard-metrics-4.1.16
* scodec-bits-1.1.22

# v1.0.0-M8 (2020-11-26)

## Breaking changes

### http4s-client

* [#3903](https://github.com/http4s/http4s/pull/3903): Method apply syntax (e.g., `POST(body, uri)`) returns a `Request[F]` instead of `F[Request[F]]`

# v0.21.13 (2020-11-25)

## Bugfixes

### Most modules

* [#3932](https://github.com/http4s/http4s/pull/3932): Fix `NoClassDefFoundError` regression.  An example:

  ```
  [info]   java.lang.NoClassDefFoundError: cats/effect/ResourceLike
  [info]   at org.http4s.client.Client$.$anonfun$fromHttpApp$2(Client.scala:246)
  ```

  A test dependency upgrade evicted our declared cats-effect-2.2.0 dependency, so we built against a newer version than we advertise in our POM.  Fixed by downgrading the test dependency and inspecting the classpath.  Tooling will be added to avoid repeat failures.

# v0.21.12 (2020-11-25)

## Bugfixes

### http4s-core

* [#3911](https://github.com/http4s/http4s/pull/3911): Support raw query strings. Formerly, all query strings were stored as a vector of key-value pairs, which was lossy in the percent-encoding of sub-delimiter characters (e.g., '+' vs '%2B').  Queries constructed with `.fromString` will be rendered as-is, for APIs that assign special meaning to sub-delimiters.
* [#3921](https://github.com/http4s/http4s/pull/3921): Fix rendering of URIs with colons. This was a regression in v0.21.9.

### http4s-circe

* [#3906](https://github.com/http4s/http4s/pull/3906): Fix streamed encoder for empty stream. It was not rendering the `[F`.

## Enhancements

### http4s-core

* [#3902](https://github.com/http4s/http4s/pull/3902): Add `Hash` and `BoundedEnumerable` instances for `HttpVersion`
* [#3909](https://github.com/http4s/http4s/pull/3909): Add `Order` instance for `Header` and `Headers`

## Dependency upgrades

* fs2-2.4.6
* jetty-9.4.35.v20201120

# v1.0.0-M7 (2020-11-20)

## Breaking changes

### http4s-dsl

* [#3876](https://github.com/http4s/http4s/pull/3876): Replace `dsl.Http4sDsl.Path` with `core.Uri.Path`. The new `Path` in 1.0 is rich enough to support the DSL's routing needs, and this eliminates a conversion between models on every `->` extractor.  This change is source compatible in typical extractions.

## Dependency updates

* argonaut-6.3.2

# v0.21.11 (2020-11-20)

## Enhancements

### http4s-core

* [#3864](https://github.com/http4s/http4s/pull/3864): Cache a `Right` of the common `HttpVersion`s for its `ParseResult`.

### http4s-circe

* [#3891](https://github.com/http4s/http4s/pull/3891): Encode JSON streams in their constituent chunks instead of a chunk-per-`Json`. This can significantly reduce the network flushes on most backends.

### http4s-dsl

* [#3844](https://github.com/http4s/http4s/pull/3844): Add `MatrixVar` extractor for [Matrix URIs](https://www.w3.org/DesignIssues/MatrixURIs.html)

### http4s-async-http-client

* [#3859](https://github.com/http4s/http4s/pull/3859): Add `AsyncHttpClient.apply` method that takes an already constructed async-http-client. This is useful for keeping a handle on bespoke of the client, such as its stats. Adds a functional `AsyncHttpClientStats` wrapper around the native stats class.

## Internals

These changes should be transparent, but are mentioned for completeness.

### Dotty preparations

* [#3798](https://github.com/http4s/http4s/pull/3798): Parenthesize some arguments to lambda functions.

### Build

* [#3868](https://github.com/http4s/http4s/pull/3868), [#3870](https://github.com/http4s/http4s/pull/3870): Start building with sbt-github-actions.

## Dependency updates

* discipline-1.1.2
* dropwizard-metrics-4.1.15
* jackson-databind-2.11.3
* jawn-1.0.1
* netty-4.1.54.Final
* okio-2.9.0
* tomcat-9.0.40

~~# v0.21.10 (2020-11-20)~~

Cursed release, accidentally tagged from main.
Proceed directly to 0.21.11.

# v1.0.0-M6 (2020-11-11)

## Breaking changes

* [#3758](https://github.com/http4s/http4s/pull/3758): Refactor query param infix operators for deprecations in Scala 2.13. Not source breaking.
* [#3366](https://github.com/http4s/http4s/pull/3366): Add `Method` and `Uri` to `UnexpectedStatus` exception to improve client error handling. Not source breaking in most common usages.

# v0.21.9 (2020-11-11)

## Bugfixes

* [#3757](https://github.com/http4s/http4s/pull/3757): Restore mixin forwarders in `Http4sDsl` for binary compatibility back to v0.21.0.  These were removed in v0.21.6 by [#3492](https://github.com/http4s/http4s/pull/3492), but not caught by an older version of MiMa.
* [#3752](https://github.com/http4s/http4s/pull/3752): Fix rendering of absolute `Uri`s with no scheme.  They were missing the `//`.
* [#3810](https://github.com/http4s/http4s/pull/3810): In okhttp-client, render the request body synchronously on an okhttp-managed thread. There was a race condition that could truncate bodies.

## Enhancements

* [#3609](https://github.com/http4s/http4s/pull/3609): Introduce `Forwarded` header
* [#3789](https://github.com/http4s/http4s/pull/3789): In Ember, apply `Transfer-Encoding: chunked` in the absence of contrary information
* [#3815](https://github.com/http4s/http4s/pull/3815): Add `Show`, `Hash`, and `Order` instances to `QueryParamKey` and `QueryParamValue`
* [#3820](https://github.com/http4s/http4s/pull/3820): In jetty-client, eliminate uninformative request logging of failures

## Dotty preparations

Dotty support remains [in progress](https://github.com/http4s/http4s/projects/5), though many http4s features can be used now in compatibility mode.

* [#3767](https://github.com/http4s/http4s/pull/3767): Name "unbound placeholders."
* [#3757](https://github.com/http4s/http4s/pull/3757): Replace `@silent` annotations with `@nowarn`.

## Dependency updates

* blaze-0.14.14
* discipline-specs2-1.1.1
* dropwizard-metrics-4.1.14
* fs2-2.4.5
* jetty-9.4.34.v20201102
* log4s-1.9.0
* scalacheck-1.15.1

# v1.0.0-M5 (2020-10-16)

## Bugfixes

* [#3714](https://github.com/http4s/http4s/pull/3638): Use correct prefix when composing with `Router`
* [#3738](https://github.com/http4s/http4s/pull/3738): In `PrometheusExportService`, correctly match the `/metrics` endpoint

## Breaking changes

* [#3649](https://github.com/http4s/http4s/pull/3649): Make `QueryParam` a subclass of `QueryParamLike`
* [#3440](https://github.com/http4s/http4s/pull/3440): Simplify `Method` model. Drop `PermitsBody`, `NoBody`, and `Semantics` mixins. No longer a case class.

## Enhancements

* [#3638](https://github.com/http4s/http4s/pull/3638): Model `Access-Control-Expose-Headers`
* [#3735](https://github.com/http4s/http4s/pull/3735): Add `preferGzipped` parameter to `WebjarServiceBuilder`

## Dependency updates

* argonaut-6.3.1

# v0.21.8 (2020-10-16)

## Security

* [GHSA-8hxh-r6f7-jf45](https://github.com/http4s/http4s/security/advisories/GHSA-8hxh-r6f7-jf45): The version of Netty used by async-http-client is affected by [CVE-2020-11612](https://app.snyk.io/vuln/SNYK-JAVA-IONETTY-564897).  A server we connect to with http4s-async-http-client could theoretically respond with a large or malicious compressed stream and exhaust memory in the client JVM. This does not affect any release in the 1.x series.

## Bugfixes

* [#3666](https://github.com/http4s/http4s/pull/3666): In CSRF middleware, always use the `onFailure` handler instead of a hardcoded 403 response
* [#3716](https://github.com/http4s/http4s/pull/3716): Fail in `Method.fromString` when a token is succeeded by non-token characters.
* [#3743](https://github.com/http4s/http4s/pull/3743): Fix `ListSep` parser according to RFC.

## Enhancements

* [#3605](https://github.com/http4s/http4s/pull/3605): Improve header parsing in Ember
* [#3634](https://github.com/http4s/http4s/pull/3634): Query parameter codecs for `LocalDate` and `ZonedDate`
* [#3659](https://github.com/http4s/http4s/pull/3659): Make requests to mock client cancelable
* [#3701](https://github.com/http4s/http4s/pull/3701): In `matchHeader`, only parse headers with matching names. This improves parsing laziness.
* [#3641](https://github.com/http4s/http4s/pull/3641): Add `FormDataDecoder` to decode `UrlForm` to case classes via `QueryParamDecoder`

## Documentation

* [#3693](https://github.com/http4s/http4s/pull/3693): Fix some typos
* [#3703](https://github.com/http4s/http4s/pull/3703): Fix non-compiling example in streaming.md
* [#3670](https://github.com/http4s/http4s/pull/3670): Add scaladocs for various headers, including RFC links
* [#3692](https://github.com/http4s/http4s/pull/3692): Mention partial unification is no longer needed in Scala 2.13
* [#3710](https://github.com/http4s/http4s/pull/3710): Add docs for `OptionalValidatingQueryParamDecoderMatcher`
* [#3712](https://github.com/http4s/http4s/pull/3712): Add integrations.md with feature comparison of backends

## Miscellaneous

* [#3742](https://github.com/http4s/http4s/pull/3742): Drop JDK14 tests for JDK15

## Dependency updates

* dropwizard-metrics-4.1.13
* cats-2.2.0
* cats-effect-2.2.0
* fs2-2.4.4
* jetty-9.4.32.v20200930
* json4s-3.6.10
* netty-4.1.53.Final (async-http-client transitive dependency)
* okhttp-4.9.0
* play-json-2.9.1
* scalafix-0.9.21
* scalatags-0.9.2
* tomcat-9.0.39

# v1.0.0-M4 (2020-08-09)

This milestone merges the changes in 0.21.7.
It is not binary compatible with 1.0.0-M3

## Breaking changes

* [#3577](https://github.com/http4s/http4s/pull/3577): Add a model of the `Max-Forwards` header.
* [#3567](https://github.com/http4s/http4s/pull/3577): Add a model of the `Content-Language` header.
* [#3555](https://github.com/http4s/http4s/pull/3555): Support for UTF-8 basic authentication, per [RFC7617](https://tools.ietf.org/html/rfc7617). Attempt to decode Basic auth credentials as UTF-8, falling back to ISO-8859-1. Provide a charset to `BasicCredentials` that allows encoding with an arbitrary charset, defaulting to UTF-8. 
* [#3583](https://github.com/http4s/http4s/pull/3583): Allow configuration of `CirceInstances` to permit duplicate keys
* [#3587](https://github.com/http4s/http4s/pull/3587): Model `Access-Control-Allow-Headers` header

## Documentation

* [#3571](https://github.com/http4s/http4s/pull/3571): Fix comments in deprecated `AgentToken`, `AgentComment`, and `AgentProduct`.

## Dependency updates

* dropwizard-metrics-4.1.12

# v0.21.7 (2020-08-08)

## Bugfixes

* [#3548](https://github.com/http4s/http4s/pull/3548): Fixes `IllegalStateException` when a path matches a directory in `ResourceService`
* [#3546](https://github.com/http4s/http4s/pull/3546): In ember, encode headers as ISO-8859-1. Includes performance improvements
* [#3550](https://github.com/http4s/http4s/pull/3550): Don't attempt to decompress empty response bodies in `GZip` client middleware
* [#3598](https://github.com/http4s/http4s/pull/3598): Fix connection keep-alives in ember-client
* [#3594](https://github.com/http4s/http4s/pull/3594): Handle `FileNotFoundException` in `StaticFile.fromURL` by returning a 404 response
* [#3625](https://github.com/http4s/http4s/pull/3625): Close `URLConnection` in `StaticFile.fromURL` when the resource is not expired
* [#3624](https://github.com/http4s/http4s/pull/3624): Use client with the http4s defaults instead of a the Jetty defaults in `JettyClientBuilder#resource` and `JettyClientBuilder#stream`

## Enhancements

* [#3552](https://github.com/http4s/http4s/pull/3552): Add `liftKleisli` operation to `Client.` This is useful for integration with [natchez](https://github.com/tpolecat/natchez).
* [#3566](https://github.com/http4s/http4s/pull/3566): Expose `RetryPolicy.isErrorOrRetriablestatus`
* [#3558](https://github.com/http4s/http4s/pull/3558): Add `httpRoutes` and `httpApp` convenience constructors to `HSTS` middleware
* [#3559](https://github.com/http4s/http4s/pull/3559): Add `httpRoutes` and `httpApp` convenience constructors to `HttpsRedirect` middleware
* [#3623](https://github.com/http4s/http4s/pull/3623): Add `configure` method to allow more configurations of async-http-client
* [#3607](https://github.com/http4s/http4s/pull/3607): Add request key to the connection manager debug logs in blaze-client
* [#3602](https://github.com/http4s/http4s/pull/3602): Support trailer headers in Ember.
* [#3603](https://github.com/http4s/http4s/pull/3603): Enable connection reuse in ember-server.
* [#3601](https://github.com/http4s/http4s/pull/3601): Improve ember-client by adding `keep-alive`, a `Date` header if not present, and a configurable `User-Agent` header if not present.

## Refactoring

* [#3547](https://github.com/http4s/http4s/pull/3547): Refactor the ember request parser

## Documentation

* [#3545](https://github.com/http4s/http4s/pull/3545): Refresh the getting started guide to match the current template.
* [#3595](https://github.com/http4s/http4s/pull/3595): Show handling of `Year.of` exceptions in DSL tutorial

## Dependency upgrades

* cats-effect-2.1.4
* dropwizard-metrics-4.1.11
* jetty-9.4.31.v20200723
* okhttp-4.8.1
* tomcat-9.0.37

# v1.0.0-M3 (2020-06-27)

This milestone merges the changes in 0.21.6.
It is binary compatible with 1.0.0-M2.

# v0.21.6 (2020-06-27)

## Bugfixes

* [#3538](https://github.com/http4s/http4s/pull/3538): In ember, fix request and response parser to recognize chunked transfer encoding. In chunked messages, bodies were incorrectly empty.

## Enhancements

* [#3492](https://github.com/http4s/http4s/pull/3538): Split the request extractors in the server DSL into `org.http4s.dsl.request`. This leaner DSL does not deal with bodies, and does not require an `F[_]` parameter. Use of the existing `http4s-dsl` is unaffected.

## Dependency updates

* blaze-0.14.13

# v1.0.0-M2 (2020-06-25)

This is the first milestone release in the 1.x series.
It is not binary compatible with prior releases.

## Where is M1?

Unpublished. The release build from the tag failed, and the fix required a new tag.

## Breaking changes

* [#3174](https://github.com/http4s/http4s/pull/3174): Drop http4s-prometheus dependency on http4s-dsl
* [#2615](https://github.com/http4s/http4s/pull/2615): Model the `Server` header
* [#3206](https://github.com/http4s/http4s/pull/2615): Model the `Content-Location` header
* [#3264](https://github.com/http4s/http4s/pull/3264): Remove unused `EntityEncoder` argument in `PlayInstances`.
* [#3257](https://github.com/http4s/http4s/pull/3257): Make `SameSite` cookie attribute optional
* [#3291](https://github.com/http4s/http4s/pull/3291): Remove unused `F[_]` parameter from `Server`
* [#3241](https://github.com/http4s/http4s/pull/3241): Port all macros to blackbox in anticipation of Dotty support
* [#3323](https://github.com/http4s/http4s/pull/3323): Drop deprecated `ArbitraryInstances#charsetRangesNoQuality`
* [#3322](https://github.com/http4s/http4s/pull/3322): Drop deprecated `getAs` and `prepAs` methods from `Client`
* [#3371](https://github.com/http4s/http4s/pull/3271): In http4s-metrics, add `rootCause` field to `TerminationType.Abnormal` and `TerminationType.Error`.  Add `TerminationType.Canceled`
* [#3335](https://github.com/http4s/http4s/pull/3335): Remove unused `Bracket` instance in `Client#translate`
* [#3390](https://github.com/http4s/http4s/pull/3390): Replace `org.http4s.util.CaseInsensitiveString` with `org.typelevel.ci.CIString`
* [#3221](https://github.com/http4s/http4s/pull/3221): Implement a `Uri.Path` type to replace the type alias for `String`
* [#3450](https://github.com/http4s/http4s/pull/3450): Model `Accept-Patch` header as a `NonEmptyList[MediaType]`
* [#3463](https://github.com/http4s/http4s/pull/3450): Model `Access-Control-Allow-Credentials` header as a nullary case class.
* [#3325](https://github.com/http4s/http4s/pull/3325): Add a WebSocket builder with a `Pipe[F, WebSocketFrame, WebSocketFrame]` to unify sending and receiving.
* [#3373](https://github.com/http4s/http4s/pull/3373): Parameterize `ClassLoader` for `ResourceService` and `WebjarService`. Changes the `CacheStrategy`'s `uriPath` argument to `Uri.Path`.
* [#3460](https://github.com/http4s/http4s/pull/3460): Remove deprecated `Service` and related aliases
* [#3529](https://github.com/http4s/http4s/pull/3529): Refresh the `MediaType`s constants from the IANA registry. Not source breaking, but shifts constants in a binary breaking way.

## Enhancements

* [#3320](https://github.com/http4s/http4s/pull/3320): Reimplement `Media#as` with `F.rethrow`

## Deprecations

* [#3359](https://github.com/http4s/http4s/pull/3359): Deprecate the `org.http4s.util.execution` package.
* [#3422](https://github.com/http4s/http4s/pull/3359): Deprecate `BlazeClientBuilder#withSslContextOption`.

# Documentation

* [#3374](https://github.com/http4s/http4s/pull/3374): Add a deployment tutorial, including for GraalVM. See also #[3416](https://github.com/http4s/http4s/pull/3416).
* [#3410](https://github.com/http4s/http4s/pull/3410): Suggest a global execution context for the argument to `BlazeClientBuilder`

## Internal refactoring

* [#3386](https://github.com/http4s/http4s/pull/3386): Drop internal argonaut parser in favor of jawn's
* [#3266](https://github.com/http4s/http4s/pull/3266): Replace `fs2.compress` with `fs2.compression`

## Dependency updates

* argonaut-6.3.0
* async-http-client-2.12.1
* blaze-http-0.14.13
* play-json-2.9.0
* simpleclient-0.9.0 (Prometheus)

~~# v1.0.0-M1 (2020-06-25)~~

Did not publish successfully from tag.

# v0.21.5 (2020-06-24)

This release is fully backward compatible with 0.21.4.

## New modules

* [#3372](https://github.com/http4s/http4s/pull/3372): `http4s-scalafix`: starting with this release, we have integrated Scalafix rules into the build.  All our Scalafix rules will be published as both snapshots and with core releases.  The http4s-scalafix version is equivalent to the output version of the scalafix rules.  The scalafix rules are intended to assist migrations with deprecations (within this series) and breaking changes (in the upcoming push to 1.0).

## Bugfixes

* [#3476](https://github.com/http4s/http4s/pull/3476): Fix crash of `GZip` client middleware on responses to `HEAD` requests
* [#3488](https://github.com/http4s/http4s/pull/3488): Don't call `toString` on input of `ResponseLogger` on cancellation. The input is usually a `Request`. We filter a set of default sensitive headers in `Request#toString`, but custom headers can also be sensitive and could previously be leaked by this middleware.
* [#3521](https://github.com/http4s/http4s/pull/3521): In async-http-client, raise errors into response body stream when thrown after we've begun streaming. Previously, these errors were logged, but the response body was truncated with no value indicating failure.
* [#3520](https://github.com/http4s/http4s/pull/3520): When adding a query parameter to a `Uri` with a blank query string (i.e., the URI ends in '?'), don't prepend it with a `'&'` character. This is important in OAuth1 signing.
* [#3518](https://github.com/http4s/http4s/pull/3518): Fix `Cogen[ContentCoding]` in the testing arbitraries to respect the case-insensitivity of the coding field.
* [#3501](https://github.com/http4s/http4s/pull/3501): Explicitly use `Locale.ENGLISH` when comparing two `ContentCoding`'s coding fields. This only matters if your default locale has different casing semantics than English for HTTP token characters.

## Deprecations

* [#3441](https://github.com/http4s/http4s/pull/3441): Deprecate `org.http4s.util.threads`, which is not related to HTTP
* [#3442](https://github.com/http4s/http4s/pull/3442): Deprecate `org.http4s.util.hashLower`, which is not related to HTTP
* [#3466](https://github.com/http4s/http4s/pull/3466): Deprecate `util.decode`, which may loop infinitely on certain malformed input.  Deprecate `Media#bodyAsText` and `EntityDecoder.decodeString`, which may loop infinitely for charsets other than UTF-8.  The latter two methods are replaced by `Media#bodyText` and `EntityDecoder.decodeText`.
* [#3372](https://github.com/http4s/http4s/pull/3372): Deprecate `Client.fetch(request)(f)` in favor of `Client#run(request).use(f)`. This is to highlight the dangers of using `F.pure` or similar as `f`, which gives access to the body after the client may have recycled the connection.  For training and code reviewing purposes, it's easier to be careful with `Resource#use` than convenience methods like `fetch` that are `use` in disguise. This change can be fixed with our new http4s-scalafix.

## Enhancements

* [#3286](https://github.com/http4s/http4s/pull/3286): Add `httpRoutes` constructor for `Autoslash middleware`
* [#3382](https://github.com/http4s/http4s/pull/3382): Use more efficient String compiler in `EntityDecoder[F, String]`
* [#3439](https://github.com/http4s/http4s/pull/3439): Add `Hash[Method]` instance. See also [#3490](https://github.com/http4s/http4s/pull/3490).
* [#3438](https://github.com/http4s/http4s/pull/3438): Add `PRI` method
* [#3474](https://github.com/http4s/http4s/pull/3474): Add `httpApp` and `httpRoutes` constructors for `HeaderEcho` middleware
* [#3473](https://github.com/http4s/http4s/pull/3473): Add `httpApp` and `httpRoutes` constructors for `ErrorHandling` middleware
* [#3472](https://github.com/http4s/http4s/pull/3472): Add `httpApp` and `httpRoutes` constructors for `EntityLimiter` middleware
* [#3487](https://github.com/http4s/http4s/pull/3487): Add new `RequestID` middleware.
* [#3515](https://github.com/http4s/http4s/pull/3472): Add `httpApp` and `httpRoutes` constructors for `ErrorAction` middleware
* [#3513](https://github.com/http4s/http4s/pull/3513): Add `httpRoutes` constructor for `DefaultHead`. Note that `httpApp` is not relevant.
* [#3497](https://github.com/http4s/http4s/pull/3497): Add `logBodyText` functions to `Logger` middleware to customize the logging of the bodies

## Documentation

* [#3358](https://github.com/http4s/http4s/pull/3358): Replaced tut with mdoc
* [#3421](https://github.com/http4s/http4s/pull/3421): New deployment tutorial, including GraalVM
* [#3404](https://github.com/http4s/http4s/pull/3404): Drop reference to http4s-argonaut61, which is unsupported.
* [#3465](https://github.com/http4s/http4s/pull/3465): Update sbt version used in `sbt new` command
* [#3489](https://github.com/http4s/http4s/pull/3489): Remove obsolete scaladoc about `Canceled` in blaze internals

## Internals

* [#3478](https://github.com/http4s/http4s/pull/3478): Refactor `logMessage` in client and server logging middlewares

## Dependency updates

* scala-2.13.2
* boopickle-1.3.3
* fs2-2.4.2
* metrics-4.1.9 (Dropwizard)
* jetty-9.4.30
* json4s-3.6.9
* log4cats-1.1.1
* okhttp-4.7.2
* scalafix-0.9.17
* scalatags-0.9.1
* tomcat-9.0.36

# v0.21.4 (2020-04-28)

This release is fully backward compatible with 0.21.3.

## Bugfixes

* [#3338](https://github.com/http4s/http4s/pull/3338): Avoid incorrectly responding with an empty body in http4s-async-http-client

## Enhancements

* [#3303](https://github.com/http4s/http4s/pull/3303): In blaze, cache `Date` header value 
* [#3350](https://github.com/http4s/http4s/pull/3350): Use stable host address in `ConnectionFailure` message. Makes code more portable post-JDK11.

## Deprecation

* [#3361](https://github.com/http4s/http4s/pull/3361): Deprecate the `org.http4s.util.execution` package.

## Documentation

* [#3279](https://github.com/http4s/http4s/pull/3279): Improve Prometheus middleware usage example

## Dependency updates

* fs2-2.3.0
* okhttp-4.5.0
* scalafix-0.9.12
* scala-xml-1.3.0
* specs2-4.9.3

# v0.20.23 (2020-04-28)

This release restores backward compatibility with the 0.20 series.
This is the final planned release in the 0.20 series.

## Compatibility

* [#3362](https://github.com/http4s/http4s/pull/3362): Restores binary compatibility in http4s-jetty back to 0.20.21.

# v0.20.22 (2020-04-28)

This release is backward compatible with 0.20, except for http4s-jetty.
This incompatibility will be corrected in 0.20.23.

## Breaking changes

* [#3333](https://github.com/http4s/http4s/pull/3333): Add Http2c support to jetty-server. This accidentally broke binary compatibility, and will be patched in v0.20.23.

## Bugfixes

* [#3326](https://github.com/http4s/http4s/pull/3326): In `WebjarService`, do not use OS-specific directory separators
* [#3331](https://github.com/http4s/http4s/pull/3326): In `FileService`, serve index.html if request points to directory

## Enhancements

* [#3327](https://github.com/http4s/http4s/pull/3327): Add `httpRoutes` and `httpApp` convenience constructors to `Date` middleware
* [#3381](https://github.com/http4s/http4s/pull/3327): Add `httpRoutes` and `httpApp` convenience constructors to `CORS` middleware
* [#3298](https://github.com/http4s/http4s/pull/3298): In `Logger` client and server middlewares, detect any media types ending in `+json` as non-binary

## Deprecations

* [#3330](https://github.com/http4s/http4s/pull/3330): Deprecate `BlazeServerBuilder#apply()` in favor of passing an `ExecutionContext` explicitly.  Formerly, `ExecutionContext.global` was referenced by the default builder, and would spin up its thread pool even if the app never used the global execution context.
* [#3361](https://github.com/http4s/http4s/pull/3361): Deprecate `org.http4s.util.bug`, which is for internal use only.

## Backports

These appeared in previous releases, but have been backported to 0.20.x

* [#2591](https://github.com/http4s/http4s/pull/2591): Change literal interpolator macros to use unsafe methods to avoid triggering Wartremover's EitherProjectionPartial warning
* [#3115](https://github.com/http4s/http4s/pull/3115): Drop UTF-8 BOM when decoding
* [#3148](https://github.com/http4s/http4s/pull/3148): Add `HttpRoutes.strict`
* [#3185](https://github.com/http4s/http4s/pull/3185): In blaze, recover `EOF` on `bodyEncoder.write` to close connection
* [#3196](https://github.com/http4s/http4s/pull/3196): Add convenience functions to `Caching` middleware

## Build improvements

* Start testing on JDK14

## Dependency updates

* blaze-0.14.12
* metrics-4.1.6
* jetty-9.4.28.v20200408
* scala-2.12.11
* tomcat-9.0.34

# v0.21.3 (2020-04-02)

This release is fully backward compatible with 0.21.2.

# Bugfixes

* [#3243](https://github.com/http4s/http4s/pull/3243): Write ember-client request to socket before reading response

## Enhancements

* [#3196](https://github.com/http4s/http4s/pull/3196): Add convenience functions to `Caching` middleware. 
* [#3155](https://github.com/http4s/http4s/pull/3155): Internal `j.u.c.CompletionStage` conversions.

## Dependency updates

* cats-2.1.1
* okhttp-4.4.1

# v0.20.21 (2020-04-02)

This release is fully backward compatible with 0.20.20.

## Dependency updates

* argonaut-6.2.5
* jetty-9.4.27.v20200227
* metrics-4.1.5 (Dropwizard)
* tomcat-9.0.33

# v0.21.2 (2020-03-24)

This release is fully backward compatible with 0.21.1.

## Security fixes
* [GHSA-66q9-f7ff-mmx6](https://github.com/http4s/http4s/security/advisories/GHSA-66q9-f7ff-mmx6): Fixes a local file inclusion vulnerability in `FileService`, `ResourceService`, and `WebjarService`.
  * Request paths with `.`, `..`, or empty segments will now return a 400 in all three services.  Combinations of these could formerly be used to escape the configured roots and expose arbitrary local resources.
  * Request path segments are now percent-decoded to support resources with reserved characters in the name.

## Bug fixes

* [#3261](https://github.com/http4s/http4s/pull/3261): In async-http-client, fixed connection release when body isn't run, as well as thread affinity.

## Enhancements

* [#3253](https://github.com/http4s/http4s/pull/3253): Preparation for Dotty support. Should be invisible to end users, but calling out because it touches a lot.

# v0.20.20 (2020-03-24)

This release is fully backward compatible with 0.20.19.

## Security fixes
* [GHSA-66q9-f7ff-mmx6](https://github.com/http4s/http4s/security/advisories/GHSA-66q9-f7ff-mmx6): Fixes a local file inclusion vulnerability in `FileService`, `ResourceService`, and `WebjarService`.
  * Request paths with `.`, `..`, or empty segments will now return a 400 in all three services.  Combinations of these could formerly be used to escape the configured roots and expose arbitrary local resources.
  * Request path segments are now percent-decoded to support resources with reserved characters in the name.

## Enhancements

* [#3167](https://github.com/http4s/http4s/pull/3167): Add `MetricsOps.classifierFMethodWithOptionallyExcludedPath`.name.

# v0.18.26 (2020-03-24)

This release is fully backward compatible with 0.18.25.

## Security fixes
* [GHSA-66q9-f7ff-mmx6](https://github.com/http4s/http4s/security/advisories/GHSA-66q9-f7ff-mmx6): Fixes a local file inclusion vulnerability in `FileService`, `ResourceService`, and `WebjarService`.
  * Request paths with `.`, `..`, or empty segments will now return a 400 in all three services.  Combinations of these could formerly be used to escape the configured roots and expose arbitrary local resources.
  * Request path segments are now percent-decoded to support resources with reserved characters in the name.

# v0.21.1 (2020-02-13)

This release is fully backward compatible with v0.21.0, and includes all the changes from v0.20.18.

## Bug fixes

* [#3192](https://github.com/http4s/http4s/pull/3192): Parse `SameSite` cookie attribute and values case insensitively.

## Enhancements

* [#3185](https://github.com/http4s/http4s/pull/3185): In blaze-server, recover `EOF` to close the connection instead of catching it. This reduces log noise in Cats Effect implementations that wrap uncaught exceptions.

## Dependency updates

* jawn-fs2-1.0.0: We accidentally released v0.21.0 against an RC of jawn-fs2. This is fully compatible.

# v0.20.19 (2020-02-13)

This release is fully backward compatible with 0.20.18.

## Bugfixes

* [#3199](https://github.com/http4s/http4s/pull/3199): When `Uri#withPath` is called without a slash and an authority is defined, add a slash to separate them.

## Enhancements

* [#3199](https://github.com/http4s/http4s/pull/3199): 
  * New `addSegment` alias for `Uri#/`
  * New `Uri#addPath` function, which splits the path segments and adds each, URL-encoded.

# v0.20.18 (2020-02-13)

This release is fully backward compatible with 0.20.17.

## Bugfixes

* [#3178](https://github.com/http4s/http4s/pull/3178): In `TomcatBuilder`, use the correct values for the `clientAuth` connector attribute.
* [#3184](https://github.com/http4s/http4s/pull/3184): 
  * Parse cookie attribute names case insensitively.
  * Preserve multiple extended cookie attributes, delimited by a `';'`
  * Support cookie domains with a leading `'.'`

## Enhancements

* [#3190](https://github.com/http4s/http4s/pull/3190): Remove reflection from initialization of `HttpHeaderParser`. This allows modeled headers to be parsed when running on Graal. The change is fully transparent on the JVM.

## Dependency updates

* argonaut-6.2.4
* async-http-client-2.10.5
* tomcat-9.0.31

# v0.21.0 (2020-02-09)

This release is fully compatible with 0.21.0-RC4.  Future releases in the 0.21.x series will maintain binary compatibility with this release.  All users on the 0.20.x or earlier are strongly encouraged to upgrade.

## Dependency updates

* argonaut-6.2.4
* circe-0.13.0

# v0.21.0-RC5 (2020-02-08)

This release is binary compatible with 0.21.0-RC4.

We announced this as built on circe-0.13.0.  That was not correct, but is fixed in 0.21.0.

## Enhancements

* [#3148](https://github.com/http4s/http4s/pull/3148): Add `HttpRoutes.strict` and `ContextRoutes.strict` for routes that require only an `Applicative`, at the cost of evaluating `combineK`ed routes strictly.

## Dependency updates

* async-http-client-2.10.5
* cats-effect-2.1.1
* scalatags-0.8.5

# v0.21.0-RC4 (2020-02-04)

This release is binary incompatible with 0.21.0-RC2, but is source compatible.

## Breaking changes

### Binary

* [#3145](https://github.com/http4s/http4s/pull/3145): Relax constraints from `Effect` to `Sync` in `resourceService`, `fileService`, and `webjarService`.

# v0.21.0-RC3 (2020-02-03)

This release is binary incompatible with 0.21.0-RC2, but should be source compatible, with deprecations.

## Breaking changes

### Binary

* [#3126](https://github.com/http4s/http4s/pull/3126): Remove unnecessary `Applicative` constraints from http4s-circe
* [#3124](https://github.com/http4s/http4s/pull/3124): Relax constraints from `Effect` to `Sync` in `FileService`.
* [#3136](https://github.com/http4s/http4s/pull/3136): In `WebSocketBuilder`, add `filterPingPongs` parameter, default true.  When false, `send` and `receive` will see pings and pongs sent by the client.  The server still responds automatically to pings.  This change should be transparent to existing users.
* [#3138](https://github.com/http4s/http4s/pull/3124): Remove unnecessary `Applicative` constraints on `EntityEncoder` instances in several modules.

### Semantic
  
* [#3139](https://github.com/http4s/http4s/pull/3139): Changes `Router` to find the longest matching prefix by path segments rather than character-by-character.  This is arguably a bug fix.  The old behavior could cause unexpected matches, is inconsistent with the servlet mappings that inspired `Router`, and is unlikely to have been intentionally depended on.

### Deprecation

* [#3134](https://github.com/http4s/http4s/pull/3132): Deprecate `JettyBuilder#withSSLContext` in favor of new methods in favor of new `withSslContext*` methods.
* [#3132](https://github.com/http4s/http4s/pull/3132): Deprecate `BlazeServerBuilder#withSSLContext` and `BlazeServerBuilder#withSSL` in favor of new `withSslContext*` methods.
* [#3140](https://github.com/http4s/http4s/pull/3140): Deprecate `JettyBuilder#withSSL`, to match `BlazeServerBuilder`. It's still necessary in Tomcat, which doesn't take a `ServletContext`.  Deprecate `SSLConfig`, `KeyStoreBits`, and `SSLContextBits`, which had already been removed from public API.

## Bugfixes

* [#3140](https://github.com/http4s/http4s/pull/3140): In `TomcatBuilder`, fix mapping of `SSLClientAuthMode` to Tomcat's connector API.

## Enhancements

* [#3134](https://github.com/http4s/http4s/pull/3132): In `JettyBuilder`, add `withSslContext` and `withSslContextAndParameters` to permit full control of `SSLParameters`.  Add `withoutSsl`.
* [#3132](https://github.com/http4s/http4s/pull/3132): In `BlazeBuilder`, add `withSslContext` and `withSslContextAndParameters` to permit full control of `SSLParameters`.  Add `withoutSsl`.

## Dependency updates

* cats-effect-2.1.0
* fs2-2.2.2

# v0.21.0-RC2 (2020-01-27)

## Breaking changes

### Binary and source

* [#3110](https://github.com/http4s/http4s/pull/3110): Change `MessageFailure#toHttpResponse` to return a `Response[F]` instead of an `F[Response[F]]`, and relax constraints accordingly. Drops the `inHttpResponse` method.
* [#3107](https://github.com/http4s/http4s/pull/3107): Add `covary[F[_]]` method to `Media` types.  Should not break your source unless you have your own `Media` subclass, which you shouldn't.

### Binary only

* [#3098](https://github.com/http4s/http4s/pull/3098): Update `MimeDB` from IANA registry. 

### Deprecation

* [#3087](https://github.com/http4s/http4s/pull/3087): Deprecate the public http4s-testing module.  This was mostly Specs2 matchers, the majority of which block threads.  This is not to be confused with http4s-laws, which depends only on Discipline and is still maintained.

## Bugfixes

* [#3105](https://github.com/http4s/http4s/pull/3105): Fix "cannot have more than one pending write request" error in blaze-server web sockets.
* [#3115](https://github.com/http4s/http4s/pull/3115): Handle BOM at the head of a chunk in `decode`.

## Enhancements

* [#3106](https://github.com/http4s/http4s/pull/3106): Interrupt response body in `DefaultHead` middleware. This optimization saves us from draining a potentially large response body that, because `HEAD` is a safe method, should not have side effects.
* [#3095](https://github.com/http4s/http4s/pull/3095): Add `Request#asCurl` method to render a request as a curl command.  Renders the method, URI, and headers, but not yet the body.

# v0.20.17 (2020-01-25)

This release is fully compatible with 0.20.16.

## Bugfixes

* [#3105](https://github.com/http4s/http4s/pull/3105): Fix "cannot have more than one pending write request" error in blaze-server web sockets.

## Dependency updates

* simpleclient-0.8.1 (Prometheus)
  
# v0.18.25 (2020-01-21)

## Bug fixes
* [#3093](https://github.com/http4s/http4s/pull/3093): Backport [#3086](https://github.com/http4s/http4s/pull/3086): Fix connection leak in blaze-client pool manager when the next request in the queue is expired.

# v0.21.0-RC1 (2020-01-21)

## Breaking changes

* [#3012](https://github.com/http4s/http4s/pull/3012): Use `HttpApp` instead of `HttpRoutes` in `Http4sServlet`. The servlet builders themselves retain compatibility.
* [#3078](https://github.com/http4s/http4s/pull/3078): Wrap Java exceptions in `ConnectionFailure` when a blaze-client fails to establish a connection. This preserves information about which host could not be connected to.
* [#3062](https://github.com/http4s/http4s/pull/3062): http4s' JSON support is now built on jawn-1.0.0, which is a binary break from jawn-0.14.x.  This comes with a bump to circe-0.13.  Most circe-0.13 modules are binary compatible with circe-0.12, but note that circe-parser is not.
* [#3055](https://github.com/http4s/http4s/pull/3055): Add fs2-io's TLS support to ember-client.  The `sslContext: Option[(ExecutionContext, SSLContext)]` argument is replaced by a `tlsContext: Option[TLSContext]`.`

## Enhancements

* [#3004](https://github.com/http4s/http4s/pull/3004): Add `classloader` argument to `StaticFile.fromResource` 
* [#3007](https://github.com/http4s/http4s/pull/3007): Add `classloader` argument to `TomcatBuilder`
* [#3008](https://github.com/http4s/http4s/pull/3008): Consistently use `collection.Seq` across Scala versions in DSL
* [#3031](https://github.com/http4s/http4s/pull/3031): Relax `Router.apply` constraint from `Sync` to `Monad`
* [#2821](https://github.com/http4s/http4s/pull/2821): Add `Media` supertype of `Message` and `Part`, so multipart parts can use `EntityDecoder`s
* [#3021](https://github.com/http4s/http4s/pull/3021): Relax `Throttle.apply` constraint from `Sync` to `Monad`. Add a `mapK` operation to `TokenBucket`.
* [#3056](https://github.com/http4s/http4s/pull/3056): Add `streamJsonArrayEncoder*` operations to circe support, to encode a `Stream` of `A` to a JSON array, given an encoder for `A`.
* [#3053](https://github.com/http4s/http4s/pull/3053): Remove unneeded `Functor[G]` constraint on `HeaderEcho.apply`.
* [#3054](https://github.com/http4s/http4s/pull/3054): Add `SameSite` cookie support
* [#2518](https://github.com/http4s/http4s/pull/2518): Add `status` methods to `Client` that take a `String` or `Uri`
* [#3069](https://github.com/http4s/http4s/pull/3069): Add `ContextMiddleware.const` function
* [#3070](https://github.com/http4s/http4s/pull/3070): Add `NonEmptyTraverse` instance to `ContextRequest`
* [#3060](https://github.com/http4s/http4s/pull/3060): Stop mixing context bounds and implicits in `CirceInstances`.
* [#3024](https://github.com/http4s/http4s/pull/3024): Add `withQueryParams` and `withMultiValueQueryParams` to `QueryOps`
* [#3092](https://github.com/http4s/http4s/pull/3092): Add TLS support to ember-server via fs2-io.

## Dependency updates

* cats-2.1.0
* circe-0.13.0-RC1
* fs2-2.2.0
* jawn-1.0.0
* jawn-fs2-1.0.0-RC2
* okhttp-4.3.1
* play-json-2.8.1
* scalacheck-1.14.3
* scalatags-0.8.4
* specs2-4.8.3

# v0.20.16 (2020-01-21)

## Bugfixes

* [#3086](https://github.com/http4s/http4s/pull/3086): Fix connection leak in blaze-client pool manager when the next request in the queue is expired.

## Breaking changes

* [#3053](https://github.com/http4s/http4s/pull/3053): Deprecate `HttpDate.now`, which is not referentially transparent. Prefer `HttpDate.current`.

## Enhancements

* [#3049](https://github.com/http4s/http4s/pull/3049): Add new `Date` server middleware
* [#3051](https://github.com/http4s/http4s/pull/3051): Add `HttpDate.current` convenience constructor, based on `Clock`.
* [#3052](https://github.com/http4s/http4s/pull/3052): Add `Caching` server middleware.
* [#3065](https://github.com/http4s/http4s/pull/3065): Add `ErrorAction` server middleware
* [#3082](https://github.com/http4s/http4s/pull/3082): Wrap `UnresolvedAddressException` in blaze in an `UnresolvedAddressException` subtype that contains the address that could not resolve to aid diagnostics.  This is a conservative change.  See [#3078](https://github.com/http4s/http4s/pull/3078) for the wrapper forthcoming in http4s-0.21.

## Documentation

* [#3017](https://github.com/http4s/http4s/pull/3017): Correct the documentation in `Timeout.apply`
* [#3020](https://github.com/http4s/http4s/pull/3020): Update scaladoc to compiling example code on OptionalMultiQueryParamDecoderMatcher

## Dependency updates

* async-http-client-2.10.4
* jetty-9.4.26.v20200117
* metrics-4.1.2 (Dropwizard)
* log4s-1.8.2
* okhttp-3.14.6
* simpleclient-0.8.0 (Prometheus)
* tomcat-9.0.30

# v0.20.15 (2019-11-27)

## Enhancements

* [#2966](https://github.com/http4s/http4s/pull/2966): Add `HttpsRedirect` middleware
* [#2965](https://github.com/http4s/http4s/pull/2965): Add `Request#addCookies` method
* [#2887](https://github.com/http4s/http4s/pull/2887): Support realm in the `OAuth1` header

## Bug fixes

* [#2916](https://github.com/http4s/http4s/pull/2916): Ensure that `Metrics` only decrements active requests once
* [#2889](https://github.com/http4s/http4s/pull/2889): In `Logger`, log the prelude if `logBody` and `logHeaders` are false

# v0.20.14 (2019-11-26)

## Bug fixes

* [#2909](https://github.com/http4s/http4s/pull/2909): Properly propagate streamed errors in jetty-client
* The blaze upgrade fixes the "SSL Handshake WRAP produced 0 bytes" error on JDK 11.

## Enhancements

* [#2911](https://github.com/http4s/http4s/pull/2911): Add missing bincompat syntax to `org.http4s.implicits`.

## Dependency updates

* blaze-0.14.11
* circe-0.11.2
* jawn-0.14.3
* jetty-9.4.24.v20191120
* tomcat-9.0.29

# v0.20.13 (2019-11-05)

## Bug fixes

* [#2946](https://github.com/http4s/http4s/pull/2946): Restore binary compatibility of private `UrlCodingUtils`. [#2930](https://github.com/http4s/http4s/pull/2930) caused a breakage in rho.
* [#2922](https://github.com/http4s/http4s/pull/2922): Handle Content-Length longer that Int.MaxValue in chunked uploads
* [#2941](https://github.com/http4s/http4s/pull/2941): Fix for `BlockingHttp4sServlet` with shifted IO.
* [#2953](https://github.com/http4s/http4s/pull/2953): Fix connection info in servlet backend.  The local and remote addresses were reversed.
* [#2942](https://github.com/http4s/http4s/pull/2942): Fix `Request.addcookie` to consolidate all `Cookie` headers into one.
* [#2957](https://github.com/http4s/http4s/pull/2957): Shift the write to Blocker in `BlockingServletIo`

## Enhancements

* [#2948](https://github.com/http4s/http4s/pull/2948): Add all missing `ContentCoding`s from the IANA registry.

## Dependency updates

* blaze-0.14.9

# v0.20.12 (2019-10-31)

## Enhancements

* [#2930](https://github.com/http4s/http4s/pull/2830): Move private `UrlCodingUtils` to the `Uri` companion object, make public

## Dependency updates

* jawn-0.14.2
* jetty-9.4.22
* json4s-0.14.2
* metrics-4.1.1
* okhttp-3.14.4
* play-json-2.7.4
* tomcat-9.0.27
* twirl-1.4.2

# v0.21.0-M5 (2019-09-19)

## Breaking changes

* [#2815](https://github.com/http4s/http4s/pull/2815): Allow `Allow` header to specify an empty set of methods.
* [#2832](https://github.com/http4s/http4s/pull/2836): Add natural transformation to `ResponseGenerator` to allow the `F` and `G` to work in unison. Relevant for http4s-directives.

## Enhancements

* [#2836](https://github.com/http4s/http4s/pull/2836): Add `additionalSocketOptions` to ember configs
* [#2869](https://github.com/http4s/http4s/pull/2869): Add JsonDebugErrorHandler middleware
* [#2830](https://github.com/http4s/http4s/pull/2830): Add encoder and decoder helpers to `Uri` companion

## Documentation

* [#2733](https://github.com/http4s/http4s/pull/2733): Add CSRF documentation

## Dependency updates

* async-http-client-2.10.2
* cats-2.0.0
* cats-effect-2.0.0
* circe-0.12.1
* fs2-2.0.0
* keypool-2.0.0
* log4cats-core-1.0.0
* okhttp-4.2.0
* jawn-fs2-0.15.0
* tomcat-9.0.24
* vault-2.0.0

# v0.20.11 (2019-09-19)

## Breaking changes

* [#2792](https://github.com/http4s/http4s/pull/2792): Drop support for Scala 2.13.0-M5. Users of Scala 2.13 should be on a stable release of Scala on the http4s-0.21 release series.
* [#2800](https://github.com/http4s/http4s/pull/2800): Revert [#2785](https://github.com/http4s/http4s/pull/2785), using `F[A]` instead of `G[A]` in `EntityResponseGenerator`, which broke directives.

## Bug fixes

* [#2807](https://github.com/http4s/http4s/pull/2807): In jetty-client, don't follow redirects with the internal client, which throws an exception in the http4s wrapper.

## Enhancements

* [#2817](https://github.com/http4s/http4s/pull/2817): In jetty-client, disable internal client's default `Content-Type` to prevent default `application/octet-stream` for empty bodies.

## Dependency updates

* jetty-9.4.20

# v0.21.0-M4 (2019-08-14)

## Dependency updates

* cats-core-2.0.0-RC1
* cats-effect-2.0.0-RC1
* circe-0.12.0-RC1
* discipline-1.0.0
* keypool-0.2.0-RC1
* log4cats-1.0.0-RC1
* vault-2.0.0-RC1

# v0.20.10 (2019-08-14)

## Breaking changes

* [#2785](https://github.com/http4s/http4s/pull/2785): Use `F[A]` instead of `G[A]` in the DSL's `EntityResponseGenerator`. This change is binary compatible, but not source compatible for users of `Http4sDsl2` where `F` is not `G`. This is uncommon.

## Bug fixes

* [#2778](https://github.com/http4s/http4s/pull/2778): Don't truncate signing keys in CSRF middleware to 20 bytes, which causes a loss of entropy.

## Enhancements

* [#2776](https://github.com/http4s/http4s/pull/2776): Add `MaxActiveRequest` middleware
* [#2724](https://github.com/http4s/http4s/pull/2724): Add `QueryParamEncoder[Instant]` and `QueryParamDecoder[Instant]`. Introduce `QueryParamCodec` for convenience.
* [#2777](https://github.com/http4s/http4s/pull/2777): Handle invalid `Content-Range` requests with a 416 response and `Accept-Range` header.

# v0.20.9 (2019-08-07)

## Bug fixes

* [#2761](https://github.com/http4s/http4s/pull/2761): In blaze-client, don't add `ResponseHeaderTimeoutStage` when `responseHeaderTimeout` is infinite. This prevents an `IllegalArgumentException` when debug logging is turned on.
* [#2762](https://github.com/http4s/http4s/pull/2762): Fix text in warnings when blaze-client timeouts are questionably ordered.

# v0.21.0-M3 (2019-08-02)

## Breaking changes

* [#2572](https://github.com/http4s/http4s/pull/2572): Make `Http1Stage` private to `org.http4s`, which we highly doubt anybody extended directly anyway.

## Bug fixes

* [#2727](https://github.com/http4s/http4s/pull/2727): Fix `UserInfo` with `+` sign

## Enhancements

* [#2623](https://github.com/http4s/http4s/pull/2623): Propagate cookies in `FollowRedirect` client middleware

## Documentation

* [#2717](https://github.com/http4s/http4s/pull/2717): Update quickstart for v0.21
* [#2734](https://github.com/http4s/http4s/pull/2734): Add missing comma in code sample
* [#2740](https://github.com/http4s/http4s/pull/2740): Clarify `Method` imports for client DSL

## Internals

* [#2747](https://github.com/http4s/http4s/pull/2717): Create .mergify.yml

## Dependency upgrades

* better-monadic-for-0.3.1
* cats-effect-2.0.0-M5
* log4cats-0.4.0-M2
* okhttp-4.0.1

# v0.20.8 (2019-08-02)

## Enhancements

* [#2550](https://github.com/http4s/http4s/pull/2550): Adjust default timeouts and add warnings about misconfiguration

## Dependency updates

* blaze-0.14.8
* cats-effect-1.4.0

# v0.20.7 (2019-07-30)

## Bug fixes
* [#2728](https://github.com/http4s/http4s/pull/2728): Preserve division of `request.uri.path` into `scriptName` and `pathInfo` when calling `withPathInfo`.
* [#2737](https://github.com/http4s/http4s/pull/2737): Fix deadlock in blaze-server web socket shutdown.

## Enhancements
* [#2736](https://github.com/http4s/http4s/pull/2736): Implement a `connectTimeout` in blaze-client, defaulted to 10 seconds.  Prevents indefinite hangs on non-responsive hosts.

## Documentation
* [#2741](https://github.com/http4s/http4s/pull/2741): Improve docs surrounding auth middleware and fall through.

## Dependency upgrades
- blaze-0.14.7
- tomcat-9.0.22

# v0.21.0-M2 (2019-07-09)

This release drops support for Scala 2.11 and adds the `http4s-ember-server` and `http4s-ember-client` backends.  Ember is new and experimental, but we intend for it to become the reference implementation.  Notably, it only requires a `Concurrent` constraint.

## Bugfixes
* [#2691](https://github.com/http4s/http4s/pull/2691): Fix deadlock in client by releasing current connection before retrying in `Retry` client middleware.  The constraint is upgraded to `Concurrent`.
* [#2693](https://github.com/http4s/http4s/pull/2693): Fix deadlock in client by releasing current connection before retrying in `FollowRedirect` client middleware.  The constraint is upgraded to `Concurrent`.
* [#2671](https://github.com/http4s/http4s/pull/2671): Upgrade `Uri.UserInfo` to a case class with username and password, fixing encoding issues. This is for RFC 3986 compliance, where it's deprecated for security reasons. Please don't use this.
* [#2704](https://github.com/http4s/http4s/pull/2704): Remove unused `Sync` constraint on `Part.formData`.

## Breaking changes
* [#2654](https://github.com/http4s/http4s/pull/2654): Extract an http4s-laws module from http4s-testing, with no dependency on Specs2.  The arbitraries, laws, and tests are now laid out in a similar structure to cats and cats-effect.
* [#2665](https://github.com/http4s/http4s/pull/2665): Change `withBlock` to `withBlocker` in `OkHttpBuilder`
* [#2661](https://github.com/http4s/http4s/pull/2661): Move string contexts macros for literals from `org.http4s` to `org.http4s.implicits`
* [#2679](https://github.com/http4s/http4s/pull/2679): Replace `Uri.IPv4` with `Uri.Ipv4Address`, including an `ipv4` interpolator and interop with `Inet4Address`.
* [#2694](https://github.com/http4s/http4s/pull/2694): Drop Scala 2.11 support 
* [#2700](https://github.com/http4s/http4s/pull/2700): Replace `Uri.IPv6` with `Uri.Ipv6Address`, including an `ipv6` interpolator and interop with `Inet6Address`.

## Enhancements
* [#2656](https://github.com/http4s/http4s/pull/2656): Add `emap` and `emapValidatedNel` to `QueryParamDecoder`
* [#2696](https://github.com/http4s/http4s/pull/2696): Introduce `http4s-ember-server` and `http4s-ember-client`

## Documentation
* [#2658](https://github.com/http4s/http4s/pull/2658): Link to http4s-jdk-http-client
* [#2668](https://github.com/http4s/http4s/pull/2668): Clarify scaladoc for `Uri.Scheme`

## Internal
* [#2655](https://github.com/http4s/http4s/pull/2655): Tune JVM options for throughput

## Dependency updates
* async-http-client-2.10.1
* circe-0.12.0-M4
* json4s-3.6.7
* okhttp-4.0.0
* specs2-core-4.6.0

# v0.20.6 (2019-07-09)

## Bug fixes
* [#2705](https://github.com/http4s/http4s/pull/2705): Upgrades blaze to close `SSLEngine` when an `SSLStage` shuts down. This is useful in certain `SSLContext` implementations.  See [blaze#305](https://github.com/http4s/blaze/pull/305) for more.

## Dependency upgrades
- blaze-0.14.6

~~# v0.20.5 (2019-07-09)~~

Cursed release.  Sonatype staging repo closed in flight.

# v0.20.4 (2019-07-06)

## Bug fixes
* [#2687](https://github.com/http4s/http4s/pull/2687): Don't throw in `Uri.fromString` on invalid ports
* [#2695](https://github.com/http4s/http4s/pull/2695): Handle EOF in blaze-server web socket by shutting down stage

## Enhancements
* [#2673](https://github.com/http4s/http4s/pull/2673): Add `GZip` middleware for client

## Documentation
* [#2668](https://github.com/http4s/http4s/pull/2668): Clarifications in `Uri.Scheme` scaladoc

## Dependency upgrades
- blaze-0.14.5
- jetty-9.14.19.v20190610 (for client)

# v0.21.0-M1 (2019-06-17)

## Breaking changes
* [#2565](https://github.com/http4s/http4s/pull/2565): Change constraint on server `Metrics` from `Effect` to `Sync`
* [#2551](https://github.com/http4s/http4s/pull/2551): Refactor `AuthMiddleware` to not require `Choice` constraint
* [#2614](https://github.com/http4s/http4s/pull/2614): Relax various `ResponseGenerator` constraints from `Monad` to `Applicative` in http4s-dsl.
* [#2613](https://github.com/http4s/http4s/pull/2613): Rename implicit `http4sKleisliResponseSyntax` and its parameter name.
* [#2624](https://github.com/http4s/http4s/pull/2624): In `BlazeServerBuilder`, don't depend on laziness of `SSLContext`. `None` now disables the secure context. The default argument tries to load `Some(SSLContext.getDefault())`, but falls back to `None` in case of failure.
* [#2493](https://github.com/http4s/http4s/pull/2493): Scala 2.13 support and related upgrades
  * Scala 2.13.0-M5 is dropped.
  * All modules are supported on 2.11, 2.12, and 2.13 again.
  * Use cats-effect-2.0's new `Blocker` in place of `ExecutionContext` where appropriate

## Enhancements
* [#2591](https://github.com/http4s/http4s/pull/2590): Add `MediaType.unsafeParse` and `QValue.unsafeFromString`. 
* [#2548](https://github.com/http4s/http4s/pull/2548): Add `Client#translate`
* [#2622](https://github.com/http4s/http4s/pull/2622): Add `Header#renderedLength`

## Docs
* [#2569](https://github.com/http4s/http4s/pull/2569): Fix typo in CORS scaladoc
* [#2608](https://github.com/http4s/http4s/pull/2608): Replace `Uri.uri` with `uri` in tuts
* [#2626](https://github.com/http4s/http4s/pull/2626): Fix typos in root package and DSL docs
* [#2635](https://github.com/http4s/http4s/pull/2635): Remove obsolete scaladoc from client
* [#2645](https://github.com/http4s/http4s/pull/2645): Fix string literal in router example in static file docs

## Internal
* [#2563](https://github.com/http4s/http4s/pull/2563): Refactor `EntityDecoder#decode`
* [#2553](https://github.com/http4s/http4s/pull/2553): Refactor `Timeout`
* [#2564](https://github.com/http4s/http4s/pull/2564): Refactor boopickle and circe decoders
* [#2580](https://github.com/http4s/http4s/pull/2580): Refactor server `RequestLogger`
* [#2581](https://github.com/http4s/http4s/pull/2581): Remove redundant braces in various types
* [#2539](https://github.com/http4s/http4s/pull/2539): Narrow cats imports
* [#2582](https://github.com/http4s/http4s/pull/2582): Refactor `DefaultHead`
* [#2590](https://github.com/http4s/http4s/pull/2590): Refactor `GZip`
* [#2591](https://github.com/http4s/http4s/pull/2590): Refactor literal macros to not use `.get`
* [#2596](https://github.com/http4s/http4s/pull/2596): Refactor `MimeLoader`
* [#2542](https://github.com/http4s/http4s/pull/2542): Refactor `WebjarService`
* [#2555](https://github.com/http4s/http4s/pull/2555): Refactor `FileService`
* [#2597](https://github.com/http4s/http4s/pull/2597): Optimize internal hex encoding
* [#2599](https://github.com/http4s/http4s/pull/2599): Refactor `ChunkAggregator`
* [#2574](https://github.com/http4s/http4s/pull/2574): Refactor `FollowRedirect`
* [#2648](https://github.com/http4s/http4s/pull/2648): Move `mimedb-generator` from a project to an internal SBT plugin. Run with `core/generateMimeDb`.

## Dependency updates
* cats-2.0.0-M4
* cats-effect-2.0.0-M4
* circe-0.12.0-M3
* discipline-0.12.0-M3
* fs2-1.1.0-M1
* jawn-0.14.2
* jawn-fs2-0.15.0-M1
* json4s-3.6.6
* log4s-1.8.2
* parboiled-2.0.1 (internal fork)
* play-json-2.7.4
* sbt-doctest-0.9.5 (tests only)
* sbt-native-packager-1.3.22 (examples only)
* sbt-site-1.4.0 (docs only)
* sbt-tpolecat-0.1.6 (compile time only)
* scalacheck-1.14.0
* scalatags-0.7.0 (2.12 and 2.13 only)
* scalaxml-1.2.0
* specs2-4.5.1 
* mockito-core-2.28.2 (tests only)
* tut-0.6.12 (docs only)
* twirl-1.4.2
* vault-2.0.0-M2

# v0.20.3 (2019-06-12)

## Bug fixes
* [#2638](https://github.com/http4s/http4s/pull/2638): Fix leaking sensitive headers in server RequestLogger

# v0.18.24 (2019-06-12)

## Bug fixes
* [#2639](https://github.com/http4s/http4s/pull/2639): Fix leaking sensitive headers in server RequestLogger

## Dependency updates
- cats-1.6.1
- jetty-9.4.19.v20190610
- tomcat-9.0.21

# v0.20.2 (2019-06-12)

## Bug fixes
* [#2604](https://github.com/http4s/http4s/pull/2604): Defer creation of `SSLContext.getDefault()` in blaze-client
* [#2611](https://github.com/http4s/http4s/pull/2611): Raise errors with `getResource()` into effect in `StaticFile`

## Enhancements
* [#2567](https://github.com/http4s/http4s/pull/2567): Add `mapK` to `AuthedRequest`.  Deprecate `AuthedService` in favor of `AuthedRoutes`.

## Internals
* [#2579](https://github.com/http4s/http4s/pull/2579): Skip Travis CI on tags

## Dependency updates
* blaze-0.14.4
* cats-core-1.6.1
* cats-effect-1.3.1
* fs2-1.0.5 (except Scala 2.13.0-M5)
* okhttp-3.14.2
* tomcat-9.0.21

# v0.20.1 (2019-05-16)

Users of blaze-client are strongly urged to upgrade.  This patch fixes a bug and passes new tests, but we still lack 100% confidence in it.  The async-http-client backend has proven stable for a large number of users.

## Bug fixes
* [#2562](https://github.com/http4s/http4s/pull/2562): Fix issue in `PoolManager` that causes hung requests in blaze-client.
* [#2571](https://github.com/http4s/http4s/pull/2571): Honor `If-None-Match` request header in `StaticFile`

## Enhancements
* [#2532](https://github.com/http4s/http4s/pull/2532): Add queue limit to log message when client wait queue is full
* [#2535](https://github.com/http4s/http4s/pull/2535): Add `translate` to `HttpRoutes` and `HttpApp`

## Documentation
* [#2533](https://github.com/http4s/http4s/pull/2533): Fix link to Metrics middleware
* [#2538](https://github.com/http4s/http4s/pull/2538): Add @MartinSnyder's presentation, update giter8 instructions
* [#2559](https://github.com/http4s/http4s/pull/2559): Add @gvolpe's presentation and http4s-tracer

## Internals
* [#2525](https://github.com/http4s/http4s/pull/2525): Pointful implementation of `AuthMiddleware.noSpider`
* [#2534](https://github.com/http4s/http4s/pull/2534): Build with xenial and openjdk8 on Travis CI
* [#2530](https://github.com/http4s/http4s/pull/2530): Refactoring of `authentication.challenged`
* [#2531](https://github.com/http4s/http4s/pull/2531): Refactoring of `PushSupport`
* [#2543](https://github.com/http4s/http4s/pull/2543): Rename maintenance branches to `series/x.y`
* [#2549](https://github.com/http4s/http4s/pull/2549): Remove workarounds in `BlazeClient` for [typelevel/cats-effect#487](https://github.com/typelevel/cats-effect/issues/487)
* [#2575](https://github.com/http4s/http4s/pull/2575): Fix the Travis CI release pipeline

## Dependency updates
* blaze-0.14.2
* cats-effect-1.3.0
* jetty-server-9.4.18.v20190429
* metrics-core-4.1.0
* sbt-native-packager-1.3.21 (examples only)
* tomcat-9.0.20

# v0.20.0 (2019-04-22)

## Announcements

### blaze-client stability

We are declaring this a stable release, though we acknowledge a handful of lingering issues with the blaze-client.  Users who have trouble with the blaze backend are invited to try the async-http-client, okhttp, or jetty-client backends instead.

### Scala 2.13 compatibility

When our dependencies are published for Scala 2.13.0-RC1, we will publish for it and drop support for Scala 2.13.0-M5.  We know it's out there, and we're as anxious as you.

### cats-2 and http4s-0.21

Cats 2.0 is expected soon, and a Cats Effect 2.0 is under discussion.  These will be binary compatible with their 1.x versions, with the exception of their laws modules.  We intend to publish http4s-0.21 on these when they are available in order to provide a compatible stack for our own laws.

### EOL of 0.18

This marks the end of active support for the 0.18 series.  Further releases in that series will require a pull request and an accompanying tale of woe.

## Breaking changes
* [#2506](https://github.com/http4s/http4s/pull/2506): Raise `DecodeFailure` with `MonadError` in `Message#as` rather than relying on effect to catch in `fold`. Requires a new `MonadError` constraint.

## Bugfixes
* [#2502](https://github.com/http4s/http4s/pull/2502): Stop relying on undefined behavior of `fold` to catch errors in client.

## Enhancements
* [#2508](https://github.com/http4s/http4s/pull/2508): Add `mediaType` String context macro for validating literals.  Provide the same for `uri` and `qValue`, deprecating `Uri.uri` and `QValue.q`.
* [#2520](https://github.com/http4s/http4s/pull/2520): Parameterize `selectorThreadFactory` for blaze server.  This allows setting the priority for selector threads.

## Documentation
* [#2488](https://github.com/http4s/http4s/pull/2488): Fix bad link in changelog
* [#2494](https://github.com/http4s/http4s/pull/2494): Add note on queue usage to `BlazeWebSocketExample`
* [#2509](https://github.com/http4s/http4s/pull/2509): Add Formation as adopter
* [#2516](https://github.com/http4s/http4s/pull/2516): Drop redundant `enableWebSockets` in blaze example.

## Internals
* [#2521](https://github.com/http4s/http4s/pull/2521): Add utility conversion for `java.util.concurrent.CompletableFuture` to `F[_]: Concurrent`

## Dependency updates
* blaze-0.14.0
* jetty-9.4.16.v20190411
* kind-projector-0.10.0 (build only)
* okhttp-3.14.1
* mockito-core-2.27.0 (test only)
* sbt-jmh-0.3.6 (benchmarks only)
* tomcat-9.0.19
* tut-plugin-0.6.11 (docs only)

# v0.20.0-RC1 (2019-04-03)

## Breaking changes
* [#2471](https://github.com/http4s/http4s/pull/2471): `Headers` is no longer an `Iterable[Header]`
* [#2393](https://github.com/http4s/http4s/pull/2393): Several changes related to 2.13 support:
  * Replace `Seq` with `List` on:
    * `` `Accept-Ranges.`.rangeUnits``
    * ``CacheDirective.`no-cache`.fieldNames``
    * `CacheDirective.private.fieldNames`
    * `LanguageTag.subTags`
    * `MediaType.fileExtensions`
    * `` `User-Agent`.other``
  * Replace `Seq` with `immutable.Seq` on:
    * `Query#multiParams.values`
    * `Query#params.values`
    * `Uri#multipParams.values`
  * `Query` is no longer a `Seq[Query.KeyValue]`
  * `RequestCookieJar` is no longer an `Iterable[RequestCookie]`.

## Enhancements
* [#2466](https://github.com/http4s/http4s/pull/2466): Provide better message for `WaitQueueFullFailure`
* [#2479](https://github.com/http4s/http4s/pull/2479): Refresh `MimeDb` from the IANA registry
* [#2393](https://github.com/http4s/http4s/pull/2393): Scala 2.13.0-M5 support
  * All modules except http4s-boopickle
  * `Monoid[Headers]` instance

## Bugfixes
* [#2470](https://github.com/http4s/http4s/pull/2470): Don't wait indefinitely if a request timeout happens while borrowing a connection in blaze-client.

## Documentation
* [#2469](https://github.com/http4s/http4s/pull/2469): Add scala-steward to adopters
* [#2472](https://github.com/http4s/http4s/pull/2472): Add http4s-chatserver demo
* [#2478](https://github.com/http4s/http4s/pull/2478): Better scaladoc for `HttpApp`
* [#2480](https://github.com/http4s/http4s/pull/2480): Enhance documentation of static rendering

## Other
* [#2474](https://github.com/http4s/http4s/pull/2474): Skip another blaze test that fails only on CI

## Dependency upgrades
* argonaut-6.2.3
* blaze-0.14.0-RC1
* sbt-jmh-0.3.5 (benchmarks only)
* sbt-native-packager (example only)
* scalatags-0.6.8

# v0.20.0-M7 (2019-03-20)

## Bugfixes
* [#2450](https://github.com/http4s/http4s/pull/2450): Fix `CirceInstances.builder` initialization, which referenced unintialized eager vals.

## Enhancements
* [#2435](https://github.com/http4s/http4s/pull/2435): Log information about canceled requests in `ResponseLogger`
* [#2429](https://github.com/http4s/http4s/pull/2429): Add `httpRoutes` and `httpApp` convenience constructors to `ChunkAggregator`
* [#2446](https://github.com/http4s/http4s/pull/2446): Introduce `Http4sDsl2[F[_], G[_]]` trait to support `http4s-directives` library.  `Http4sDsl` extends it as `Http4sDsl[F, F]`.  This change should be invisible to http4s-dsl users.
* [#2444](https://github.com/http4s/http4s/pull/2444): New modeled headers for `If-Match` and `If-Unmodified-Since`
* [#2458](https://github.com/http4s/http4s/pull/2458): Building on bugfix in [#2453](https://github.com/http4s/http4s/pull/2453), don't clean up the stage if it's going to be shut down anyway

## Documentation
* [#2432](https://github.com/http4s/http4s/pull/2432): Fix Github URL in Scaladoc for tagged versions
* [#2440](https://github.com/http4s/http4s/pull/2440): Fix broken links in client documentation
* [#2447](https://github.com/http4s/http4s/pull/2447): Clarification of webjar path on static files
* [#2448](https://github.com/http4s/http4s/pull/2448): Update copyright year
* [#2454](https://github.com/http4s/http4s/pull/2454): Update `mountService` reference to `withHttpApp`
* [#2455](https://github.com/http4s/http4s/pull/2455): Remove dangling reference to `G` parameter in `HttpApp` scaladoc
* [#2460](https://github.com/http4s/http4s/pull/2460): Add `circuit-http4s` to adopters

## Other
* [#2464](https://github.com/http4s/http4s/pull/2464): Temporarily disable blaze tests that fail only on CI while running on CI.

## Dependency upgrades
* async-http-client-2.8.1
* fs2-1.0.4
* json4s-3.6.5
* okhttp-3.14.0
* play-json-2.7.2
* sbt-explicit-depenendencies-0.2.9 (build only)
* sbt-native-packager-1.3.19 (example only)

# v0.18.23 (2019-03-19)

## Bug fixes
* [#2453](https://github.com/http4s/http4s/pull/2453): Fix bug in blaze-client that unnecessarily recycled connections.

## Dependency upgrades
- jetty-9.4.15.v20190215
- log4s-1.7.0
- metrics-4.0.5
- mockito-2.25.1 (test only)
- scodec-bits-1.1.9
- tomcat-9.0.17

# v0.20.0-M6 (2019-02-16)

## Breaking changes
* [#2369](https://github.com/http4s/http4s/pull/2369): Make `log` operation on logging middlewares return an `F[Unit]` to support pure logging.
* [#2370](https://github.com/http4s/http4s/pull/2370): `Prometheus.apply` returns in `F[_]` to represent its effect on the collector registry.
* [#2398](https://github.com/http4s/http4s/pull/2398): Add media ranges to `jsonDecoderAdaptive` to support overriding the media type in an `EntityDecoder`
* [#2396](https://github.com/http4s/http4s/pull/2396): Parameterize `Logger` middlewares to work with any `Http[G, F]` instead of requiring `HttpApp[F]`.
* [#2318](https://github.com/http4s/http4s/pull/2318): Replace `AttributeMap` with `io.christopherdavenport.Vault`
* [#2414](https://github.com/http4s/http4s/pull/2414): Default to a no-op cookie store in async-http-client for more uniform behavior with other clients
* [#2419](https://github.com/http4s/http4s/pull/2419): Relax constraint on `Retry` middleware from `Effect` to `Sync`

## Bugfixes
* [#2421](https://github.com/http4s/http4s/pull/2421): Fix buggy use of `toString` in async-http-client when rendering URIs.

## Enhancements
* [#2364](https://github.com/http4s/http4s/pull/2364): Scalafix `allocate` to `allocated`
* [#2366](https://github.com/http4s/http4s/pull/2366): Add `chunkBufferMaxSize` parameter to `BlazeClientBuilder` and `BlazeServerBuilder`. Change default to 10kB.
* [#2316](https://github.com/http4s/http4s/pull/2316): Support custom error messages in circe, argonaut, and jawn.
* [#2403](https://github.com/http4s/http4s/pull/2403): Add `MemoryAllocationExports` to `PrometheusExportService`
* [#2355](https://github.com/http4s/http4s/pull/2355), [#2407](https://github.com/http4s/http4s/pull/2407): Add new `HttpMethodOverride` middleware
* [#2391](https://github.com/http4s/http4s/pull/2391): Add `Authorization` to `*` as a default allowed header in default CORS config
* [#2424](https://github.com/http4s/http4s/pull/2424): Include Chunked Transfer-Encoding header in Multipart Requests

## Documentation
* [#2378](https://github.com/http4s/http4s/pull/2378): Fix typo in `EntityDecoder` scaladoc
* [#2374](https://github.com/http4s/http4s/pull/2374): Include scheme in CORS examples
* [#2399](https://github.com/http4s/http4s/pull/2399): Link to @kubukoz' presentation
* [#2418](https://github.com/http4s/http4s/pull/2418): Fix typo in CORS documentation
* [#2420](https://github.com/http4s/http4s/pull/2420): Add Raster Foundry to adopters

## Internal
* [#2359](https://github.com/http4s/http4s/pull/2359): Remove code coverage checks
* [#2382](https://github.com/http4s/http4s/pull/2382): Refactor the blaze-server pipeline construction
* [#2401](https://github.com/http4s/http4s/pull/2401), [#2408](https://github.com/http4s/http4s/pull/2408), [#2409](https://github.com/http4s/http4s/pull/2409): Stop building with sbt-rig, deal with fallout
* [#2422](https://github.com/http4s/http4s/pull/2422): Use Scala 2.12.8 and slash-syntax in SBT files

## Dependency upgrades
* async-http-client-2.7.0
* cats-1.6.0
* circe-0.11.1
* fs2-1.0.3
* jawn-fs2-0.14.2
* json4s-3.6.4
* log4s-1.7.0
* mockito-core-2.24.5 (tests only)
* okhttp-3.13.1
* parboiled-1.0.1 (http4s' internal fork)
* play-json-2.7.1
* sbt-build-info-0.9.0 (build only)
* sbt-native-packager-1.3.18 (examples only)
* sbt-updates-0.4.0 (build only)
* tomcat-9.0.6
* twirl-1.4.0

# v0.18.22 (2019-02-13)

## Enhancements
* [#2389](https://github.com/http4s/http4s/pull/2389): Add `RequestKey` to Logging when eviction is necessary

# v0.20.0-M5 (2019-01-12)

Consider the blaze beta and all other modules RC quality. Don't forget
there is a scalafix to assist migration from 0.18!

## Breaking changes
* [#2308](https://github.com/http4s/http4s/pull/2308): Change `allocate` to `allocated` on backend builders for consistency with `cats.effect.Resource#allocated`.
* [#2332](https://github.com/http4s/http4s/pull/2332): Make double slashes behave more reasonably in the DSL.
* [#2351](https://github.com/http4s/http4s/pull/2351): Change `clientAuthMode` on server builders from `Boolean` to sum type `SSLClientAuthMode`

## Enhancements
* [#2309](https://github.com/http4s/http4s/pull/2308): Specialize `TimeoutException` to `WaitQueueTimeoutException` in client pool manager.  Do not retry this by default in `Retry` middleware.
* [#2342](https://github.com/http4s/http4s/pull/2342): Add `expectOption` and `expectOptionOr` which behave like `expect` and `expectOr` respectively, but return `None` on `404` and `410` responses and `Some[A]` on other successful responses.  Other status codes still raise an error.
* [#2328](https://github.com/http4s/http4s/pull/2328): Add a `SecureSession` attribute to server requests to expose the SSL session ID, the cipher suite, the key size, and a list of X509 certificates.

## Documentation
* [#2337](https://github.com/http4s/http4s/pull/2337): Use `tut:silent` on imports in docs
* [#2336](https://github.com/http4s/http4s/pull/2336): Add example of building a server from a `Resource`

## Internal
* [#2310](https://github.com/http4s/http4s/pull/2310): Use max of 16 cores in `-Ybackend-parallelism`
* [#2332](https://github.com/http4s/http4s/pull/2332): Don't make `F` evidence parameter a val in jetty-client `ResponseListener`.

## Dependency upgrades
* blaze-0.14.0-M2
* circe-0.11.0
* jawn-0.14.1
* jawn-fs2-0.14.1
* json4s-3.6.3
* metrics-4.0.5
* okhttp-3.12.1
* play-json-2.6.13
* scalafix-0.9.1 (scalafix only)
* tomcat-9.0.14

# v0.20.0-M4 (2018-12-05)

## Bugfixes
* [#2283](https://github.com/http4s/http4s/pull/2283): Fix client metrics bug that decremented active requests and recorded time before the resource was released.
* [#2288](https://github.com/http4s/http4s/pull/2288): Stop leaking `IdleTimeoutStage`s in the blaze client.  They were not always removed properly, leading to multiple timeout stages remaining in a connection's blaze pipeline.
* [#2281](https://github.com/http4s/http4s/pull/2281): Fix `ClassCastException` on `decode` of an empty `Chunk`
* [#2305](https://github.com/http4s/http4s/pull/2305): Correctly shut down the blaze-client

## Enhancements
* [#2275](https://github.com/http4s/http4s/pull/2275): Set default prefix for Prometheus and Dropwizard metrics backends.
* [#2276](https://github.com/http4s/http4s/pull/2276): Make scalafix Github based instead of binary based
* [#2285](https://github.com/http4s/http4s/pull/2285): Finish deprecating `BlazeServer` in favor of `BlazeServerBuilder`.  The former's internals are now expressed in terms of the latter.
* [#2286](https://github.com/http4s/http4s/pull/2286): Improvements to scalafix
  * Fix `withEntitywithEntity` bug in migration
  * Migration to `BlazeServerBuilder`
  * Fix `MessageSyntax#withBody`
  * Import `ResponseCookie` instead of an alias to the old `Cookie`

# Documentation
* [#2297](https://github.com/http4s/http4s/pull/2297): Remove appveyor badge

## Dependency upgrades
* cats-1.5.0
* cats-effect-1.1.0
* jetty-9.4.14.v20181114
* kind-projector-0.9.9 (internal)
* mockito-2.23.4 (tests only)
* okhttp-3.12.0
* play-json-2.6.11
* simpleclient-0.6.0 (Prometheus)
* sbt-1.2.7 (build only)
* sbt-native-packager-1.3.15 (examples only)
* tut-0.6.10 (docs only)

# v0.20.0-M3 (2018-11-13)

## Breaking changes
* [#2228](https://github.com/http4s/http4s/pull/2228): Support more attributes for the response cookie in `CSRF` middleware. Configuration is now done through a builder, similar to backends.
* [#2269](https://github.com/http4s/http4s/pull/2269): In the client DSL, move the body parameter ahead of the `Uri`. This works around an ambiguous overload that previously made it impossible to call `(Uri, Header)` on methods that take a body.
* [#2262](https://github.com/http4s/http4s/pull/2262): Replace `Seq` with `Chain` in `UrlForm`.
* [#2197](https://github.com/http4s/http4s/pull/2262): Require `Signal` rather than `SignallingRef` in `serveWhile`

## Bugfixes
* [#2260](https://github.com/http4s/http4s/pull/2260): Fix leak in blaze-client on a canceled connection
* [#2258](https://github.com/http4s/http4s/pull/2258): Fix deadlocks in the blaze-client pool manager under cancellation and certain other failures.

## Enhancements
* [#2266](https://github.com/http4s/http4s/pull/2266): Support flag query parameters (i.e., parameters with no value) in the DSL with `FlagQueryParamMatcher`.
* [#2240](https://github.com/http4s/http4s/pull/2240): Add `.resource`, `.stream`. and `.allocate` constructors to all server and client builders.
* [#2242](https://github.com/http4s/http4s/pull/2242): Support setting socket channel options on blaze-server.
* [#2270](https://github.com/http4s/http4s/pull/2270): Refresh `MimeDB` from the IANA registry.

## Internal
* [#2250](https://github.com/http4s/http4s/pull/2250): Ignore http4s updates in scalafix-inputs
* [#2267](https://github.com/http4s/http4s/pull/2267): Drop appveyor continuous integration
* [#2256](https://github.com/http4s/http4s/pull/2256): Bump base version of scalafix to 0.18.21.
* [#2271](https://github.com/http4s/http4s/pull/2271): Fix compilation error introduced between [#2228](https://github.com/http4s/http4s/pull/2228) and [#2262](https://github.com/http4s/http4s/pull/2262).

## Documentation
* [#2255](https://github.com/http4s/http4s/pull/2255): Improve scalafix docs

## Dependency upgrades
* blaze-0.14.0-M11
* tomcat-9.0.13

# v0.20.0-M2 (2018-11-05)

## Bug fixes
* [#2239](https://github.com/http4s/http4s/pull/2239): Fix hang when `.allocate` on a client builder fails

## Breaking changes
* [#2207](https://github.com/http4s/http4s/pull/2207): Remove `PathNormalizer`. The functionality is now on `Uri.removeDotSegments`.
* [#2210](https://github.com/http4s/http4s/pull/2210): Streamline instances:
  * `Http4s`, `Http4sInstances`, and `Http4sFunctions` are deprecated
  * Move instances `F[A]` for cats type classes `F` into companions of `A`
  * `Http4sDsl` no longer mixes in `UriFunctions`
  * `EntityEncoderInstances` and `EntityDecoderInstances` are removed. The instances moved to the companion objects.
* [#2243](https://github.com/http4s/http4s/pull/2243): Cleanup `ServerBuilder` defaults and traits
  * Make `ServerBuilder` private.  The public server builders (e.g., `BlazeServerBuilder`) remain, but they no longer implement a public interface.
  * Remove `IdleTimeoutSupport`, `AsyncTimeout`, `SSLKeyStoreSupport`, `SSLContextSupport`, and `WebSocketSupport` traits. The properties remain on the public server builders.
  * Deprecated defaults on those support companion objects, in favor of `org.http4s.server.defaults`.
* [#2063](https://github.com/http4s/http4s/pull/2063): Cancel request whenever a blaze server connection is shutdown.
* [#2234](https://github.com/http4s/http4s/pull/2234): Clean up `Message` trait
  * Remove deprecated `EffectMessageSyntax`, `EffectRequestSyntax`, `EffectResponseSyntax` traits and associated objects
  * Remove `MessageOps`, `RequestOps`, and `ResponseOps` and put the removed methods, sans unneeded implicit parameters, directly in the classes
  * Deprecate `replaceAllHeaders`, pointing to `withHeaders` instead.
  * Deprecate `withType`, which takes a `MediaType` and just wraps it in a `Content-Type`
  * Add `withoutAttribute` and `withoutTrailerHeaders` to complement the with variants
  * Correct `filterHeaders`' scaladoc comment, which described the opposite of the behavior
  * Fix bug in `withoutContentType`

## Enhancements
* [#2205](https://github.com/http4s/http4s/pull/2205): Add new `ResponseTiming` middleware, which adds a header to the Response as opposed to full `MetricsOps`.
* [#2222](https://github.com/http4s/http4s/pull/2222): Add `shutdownTimeout` property to `JettyBuilder`.  Shutdown of the server waits for existing connections to complete for up to this duration before a hard shutdown with a `TimeoutException`.
* [#2227](https://github.com/http4s/http4s/pull/2227): Add `withMaxHeaderLength` setter to `BlazeClientBuilder`
* [#2230](https://github.com/http4s/http4s/pull/2230): `DefaultServerErrorHandler` only handles `NonFatal` `Throwable`s, instead of all `Throwable`s that aren't `VirtualMachineError`s
* [#2237](https://github.com/http4s/http4s/pull/2237): Support parsing cookies with trailing semi-colons. This is invalid per spec, but seen often in the wild.
* [#1687](https://github.com/http4s/http4s/pull/1687): Add a modeled `Link` header.
* [#2244](https://github.com/http4s/http4s/pull/2244): Refactor blaze-server idle timeout
  * Quiet `Abnormal NIO1HeadStage termination\njava.util.concurrent.TimeoutException: Timeout of 30 seconds triggered. Killing pipeline.` error logging, even on idling persistent connections.  This is reduced to a debug log.
  * Use a `TickWheelExecutor` resource per blaze-server instead of a global that does not shut down when the server does.

## Bug fixes
* [#2239](https://github.com/http4s/http4s/pull/2239): Fix hang when `.allocate` on a client builder fails
* [#2214](https://github.com/http4s/http4s/pull/2214): Add a scalafix from http4s-0.18.20 to 0.20.0-M2.  See [upgrading](https://http4s.org/v0.20/upgrading/) for instructions.
* [#2241](https://github.com/http4s/http4s/pull/2241): Restrict internal `IdleTimeoutStage` to a `FiniteDuration`.  Fixes an exception when converting to milliseconds when debug logging.

## Documentation
* [#2223](https://github.com/http4s/http4s/pull/2223): Fix color of EOL label on v0.19
* [#2226](https://github.com/http4s/http4s/pull/2226): Correct erroneous `Resource` in 0.19.0-M3 changelog

## Internal
* [#2219](https://github.com/http4s/http4s/pull/2219): Allow test failures on openjdk11 until we can fix the SSL issue
* [#2221](https://github.com/http4s/http4s/pull/2194): Don't grant MiMa exceptions for 0.19.1, which will never be

## Dependency upgrades
* async-http-client-2.6.0
* blaze-0.14.0-M10
* circe-0.10.1
* json4s-3.6.2
* sbt-native-packager-1.3.12 (examples only)
* tut-0.6.9 (docs only)

# v0.20.0-M1 (2018-10-27)

Due to the inadvertent release of 0.19.0, we have opened a new minor version.  The stable release with MiMa enforcement will be v0.20.0.

## Breaking changes
* [#2159](https://github.com/http4s/http4s/pull/2159): Add a `responseHeaderTimeout` property to `BlazeServerBuilder`. Responses that timeout are completed with `Response.timeout`, which defaults to 503 Service Unavailable.  `BlazeServerBuilder` now requires a `Timer[F]`.
* [#2177](https://github.com/http4s/http4s/pull/2177): Deprecate `org.http4s.syntax.async`, which was not directly relevant to HTTP.
* [#2131](https://github.com/http4s/http4s/pull/2131): Refactor server metrics
  * `http4s-server-metrics` module merged into `http4s-dropwizard-metrics`
  * `http4s-prometheus-server-metrics` module merged into `http4s-prometheus-metrics`
  * The `org.http4s.server.middleware.metrics.Metrics` middleware now takes a `MetricsOps`, implemented by Dropwizard, Prometheus, or your custom interpreter.
* [#2180](https://github.com/http4s/http4s/pull/2180): Change default response on `Timeout` middlware to `503 Service Unavailable`

## Enhancements
* [#2159](https://github.com/http4s/http4s/pull/2159): Set default client request timeout to 1 minute
* [#2163](https://github.com/http4s/http4s/pull/2163): Add `mapK` to `Request` and `Response`
* [#2168](https://github.com/http4s/http4s/pull/2168): Add `allocate` to client builders
* [#2174](https://github.com/http4s/http4s/pull/2159): Refactor the blaze-client timeout architecture.
  * A `TickWheelExecutor` is now allocated per client, instead of globally.
  * Request rendering and response parsing is now canceled more aggressively on timeout.
* [#2184](https://github.com/http4s/http4s/pull/2184): Receive response concurrently with sending request in blaze client. This reduces waste when the server is not interested in the entire request body.
* [#2190](https://github.com/http4s/http4s/pull/2190): Add `channelOptions` to blaze-client to customize socket options.

## Bug fixes
* [#2166](https://github.com/http4s/http4s/pull/2166): Fix request timeout calculation in blaze-client to resolve "Client response header timeout after 0 millseconds" error.
* [#2189](https://github.com/http4s/http4s/pull/2189): Manage the `TickWheelTimer` as a resource instead of an `F[A, F[Unit]]`. This prevents a leak in (extremely unlikely) cases of cancellation.

## Internal
* [#2179](https://github.com/http4s/http4s/pull/2179): Method to silence expected exceptions in tests
* [#2194](https://github.com/http4s/http4s/pull/2194): Remove ill-conceived, zero-timeout unit tests
* [#2199](https://github.com/http4s/http4s/pull/2199): Make client test sizes proportional to the number of processors for greater Travis stability

## Dependency upgrades
* alpn-boot-8.1.13.v20181017 (examples only)
* blaze-0.14.0-M9
* sbt-native-packager-1.3.11 (examples only)

# v0.18.21 (2018-11-05)

## Bug fixes
* [#2231](https://github.com/http4s/http4s/pull/2231): Fix off-by-one error that lets blaze-client wait queue grow one past its limit

# v0.18.20 (2018-10-18)

## Bug fixes
* [#2181](https://github.com/http4s/http4s/pull/2181): Honor `redactHeadersWhen` in client `RequestLogger` middleware

## Enhancements
* [#2178](https://github.com/http4s/http4s/pull/2178): Redact sensitive headers by default in `Retry` middleware. Add `retryWithRedactedHeaders` function that parameterizes the headers predicate.

## Documentation
* [#2147](https://github.com/http4s/http4s/pull/2147): Fix link to v0.19 docs

## Internal
* [#2130](https://github.com/http4s/http4s/pull/2130): Build with scala-2.12.7 and sbt-1.2.3

# ~~v0.19.0 (2018-10-05)~~

This release is identical to v0.19.0-M4.  We mistagged it.  Please proceed to the 0.20 series.

# v0.19.0-M4 (2018-10-05)

## Breaking changes
* [#2137](https://github.com/http4s/http4s/pull/2137): Remove `ExecutionContext` argument to jetty-client in favor of the `ContextShift[F]`.
* [#2070](https://github.com/http4s/http4s/pull/2070): Give `AbitraryInstances` unique names with `http4sTesting` prefix.
* [#2136](https://github.com/http4s/http4s/pull/2136): Add `stream` method to `Client` interface. Deprecate `streaming`, which is just a `flatMap` of `Stream`.
* [#2143](https://github.com/http4s/http4s/pull/2143): WebSocket model improvements:
  * The `org.http4s.websocket` package in unified in http4s-core
  * Drop http4s-websocket module dependency
  * All frames use an immutable `scodec.bits.ByteVector` instead of an `Array[Byte]`.
  * Frames moved from `WebSocketBits` to the `WebSocketFrame` companion
  * Rename all instances of `Websocket*` to `WebSocket*` for consistency
* [#2094](https://github.com/http4s/http4s/pull/2094): Metrics unification
  * Add a `MetricsOps` algebra to http4s-core to be implemented by any metrics backend.
  * Create new `Metrics` middleware in http4s-client based on `MetricsOps`
  * Replace http4s-dropwizard-client-metrics and http4s-proemtheus-client-metrics modules with http4s-dropwizard-metrics and http4s-prometheus-metrics to implement `MetricsOps`.

## Enhancements
* [#2149](https://github.com/http4s/http4s/pull/2134): Refresh `MimeDB` constants from the public registry
* [#2151](https://github.com/http4s/http4s/pull/2151): Changed default response timeout code from 500 to 503

## Documentation updates
* [#2134](https://github.com/http4s/http4s/pull/2134): Add Cats Friendly badge to readme
* [#2139](https://github.com/http4s/http4s/pull/2139): Reinstate example projects
* [#2145](https://github.com/http4s/http4s/pull/2145): Fix deprecated calls to `Client#streaming`

## Internal
* [#2126](https://github.com/http4s/http4s/pull/2126): Delete obsolete `bin` directory
* [#2127](https://github.com/http4s/http4s/pull/2127): Remove MiMa exceptions for new modules
* [#2128](https://github.com/http4s/http4s/pull/2128): Don't run `dependencyUpdates` on load
* [#2129](https://github.com/http4s/http4s/pull/2129): Build with sbt-1.2.3 and scala-2.12.7
* [#2133](https://github.com/http4s/http4s/pull/2133): Build with kind-projector-0.9.8
* [#2146](https://github.com/http4s/http4s/pull/2146): Remove all use of `OutboundCommand` in blaze integration

## Dependency upgrades
* async-http-client-2.5.4
* blaze-0.14.0-M5
* fs2-1.0.0
* jawn-0.13.0
* scala-xml-1.1.1

# v0.19.0-M3 (2018-09-27)

## Breaking changes
* [#2081](https://github.com/http4s/http4s/pull/2081): Remove `OkHttp` code redundant with `OkHttpBuilder`.
* [#2092](https://github.com/http4s/http4s/pull/2092): Remove `ExecutionContext` and `Timer` implicits from async-http-client. Threads are managed by the `ContextShift`.
* [#2115](https://github.com/http4s/http4s/pull/2115): Refactoring of `Server` and `ServerBuilder`:
  * Removed `Server#shutdown`, `Server#shutdownNow`, `Server#onShutdown`, and `Server#awaitShutdown`.  `Server` lifecycles are managed as a `fs2.Stream` or a `cats.effect.Resource`.
  * `ServerBuilder#start` replaced by `Server#resource`, which shuts down the `Server` after use.
  * Added a `ServerBuilder#stream` to construct a `Stream` from a `Resource`.
* [#2118](https://github.com/http4s/http4s/pull/2118): Finalize various case classes.
* [#2102](https://github.com/http4s/http4s/pull/2102): Refactoring of `Client` and some builders:
  * `Client` is no longer a case class.  Construct a new `Client` backend or middleware with `Client.apply(run: Request[F] => Resource[F, Response[F]])` for any `F` with a `Bracket[Throwable, F]`.
  * Removed `DisposableResponse[F]` in favor of `Resource[F, Response[F]]`.
  * Removed `Client#open` in favor of `Client#run`.
  * Removed `Client#shutdown` in favor of `cats.effect.Resource` or `fs2.Stream`.
  * Removed `AsyncHttpClient.apply`. It was not referentially transparent, and no longer possible. Use `AsyncHttpClient.resource` instead.
  * Removed deprecated `blaze.Http1Client.apply`

## Enhancements
* [#2042](https://github.com/http4s/http4s/pull/2042): New `Throttle` server middleware
* [#2036](https://github.com/http4s/http4s/pull/2036): New `http4s-jetty-client` backend, with HTTP/2 support
* [#2080](https://github.com/http4s/http4s/pull/2080): Make `Http4sMatchers` polymorphic on their effect type
* [#2082](https://github.com/http4s/http4s/pull/2082): Structured parser for the `Origin` header
* [#2061](https://github.com/http4s/http4s/pull/2061): Send `Disconnect` event on EOF in blaze-server for faster cleanup of mid stages
* [#2093](https://github.com/http4s/http4s/pull/2093): Track redirects in the `FollowRedirect` client middleware
* [#2109](https://github.com/http4s/http4s/pull/2109): Add `→` as a synonym for `->` in http4s-dsl
* [#2100](https://github.com/http4s/http4s/pull/2100): Tighten up module dependencies
  * http4s-testing only depends on specs2-matchers instead of specs2-core
  * http4s-prometheus-server-metrics depends on simpleclient_common instead of simpleclient

## Bugfixes
* [#2069](https://github.com/http4s/http4s/pull/2069): Add proper `withMaxTotalConnections` method to `BlazeClientBuilder` in place of misnamed `withIdleTimeout` overload.
* [#2106](https://github.com/http4s/http4s/pull/2106): Add the servlet timeout listener before the response has a chance to complete the `AsyncContext`

## Documentation updates
* [#2076](https://github.com/http4s/http4s/pull/2076): Align coloring of legend and table for milestone on versoins page
* [#2077](https://github.com/http4s/http4s/pull/2077): Replace Typelevel Code of Conduct with Scala Code of Conduct
* [#2083](https://github.com/http4s/http4s/pull/2083): Fix link to 0.19 on the website
* [#2100](https://github.com/http4s/http4s/pull/2100): Correct `re-start` to `reStart` in docs

## Internal
* [#2105](https://github.com/http4s/http4s/pull/2105): Test on OpenJDK 11
* [#2113](https://github.com/http4s/http4s/pull/2113): Check for unused compile dependencies in build
* [#2115](https://github.com/http4s/http4s/pull/2115): Stop testing on Oracle JDK 10
* [#2079](https://github.com/http4s/http4s/pull/2079): Use `readRange`, as contributed to fs2
* [#2123](https://github.com/http4s/http4s/pull/2123): Remove unmaintained `load-test` module

## Dependency upgrades
* cats-1.4.0
* circe-0.10.0
* fs2-1.0.0-RC1
* jawn-fs2-0.13.0-RC1
* play-json-3.6.10 for Scala 2.11.x
* tomcat-9.0.12

# v0.18.19 (2018-09-27)

## Bug fixes
* [#2101](https://github.com/http4s/http4s/pull/2101): `haveHeaders` checks by equality, not reference
* [#2117](https://github.com/http4s/http4s/pull/2117): Handle unsuccessful responses in `JavaNetClient`

## Internal
* [#2116](https://github.com/http4s/http4s/pull/2116): Test against OpenJDK 11. Retire Oracle JDK 10.

# v0.18.18 (2018-09-18)

## Bug fixes
* [#2048](https://github.com/http4s/http4s/pull/2048): Correct misleading logging in `Retry` middleware
* [#2078](https://github.com/http4s/http4s/pull/2078): Replace generic exception on full wait queue with new `WaitQueueFullFailure`

## Enhancements
* [#2078](https://github.com/http4s/http4s/pull/2078): Replace generic exception on full wait queue with new `WaitQueueFullFailure`
* [#2095](https://github.com/http4s/http4s/pull/2095): Add `Monoid[UrlForm]` instance

## Dependency upgrades
* cats-1.4.0
* fs2-0.10.6
* jetty-9.4.12.v20180830
* tomcat-9.0.12

# v0.19.0-M2 (2018-09-07)

## Breaking changes
* [#1802](https://github.com/http4s/http4s/pull/1802): Race servlet requests against the `AsyncContext.timeout`. `JettyBuilder` and `TomcatBuilder` now require a `ConcurrentEffect` instance.
* [#1934](https://github.com/http4s/http4s/pull/1934): Refactoring of `ConnectionManager`.  Now requires a `Concurrent` instance, which ripples to a `ConcurrentEffect` in blaze-client builders
* [#2023](https://github.com/http4s/http4s/pull/2023): Don't overwrite existing `Vary` headers from `CORS`
* [#2030](https://github.com/http4s/http4s/pull/2023): Restrict `MethodNotAllowed` response generator in DSL
* [#2032](https://github.com/http4s/http4s/pull/2032): Eliminate mutable `Status` registry. IANA-registered `Status`es are still cached, but `register` is no longer public.
* [#2026](https://github.com/http4s/http4s/pull/2026): `CSRF` enhancements
  * CSRF tokens represented with a newtype
  * CSRF token signatures are encoded hexadecimal strings, making them URI-safe.
  * Added a `headerCheck: Request[F] => Boolean` parameter
  * Added an `onFailure: Response[F]` parameter, which defaults to a `403`. This was formerly a hardcoded `401`.
* [#1993](https://github.com/http4s/http4s/pull/2026): Massive changes from cats-effect and fs2 upgrades
  * `Timer` added to `AsyncHttpClient`
  * Dropwizard `Metrics` middleware now takes a `Clock` rather than a `Timer`
  * Client builders renamed and refactored for consistency and to support binary compatible evolution after 1.0:
    * `BlazeClientBuilder` replaces `Http1Client`, `BlazeClient`, and `BlazeClientConfig`
    * Removed deprecated `SimpleHttp1Client`
    * `JavaNetClient` renamed to `JavaNetClientBuilder`, which now has a `resource` and `stream`
    * `OkHttp` renamed to `OkHttpBuilder`.  The client now created from an `OkHttpClient` instance instead of an `F[OkHttpClient.Builder]`. A default client can be created as a `Resource` through `OkHttp.default`.
  * Fallout from removal of `fs2.Segment`
    * `EntityDecoder.collectBinary` now decodes a `Chunk`
    * `EntityDecoder.binaryChunk` deprecated
    * `SegmentWriter` is removed
    * Changes to:
      * `ChunkWriter`s in blaze rewritten
      * `Logger` middlewares
      * `MemoryCache`
  * Blocking I/O now requires a blocking `ExecutionContext` and a `ContextShift`:
    * `EntityDecoder`s:
      * `EntityDecoder.binFile`
      * `EntityDecoder.textFile`
      * `MultipartDecoder.mixedMultipart`
    * `EntityEncoder`s (no longer implicit):
      * `File`
      * `Path`
      * `InputStream`
      * `Reader`
    * Multipart:
      * `MultipartParser.parseStreamedFile`
      * `MultipartParser.parseToPartsStreamedFile`
      * `Part.fileData`
    * Static resources:
      * `StaticFile.fromString`
      * `StaticFile.fromResource`
      * `StaticFile.fromURL`
      * `StaticFile.fromFile`
      * `FileService.Config`
      * `ResourceService.Config`
      * `WebjarService.Config`
    * `OkHttpBuilder`
    * Servlets:
      * `BlockingHttp4sServlet`
      * `BlockingServletIo`
  * Servlet backend changes:
    * `Http4sServlet` no longer shift onto an `ExecutionContext` by default.  Accordingly, `ServerBuilder` no longer has a `withExecutionContext`.
    * Jetty and Tomcat builders use their native executor types instead of shifting onto an `ExecutionContext`.  Accordingly, `ServletBuilder#withExecutionContext` is removed.
    * `AsyncHttp4sServlet` and `ServletContextSyntax` now default to non-blocking I/O.  No startup check is made against the servlet version, which failed classloading on an older servlet container.  Neither takes an `ExeuctionContext` parameter anymore.
  * Removed deprecated `StreamApp` aliases. `fs2.StreamApp` is removed and replaced by `cats.effect.IOApp`, `monix.eval.TaskApp`, or similar.
  * Removed deprecated `ServerApp`.
  * `EntityLimiter` middleware now requires an `ApplicativeError`
* [#2054](https://github.com/http4s/http4s/pull/2054): blaze-server builder changes
  * `BlazeBuilder` deprecated for `BlazeServerBuilder`
  * `BlazeServerBuidler` has a single `withHttpApp(HttpApp)` in place of zero-to-many calls `mountService(HttpRoutes)`.
    * This change makes it possible to mount an `HttpApp` wrapped in a `Logger` middleware, which only supports `HttpApp`
    * Call `.orNotFound`, from `org.http4s.implicits._`, to cap an `HttpRoutes` as `HttpApp`
    * Use `Router` to combine multiple `HttpRoutes` into a single `HttpRoutes` by prefix
    * This interface will see more changes before 0.19.0 to promote long-term binary compatibility

## Enhancements
* [#1953](https://github.com/http4s/http4s/pull/1953): Add `UUIDVar` path extractor
* [#1963](https://github.com/http4s/http4s/pull/1963): Throw `ConnectException` rather than `IOException` on blaze-client connection failures
* [#1961](https://github.com/http4s/http4s/pull/1961): New `http4s-prometheus-client-metrics` module
* [#1974](https://github.com/http4s/http4s/pull/1974): New `http4s-client-metrics` module for Dropwizard Metrics
* [#1973](https://github.com/http4s/http4s/pull/1973): Add `onClose` handler to `WebSocketBuilder`
* [#2024](https://github.com/http4s/http4s/pull/2024): Add `HeaderEcho` server middleware
* [#2062](https://github.com/http4s/http4s/pull/2062): Eliminate "unhandled inbund command: Disconnected"` warnings in blaze-server

## Bugfixes
* [#2027](https://github.com/http4s/http4s/pull/2024): Miscellaneous websocket fixes
  * Stop sending frames even after closed
  * Avoid deadlock on small threadpools
  * Send `Close` frame in response to `Close` frame

## Documentation updates
* [#1935](https://github.com/http4s/http4s/pull/1953): Make `http4sVersion` lowercase
* [#1943](https://github.com/http4s/http4s/pull/1943): Make the imports in the Client documentation silent
* [#1944](https://github.com/http4s/http4s/pull/1944): Upgrade to cryptobits-1.2
* [#1971](https://github.com/http4s/http4s/pull/1971): Minor corrections to DSL tut
* [#1972](https://github.com/http4s/http4s/pull/1972): Add `UUIDVar` to DSL tut
* [#2034](https://github.com/http4s/http4s/pull/1958): Add branch to quickstart instructions
* [#2035](https://github.com/http4s/http4s/pull/2035): Add Christopher Davenport to community staff
* [#2060](https://github.com/http4s/http4s/pull/2060): Guide to setting up IntelliJ for contributors

## Internal
* [#1966](https://github.com/http4s/http4s/pull/1966): Use scalafmt directly from IntelliJ
* [#1968](https://github.com/http4s/http4s/pull/1968): Build with sbt-1.2.1
* [#1996](https://github.com/http4s/http4s/pull/1996): Internal refactoring of `JettyBuilder`
* [#2041](https://github.com/http4s/http4s/pull/2041): Simplify implementations of `RetryPolicy`
* [#2050](https://github.com/http4s/http4s/pull/2050): Replace test `ExecutionContext` in `Http4sWSStageSpec`
* [#2052](https://github.com/http4s/http4s/pull/2050): Introduce expiring `TestScheduler` to avoid leaking threads on tests

## Dependency upgrades
* async-http-client-2.5.2
* blaze-0.14.0-M4
* cats-1.3.1
* cats-effect-1.0.0
* circe-0.10.0-M2
* fs2-1.0.0-M5
* jawn-0.13.0
* jawn-fs2-0.13.0-M4
* json4s-3.6.0

# v0.18.17 (2018-09-04)
* Accumulate errors in `OptionalMultiQueryParamDecoderMatcher` [#2000](https://github.com/http4s/pull/2000)
* New http4s-scalatags module [#2002](https://github.com/http4s/pull/2002)
* Resubmit bodies in `Retry` middleware where allowed by policy [#2001](https://github.com/http4s/pull/2001)
* Dependency upgrades:
  * play-json-3.6.10 (for Scala 2.12)
  * tomcat-9.0.11

# v0.18.16 (2018-08-14)
* Fix regression for `AutoSlash` when nested in a `Router` [#1948](https://github.com/http4s/http4s/pull/1948)
* Respect `redactHeadersWhen` in `Logger` middleware [#1952](https://github.com/http4s/http4s/pull/1952)
* Capture `BufferPoolsExports` in prometheus server middleware [#1977](https://github.com/http4s/http4s/pull/1977)
* Make `Referer` header extractable [#1984](https://github.com/http4s/http4s/pull/1984)
* Log server startup banner in a single call to prevent interspersion [#1985](https://github.com/http4s/http4s/pull/1985)
* Add support module for play-json [#1946](https://github.com/http4s/http4s/pull/1946)
* Introduce `TranslateUri` middleware, which checks the prefix of the service it's translating against the request. Deprecated `URITranslation`, which chopped the prefix length without checking for a match. [#1964](https://github.com/http4s/http4s/pull/1964)
* Dependency upgrades:
  * cats-1.2.0
  * metrics-4.0.3
  * okhttp-3.11.0
  * prometheus-client-0.5.0
  * scodec-bits-1.1.6

# v0.18.15 (2018-07-05)
* Bugfix for `AutoSlash` Middleware in Router [#1937](https://github.com/http4s/http4s/pull/1937)
* Add `StaticHeaders` middleware that appends static headers to a service [#1939](https://github.com/http4s/http4s/pull/1939)

# v0.19.0-M1 (2018-07-04)
* Add accumulating version of circe `EntityDecoder` [#1647](https://github.com/http4/http4s/1647)
* Add ETag support to `StaticFile` [#1652](https://github.com/http4s/http4s/pull/1652)
* Reintroduce the option for fallthrough for authenticated services [#1670]((https://github.com/http4s/http4s/pull/1670)
* Separate `Cookie` into `RequestCookie` and `ResponseCookie` [#1676](https://github.com/http4s/http4s/pull/1676)
* Add `Eq[Uri]` instance [#1688](https://github.com/http4s/http4s/pull/1688)
* Deprecate `Message#withBody` in favor of `Message#withEntity`.  The latter returns a `Message[F]` rather than an `F[Message[F]]`. [#1694](https://github.com/http4s/http4s/pull/1694)
* Myriad new `Arbitrary` and `Cogen` instances [#1677](https://github.com/http4s/http4s/pull/1677)
* Add non-deprecated `LocationResponseGenerator` functions [#1715](https://github.com/http4s/http4s/pull/1715)
* Relax constraint on `Router` from `Sync` to `Monad` [#1723](https://github.com/http4s/http4s/pull/1723)
* Drop scodec-bits dependency [#1732](https://github.com/http4s/http4s/pull/1732)
* Add `Show[ETag]` instance [#1749](https://github.com/http4s/http4s/pull/1749)
* Replace `fs2.Scheduler` with `cats.effect.Timer` in `Retry` [#1754](https://github.com/http4s/http4s/pull/1754)
* Remove `Sync` constraint from `EntityEncoder[Multipart]` [#1762](https://github.com/http4s/http4s/pull/1762)
* Generate `MediaType`s from [MimeDB](https://github.com/jshttp/mime-db) [#1770](https://github.com/http4s/http4s/pull/1770)
  * Continue phasing out `Renderable` with `MediaRange` and `MediaType`.
  * Media types are now namespaced by main type.  This reduces backticks.  For example, `` MediaType.`text/plain` `` is replaced by `MediaType.text.plain`.
* Remove `Registry`. [#1770](https://github.com/http4s/http4s/pull/1770)
* Deprecate `HttpService`: [#1693](https://github.com/http4s/http4s/pull/1693)
  * Introduces an `Http[F[_], G[_]]` type alias
  * `HttpService` is replaced by `HttpRoutes`, which is an `Http[OptionT[F, ?], ?]`.  `HttpRoutes.of` replaces `HttpService` constructor from `PartialFunction`s.
  * `HttpApp` is an `Http[F, F]`, representing a total HTTP function.
* Add `BlockingHttp4sServlet` for use in Google App Engine and Servlet 2.5 containers.  Rename `Http4sServlet` to `AsyncHttp4sServlet`. [#1830](https://github.com/http4s/http4s/pull/1830)
* Generalize `Logger` middleware to log with `String => Unit` instead of `logger.info(_)` [#1839](https://github.com/http4s/http4s/pull/1839)
* Generalize `AutoSlash` middleware to work on `Kleisli[F, Request[G], B]` given `MonoidK[F]` and `Functor[G]`. [#1885](https://github.com/http4s/http4s/pull/1885)
* Generalize `CORS` middleware to work on `Http[F, G]` given `Applicative[F]` and `Functor[G]`. [#1889](https://github.com/http4s/http4s/pull/1889)
* Generalize `ChunkAggegator` middleware to work on `Kleisli[F, A, Response[G]]` given `G ~> F`, `FlatMap[F]`, and `Sync[G]`. [#1886](https://github.com/http4s/http4s/pull/1886)
* Generalize `EntityLimiter` middleware to work on `Kleisli[F, Request[G], B]`. [#1892](https://github.com/http4s/http4s/pull/1892)
* Generalize `HSTS` middleware to work on `Kleisli[F, A, Response[G]]` given `Functor[F]` and `Functor[G]`. [#1893](https://github.com/http4s/http4s/pull/1893)
* Generalize `UrlFormLifter` middleware to work on `Kleisli[F, Request[G], Response[G]]` given `G ~> F`, `Sync[F]` and `Sync[G]`.  [#1894](https://github.com/http4s/http4s/pull/1894)
* Generalize `Timeout` middleware to work on `Kleisli[F, A, Response[G]]` given `Concurrent[F]` and `Timer[F]`. [#1899](https://github.com/http4s/http4s/pull/1899)
* Generalize `VirtualHost` middleware to work on `Kleisli[F, Request[G], Response[G]]` given `Applicative[F]`.  [#1902](https://github.com/http4s/http4s/pull/1902)
* Generalize `URITranslate` middleware to work on `Kleisli[F, Request[G], B]` given `Functor[G]`.  [#1895](https://github.com/http4s/http4s/pull/1895)
* Generalize `CSRF` middleware to work on `Kleisli[F, Request[G], Response[G]]` given `Sync[F]` and `Applicative[G]`.  [#1909](https://github.com/http4s/http4s/pull/1909)
* Generalize `ResponseLogger` middleware to work on `Kleisli[F, A, Response[F]]` given `Effect[F]`.  [#1916](https://github.com/http4s/http4s/pull/1916)
* Make `Logger`, `RequestLogger`, and `ResponseLogger` work on `HttpApp[F]` so a `Response` is guaranteed unless the service raises an error [#1916](https://github.com/http4s/http4s/pull/1916)
* Rename `RequestLogger.apply0` and `ResponseLogger.apply0` to `RequestLogger.apply` and `ResponseLogger.apply`.  [#1837](https://github.com/http4s/http4s/pull/1837)
* Move `org.http4s.server.ServerSoftware` to `org.http4s.ServerSoftware` [#1884](https://github.com/http4s/http4s/pull/1884)
* Fix `Uncompressible` and `NotBinary` flags in `MimeDB` generator. [#1900](https://github.com/http4s/http4s/pull/1884)
* Generalize `DefaultHead` middleware to work on `Http[F, G]` given `Functor[F]` and `MonoidK[F]` [#1903](https://github.com/http4s/http4s/pull/1903)
* Generalize `GZip` middleware to work on `Http[F, G]` given `Functor[F]` and `Functor[G]` [#1903](https://github.com/http4s/http4s/pull/1903)
* `jawnDecoder` takes a `RawFacade` instead of a `Facade`
* Change `BasicCredentials` extractor to return `(String, String)` [#1924](https://github.com/http4s/http4s/1925)
* `Effect` constraint relaxed to `Sync`:
  * `Logger.logMessage`
* `Effect` constraint relaxed to `Async`:
  * `JavaNetClient`
* `Effect` constraint changed to `Concurrent`:
  * `Logger` (client and server)
  * `RequestLogger` (client and server)
  * `ResponseLogger` (client and server)
  * `ServerBuilder#serve` (moved to abstract member of `ServerBuilder`)
* `Effect` constraint strengthened to `ConcurrentEffect`:
  * `AsyncHttpClient`
  * `BlazeBuilder`
  * `JettyBuilder`
  * `TomcatBuilder`
* Implicit `ExecutionContext` removed from:
  * `RequestLogger` (client and server)
  * `ResponseLogger` (client and server)
  * `ServerBuilder#serve`
  * `ArbitraryInstances.arbitraryEntityDecoder`
  * `ArbitraryInstances.cogenEntity`
  * `ArbitraryInstances.cogenEntityBody`
  * `ArbitraryInstances.cogenMessage`
  * `JavaNetClient`
* Implicit `Timer` added to:
  * `AsyncHttpClient`
  * `JavaNetClient.create`
* `Http4sWsStage` removed from public API
* Removed charset for argonaut instances [#1914](https://github.com/http4s/http4s/pull/1914)
* Dependency upgrades:
  * async-http-client-2.4.9
  * blaze-0.14.0-M3
  * cats-effect-1.0.0-RC2
  * circe-0.10.0-M1
  * fs2-1.0.0-M1
  * fs2-reactive-streams-0.6.0
  * jawn-0.12.1
  * jawn-fs2-0.13.0-M1
  * prometheus-0.4.0
  * scala-xml-1.1.0

# v0.18.14 (2018-07-03)
* Add `CirceEntityCodec` to provide an implicit `EntityEncoder` or `EntityDecoder` from an `Encoder` or `Decoder`, respectively. [#1917](https://github.com/http4s/http4s/pull/1917)
* Add a client backend based on `java.net.HttpURLConnection`.  Note that this client blocks and is primarily intended for use in a REPL. [#1882](https://github.com/http4s/http4s/pull/1882)
* Dependency upgrades:
  * jetty-9.4.11
  * tomcat-9.0.10
	
# v0.18.13 (2018-06-22)
* Downcase type in `MediaRange` generator [#1907](https://github.com/http4s/http4s/pull/1907)
* Fixed bug where `PoolManager` would try to dequeue from an empty queue [#1922](https://github.com/http4s/http4s/pull/1922)
* Dependency upgrades:
  * argonaut-6.2.2
  * fs2-0.10.5

# v0.18.12 (2018-05-28)
* Deprecated `Part.empty` [#1858](https://github.com/http4s/http4s/pull/1858)
* Log requests with an unconsumed body [#1861](https://github.com/http4s/http4s/pull/1861)
* Log requests when the service returns `None` or raises an error [#1875](https://github.com/http4s/http4s/pull/1875)
* Support streaming parsing of multipart and storing large parts as temp files [#1865](https://github.com/http4s/http4s/pull/1865)
* Add an OkHttp client, with HTTP/2 support [#1864](https://github.com/http4s/http4s/pull/1864)
* Add `Host` header to requests to `Client.fromHttpService` if the request URI is absolute [#1874](https://github.com/http4s/http4s/pull/1874)
* Log `"service returned None"` or `"service raised error"` in service `ResponseLogger` when the service does not produce a successful response [#1879](https://github.com/http4s/http4s/pull/1879)
* Dependency upgrades:
  * jetty-9.4.10.v20180503
  * json4s-3.5.4
  * tomcat-9.0.8

# v0.18.11 (2018-05-10)
* Prevent zero-padding of servlet input chunks [#1835](https://github.com/http4s/http4s/pull/1835)
* Fix deadlock in client loggers.  `RequestLogger.apply` and `ResponseLogger.apply` are each replaced by `apply0` to maintain binary compatibility. [#1837](https://github.com/http4s/http4s/pull/1837)
* New `http4s-boopickle` module supports entity codecs through `boopickle.Pickler` [#1826](https://github.com/http4s/http4s/pull/1826)
* Log as much of the response as is consumed in the client. Previously, failure to consume the entire body prevented any part of the body from being logged. [#1846](https://github.com/http4s/http4s/pull/1846)
* Dependency upgrades:
  * prometheus-client-java-0.4.0

# v0.18.10 (2018-05-03)
* Eliminate dependency on Macro Paradise and macro-compat [#1816](https://github.com/http4s/http4s/pull/1816)
* Add `Logging` middleware for client [#1820](https://github.com/http4s/http4s/pull/1820)
* Make blaze-client tick wheel executor lazy [#1822](https://github.com/http4s/http4s/pull/1822)
* Dependency upgrades:
  * cats-effect-0.10.1
  * fs2-0.10.4
  * specs2-4.1.0

# v0.18.9 (2018-04-17)
* Log any exceptions when writing the header in blaze-server for HTTP/1 [#1781](https://github.com/http4s/http4s/pull/1781)
* Drain the response body (thus running its finalizer) when there is an error writing a servlet header or body [#1782](https://github.com/http4s/http4s/pull/1782)
* Clean up logging of errors thrown by services. Prevents the possible swallowing of errors thrown during `renderResponse` in blaze-server and `Http4sServlet` [#1783](https://github.com/http4s/http4s/pull/1783)
* Fix `Uri.Scheme` parser for schemes beginning with `http` other than `https` [#1790](https://github.com/http4s/http4s/pull/1790)
* Fix blaze-client to reset the connection start time on each invocation of the `F[DisposableResponse]`. This fixes the "timeout after 0 milliseconds" error. [#1792](https://github.com/http4s/http4s/pull/1792)
* Depdency upgrades:
  * blaze-0.12.13
  * http4s-websocket-0.2.1
  * specs2-4.0.4
  * tomcat-9.0.7

# v0.18.8 (2018-04-11)
* Improved ScalaDoc for BlazeBuilder [#1775](https://github.com/http4s/http4s/pull/1775)
* Added a stream constructor for async-http-client [#1776](https://github.com/http4s/http4s/pull/1776)
* http4s-prometheus-server-metrics project created. Prometheus Metrics middleware implemented for metrics on http4s server. Exposes an HttpService ready to be scraped by Prometheus, as well pairing to a CollectorRegistry for custom metric registration. [#1778](https://github.com/http4s/http4s/pull/1778)

# v0.18.7 (2018-04-04)
* Multipart parser defaults to fields interpreted as utf-8. [#1767](https://github.com/http4s/http4s/pull/1767)

# v0.18.6 (2018-04-03)
* Fix parsing of multipart bodies across chunk boundaries. [#1764](https://github.com/http4s/http4s/pull/1764)

# v0.18.5 (2018-03-28)
* Add `&` extractor to http4s-dsl. [#1758](https://github.com/http4s/http4s/pull/1758)
* Deprecate `EntityEncoder[F, Future[A]]`.  The `EntityEncoder` is strict in its argument, which causes any side effect of the `Future` to execute immediately.  Wrap your `future` in `IO.fromFuture(IO(future))` instead. [#1759](https://github.com/http4s/http4s/pull/1759)
* Dependency upgrades:
  * circe-0.9.3

# v0.18.4 (2018-03-23)
* Deprecate old `Timeout` middleware methods in favor of new ones that use `FiniteDuration` and cancel timed out effects [#1725](https://github.com/http4s/http4s/pull/1725)
* Add `expectOr` methods to client for custom error handling on failed expects [#1726](https://github.com/http4s/http4s/pull/1726)
* Replace buffered multipart parser with a streaming version. Deprecate all uses of fs2-scodec. [#1727](https://github.com/http4s/http4s/pull/1727)
* Dependency upgrades:
  * blaze-0.12.2
  * fs2-0.10.3
  * log4s-1.6.1
  * jetty-9.4.9.v20180320

# v0.18.3 (2018-03-17)
* Remove duplicate logging in pool manager [#1683]((https://github.com/http4s/http4s/pull/1683)
* Add request/response specific properties to logging [#1709](https://github.com/http4s/http4s/pull/1709)
* Dependency upgrades:
  * async-http-client-2.0.39
  * cats-1.1.0
  * cats-effect-0.10
  * circe-0.9.2
  * discipline-0.9.0
  * jawn-fs2-0.12.2
  * log4s-1.5.0
  * twirl-1.3.15

# v0.18.2 (2018-03-09)
* Qualify reference to `identity` in `uriLiteral` macro [#1697](https://github.com/http4s/http4s/pull/1697)
* Make `Retry` use the correct duration units [#1698](https://github.com/http4s/http4s/pull/1698)
* Dependency upgrades:
  * tomcat-9.0.6

# v0.18.1 (2018-02-27)
* Fix the rendering of trailer headers in blaze [#1629](https://github.com/http4s/http4s/pull/1629)
* Fix race condition between shutdown and parsing in Http1SeverStage [#1675](https://github.com/http4s/http4s/pull/1675)
* Don't use filter in `Arbitrary[``Content-Length``]` [#1678](https://github.com/http4s/http4s/pull/1678)
* Opt-in fallthrough for authenticated services [#1681](https://github.com/http4s/http4s/pull/1681)
* Dependency upgrades:
  * cats-effect-0.9
  * fs2-0.10.2
  * fs2-reactive-streams-0.5.1
  * jawn-fs2-0.12.1
  * specs2-4.0.3
  * tomcat-9.0.5
  * twirl-1.3.4

# v0.18.0 (2018-02-01)
* Add `filename` method to `Part`
* Dependency upgrades:
  * fs2-0.10.0
  * fs2-reactive-streams-0.5.0
  * jawn-fs2-0.12.0

# v0.18.0-M9 (2018-01-26)
* Emit Exit Codes On Server Shutdown [#1638](https://github.com/http4s/http4s/pull/1638) [#1637](https://github.com/http4s/http4s/pull/1637)
* Register Termination Signal and Frame in Http4sWSStage [#1631](https://github.com/http4s/http4s/pull/1631)
* Trailer Headers Are Now Being Emitted Properly [#1629](https://github.com/http4s/http4s/pull/1629)
* Dependency Upgrades:
   * alpn-boot-8.1.12.v20180117
   * circe-0.9.1
   * fs2-0.10.0-RC2
   * fs2-reactive-streams-0.3.0
   * jawn-fs2-0.12.0-M7
   * metrics-4.0.2
   * tomcat-9.0.4

# v0.18.0-M8 (2018-01-05)
* Dependency Upgrades:
   * argonaut-6.2.1
   * circe-0.9.0
   * fs2-0.10.0-M11
   * fs2-reactive-streams-0.2.8
   * jawn-fs2-0.12.0-M6
   * cats-1.0.1
   * cats-effect-0.8

# v0.18.0-M7 (2017-12-23)
* Relax various typeclass constraints from `Effect` to `Sync` or `Async`. [#1587](https://github.com/http4s/http4s/pull/1587)
* Operate on `Segment` instead of `Chunk` [#1588](https://github.com/http4s/http4s/pull/1588)
   * `EntityDecoder.collectBinary` and `EntityDecoder.binary` now
     return `Segment[Byte, Unit]` instead of `Chunk[Byte]`.
   * Add `EntityDecoder.binaryChunk`.
   * Add `EntityEncoder.segmentEncoder`.
   * `http4sMonoidForChunk` replaced by `http4sMonoidForSegment`.
* Add new generators for core RFC 2616 types. [#1593](https://github.com/http4s/http4s/pull/1593)
* Undo obsolete copying of bytes in `StaticFile.fromURL`. [#1202](https://github.com/http4s/http4s/pull/1202)
* Optimize conversion of `Chunk.Bytes` and `ByteVectorChunk` to `ByteBuffer. [#1602](https://github.com/http4s/http4s/pull/1602)
* Rename `read` to `send` and `write` to `receive` in websocket model. [#1603](https://github.com/http4s/http4s/pull/1603)
* Remove `MediaRange` mutable `Registry` and add `HttpCodec[MediaRange]` instance [#1597](https://github.com/http4s/http4s/pull/1597)
* Remove `Monoid[Segment[A, Unit]]` instance, which is now provided by fs2. [#1609](https://github.com/http4s/http4s/pull/1609)
* Introduce `WebSocketBuilder` to build `WebSocket` responses.  Allows headers (e.g., `Sec-WebSocket-Protocol`) on a successful handshake, as well as customization of the response to failed handshakes. [#1607](https://github.com/http4s/http4s/pull/1607)
* Don't catch exceptions thrown by `EntityDecoder.decodeBy`. Complain loudly in logs about exceptions thrown by `HttpService` rather than raised in `F`. [#1592](https://github.com/http4s/http4s/pull/1592)
* Make `abnormal-terminations` and `service-errors` Metrics names plural. [#1611](https://github.com/http4s/http4s/pull/1611)
* Refactor blaze client creation. [#1523](https://github.com/http4s/http4s/pull/1523)
   * `Http1Client.apply` returns `F[Client[F]]`
   * `Http1Client.stream` returns `Stream[F, Client[F]]`, bracketed to shut down the client.
   * `PooledHttp1Client` constructor is deprecated, replaced by the above.
   * `SimpleHttp1Client` is deprecated with no direct equivalent.  Use `Http1Client`.
* Improve client timeout and wait queue handling
   * `requestTimeout` and `responseHeadersTimeout` begin from the submission of the request.  This includes time spent in the wait queue of the pool. [#1570](https://github.com/http4s/http4s/pull/1570)
   * When a connection is `invalidate`d, try to unblock a waiting request under the same key.  Previously, the wait queue would only be checked on recycled connections.
   * When the connection pool is closed, allow connections in the wait queue to complete.
* Changes to Metrics middleware. [#1612](https://github.com/http4s/http4s/pull/1612)
   * Decrement the active requests gauge when no request matches
   * Don't count non-matching requests as 4xx in case they're composed with other services.
   * Don't count failed requests as 5xx in case they're recovered elsewhere.  They still get recorded as `service-error`s.
* Dependency upgrades:
   * async-http-client-2.0.38
   * cats-1.0.0.RC2
   * circe-0.9.0-M3
   * fs2-0.10.0-M10
   * fs2-jawn-0.12.0-M5
   * fs2-reactive-streams-0.2.7
   * scala-2.10.7 and scala-2.11.12

# v0.18.0-M6 (2017-12-08)
* Tested on Java 9.
* `Message.withContentType` now takes a `Content-Type` instead of an
  ``Option[`Content-Type`]``.  `withContentTypeOption` takes an `Option`,
  and `withoutContentType` clears it.
* `QValue` has an `HttpCodec` instance
* `AuthMiddleware` never falls through.  See
  [#1530](https://github.com/http4s/http4s/pull/1530) for more.
* `ContentCoding` is no longer a `Registry`, but has an `HttpCodec`
  instance.
* Render a banner on server startup.  Customize by calling
  `withBanner(List[String])` or `withoutBanner` on the
  `ServerBuilder`.
* Parameterize `isZippable` as a predicate of the `Response` in `GZip`
  middleware.
* Add constant for `application/vnd.api+json` MediaType.
* Limit memory consumption in `GZip` middleware
* Add `handleError`, `handleErrorWith`, `bimap`, `biflatMap`,
  `transform`, and `transformWith` to `EntityDecoder`.
* `org.http4s.util.StreamApp` and `org.http4s.util.ExitCode` are
  deprecated in favor of `fs2.StreamApp` and `fs2.StreamApp.ExitCode`,
  based on what was in http4s.
* Dependency upgrades:
  * fs2-0.10.0-M9
  * fs2-reactive-streams-0.2.6
  * jawn-fs2-0.12.0-M4
  * specs2-4.0.2

# v0.17.6 (2017-12-05)
* Fix `StaticFile` to serve files larger than `Int.MaxValue` bytes
* Dependency upgrades:
  * tomcat-8.5.24

# v0.16.6 (2017-12-04)
* Add a CSRF server middleware
* Fix `NullPointerException` when starting a Tomcat server related to `docBase`
* Log version info and server address on server startup
* Dependency upgrades:
  * jetty-9.4.8.v20171121
  * log4s-1.4.0
  * scalaz-7.2.17
  * twirl-1.3.13

# v0.18.0-M5 (2017-11-02)
* Introduced an `HttpCodec` type class that represents a type that can round
  trip to and from a `String`.  `Uri.Scheme` and `TransferCoding` are the first
  implementors, with more to follow.  Added an `HttpCodecLaws` to http4s-testing.
* `Uri.Scheme` is now its own type instead of a type alias.
* `TransferCoding` is no longer a case class. Its `coding` member is now a
  `String`, not a `CIString`. Its companion is no longer a
  `Registry`.
* Introduced `org.http4s.syntax.literals`, which contains a `StringContext` forAll
  safely constructing a `Uri.Scheme`.  More will follow.
* `org.http4s.util.StreamApp.ExitCode` moved to `org.http4s.util.ExitCode`
* Changed `AuthService[F[_], T]` to `AuthService[T, F[_]]` to support
  partial unification when combining services as a `SemigroupK`.
* Unseal the `MessageFailure` hierarchy. Previous versions of http4s had a
  `GenericParsingFailure`, `GenericDecodeFailure`, and
  `GenericMessageBodyFailure`. This was not compatible with the parameterized
  effect introduced in v0.18. Now, `MessageFailure` is unsealed, so users
  wanting precise control over the default `toHttpResponse` can implement their
  own failure conditions.
* `MessageFailure` now has an `Option[Throwable]` cause.
* Removed `KleisliInstances`. The `SemigroupK[Kleisli[F, A, ?]]` is now provided
  by cats.  Users should no longer need to import `org.http4s.implicits._` to
  get `<+>` composition of `HttpService`s
* `NonEmptyList` extensions moved from `org.http4s.util.nonEmptyList` to
  `org.http4s.syntax.nonEmptyList`.
* There is a classpath difference in log4s version between blaze and http4s in this
  milestone that will be remedied in M6. We believe these warnings are safe.
* Dependency upgrades:
  * cats-1.0.0-RC1
  * fs2-0.10.0-M8
  * fs2-reactive-streams-0.2.5

# v0.18.0-M4 (2017-10-12)
* Syntax for building requests moved from `org.http4s.client._` to
  `org.http4s.client.dsl.Http4sClientDsl[F]`, with concrete type `IO`
  available as `org.http4s.client.dsl.io._`.  This is consistent with
  http4s-dsl for servers.
* Change `StreamApp` to return a `Stream[F, ExitCode]`. The first exit code
  returned by the stream is the exit code of the JVM. This allows custom exit
  codes, and eases dead code warnings in certain constructions that involved
  mapping over `Nothing`.
* `AuthMiddleware.apply` now takes an `Kleisli[OptionT[F, ?], Request[F], T]`
  instead of a `Kleisli[F, Request[F], T]`.
* Set `Content-Type` header on default `NotFound` response.
* Merges from v0.16.5 and v0.17.5.
* Remove mutable map that backs `Method` registry. All methods in the IANA
  registry are available through `Method.all`. Custom methods should be memoized
  by other means.
* Adds an `EntityDecoder[F, Array[Byte]]` and `EntityDecoder[F, Array[Char]]`
  for symmetry with provided `EntityEncoder` instances.
* Adds `Arbitrary` instances for `Headers`, `EntityBody[F]` (currently just
  single chunk), `Entity[F]`, and `EntityEncoder[F, A]`.
* Adds `EntityEncoderLaws` for `EntityEncoder`.
* Adds `EntityCodecLaws`.  "EntityCodec" is not a type in http4s, but these
  laws relate an `EntityEncoder[F, A]` to an `EntityDecoder[F, A]`.
* There is a classpath difference in log4s version between blaze and http4s in this
  milestone that will be remedied in M6. We believe these warnings are safe.

# v0.17.5 (2017-10-12)
* Merges only.

# v0.16.5 (2017-10-11)
* Correctly implement sanitization of dot segments in static file paths
  according to RFC 3986 5.2.4. Most importantly, this fixes an issue where `...`
  is reinterpreted as `..` and can escape the root of the static file service.

# v0.18.0-M3 (2017-10-04)
* Merges only.
* There is a classpath difference in log4s version between blaze and http4s in this
  milestone that will be remedied in M6. We believe these warnings are safe.

# v0.17.4 (2017-10-04)
* Fix reading of request body in non-blocking servlet backend. It was previously
  only reading the first byte of each chunk.
* Dependency upgrades:
  * fs2-reactive-streams-0.1.1

# v0.16.4 (2017-10-04)
* Backport removal `java.xml.bind` dependency from `GZip` middleware,
  to play more nicely with Java 9.
* Dependency upgrades:
  * metrics-core-3.2.5
  * tomcat-8.0.23
  * twirl-1.3.12

# v0.18.0-M2 (2017-10-03)
* Use http4s-dsl with any effect type by either:
    * extend `Http4sDsl[F]`
    * create an object that extends `Http4sDsl[F]`, and extend that.
    * `import org.http4s.dsl.io._` is still available for those who
      wish to specialize on `cats.effect.IO`
* Remove `Semigroup[F[MaybeResponse[F]]]` constraint from
  `BlazeBuilder`.
* Fix `AutoSlash` middleware when a service is mounted with a prefix.
* Publish internal http4s-parboiled2 as a separate module.  This does
  not add any new third-party dependencies, but unbreaks `sbt
  publishLocal`.
* Add `Request.from`, which respects `X-Fowarded-For` header.
* Make `F` in `EffectMessageSyntax` invariant
* Add `message.decodeJson[A]` syntax to replace awkward `message.as(implicitly,
  jsonOf[A])`. Brought into scope by importing one of the following, based on
  your JSON library of choice.
  * `import org.http4s.argonaut._`
  * `import org.http4s.circe._`
  * `import org.http4s.json4s.jackson._`
  * `import org.http4s.json4s.native._`
* `AsyncHttpClient.apply` no longer takes a `bufferSize`.  It is made
  irrelevant by fs2-reactive-streams.
* `MultipartParser.parse` no longer takes a `headerLimit`, which was unused.
* Add `maxWaitQueueLimit` (default 256) and `maxConnectionsPerRequestKey`
  (default 10) to `PooledHttp1Client`.
* Remove private implicit `ExecutionContext` from `StreamApp`. This had been
  known to cause diverging implicit resolution that was hard to debug.
* Shift execution of the routing of the `HttpService` to the `ExecutionContext`
  provided by the `JettyBuilder` or `TomcatBuilder`. Previously, it only shifted
  the response task and stream. This was a regression from v0.16.
* Add two utility execution contexts. These may be used to increase throughput
  as the server builder's `ExecutionContext`. Blocking calls on routing may
  decrease fairness or even deadlock your service, so use at your own risk:
  * `org.http4s.util.execution.direct`
  * `org.http4s.util.execution.trampoline`
* Deprecate `EffectRequestSyntax` and `EffectResponseSyntax`. These were
  previously used to provide methods such as `.putHeaders` and `.withBody`
  on types `F[Request]` and `F[Response]`.  As an alternative:
  * Call `.map` or `.flatMap` on `F[Request]` and `F[Response]` to get access
    to all the same methods.
  * Variadic headers have been added to all the status code generators in
    `Http4sDsl[F]` and method generators in `import org.http4s.client._`.
    For example:
    * `POST(uri, urlForm, Header("Authorization", "Bearer s3cr3t"))`
    * ``Ok("This will have an html content type!", `Content-Type`(`text/html`))``
* Restate `HttpService[F]` as a `Kleisli[OptionT[F, ?], Request[F], Response[F]]`.
* Similarly, `AuthedService[F]` as a `Kleisli[OptionT[F, ?], AuthedRequest[F], Response[F]]`.
* `MaybeResponse` is removed, because the optionality is now expressed through
  the `OptionT` in `HttpService`. Instead of composing `HttpService` via a
  `Semigroup`, compose via a `SemigroupK`. Import `org.http4s.implicits._` to
  get a `SemigroupK[HttpService]`, and chain services as `s1 <+> s2`. We hope to
  remove the need for `org.http4s.implicits._` in a future version of cats with
  [issue 1428](https://github.com/typelevel/cats/issues/1428).
* The `Service` type alias is deprecated in favor of `Kleisli`.  It used to represent
  a partial application of the first type parameter, but since version 0.18, it is
  identical to `Kleisli.
* `HttpService.lift`, `AuthedService.lift` are deprecated in favor of `Kleisli.apply`.
* Remove `java.xml.bind` dependency from `GZip` middleware to avoid an
  extra module dependency in Java 9.
* Upgraded dependencies:
    * jawn-fs2-0.12.0-M2
    * log4s-1.4.0
* There is a classpath difference in log4s version between blaze and http4s in this
  milestone that will be remedied in M6. We believe these warnings are safe.

# v0.17.3 (2017-10-02)
* Shift execution of HttpService to the `ExecutionContext` provided by the
  `BlazeBuilder` when using HTTP/2. Previously, it only shifted the response
  task and body stream.

# v0.16.3 (2017-09-29)
* Fix `java.io.IOException: An invalid argument was supplied` on blaze-client
  for Windows when writing an empty sequence of `ByteBuffer`s.
* Set encoding of `captureWriter` to UTF-8 instead of the platform default.
* Dependency upgrades:
  * blaze-0.12.9

# v0.17.2 (2017-09-25)
* Remove private implicit strategy from `StreamApp`. This had been known to
  cause diverging implicit resolution that was hard to debug.
* Shift execution of HttpService to the `ExecutionContext` provided by the
  `BlazeBuilder`. Previously, it only shifted the response stream. This was a
  regression from 0.16.
* Split off http4s-parboiled2 module as `"org.http4s" %% "parboiled"`. There are
  no externally visible changes, but this simplifies and speeds the http4s
  build.

# v0.16.2 (2017-09-25)
* Dependency patch upgrades:
  * async-http-client-2.0.37
  * blaze-0.12.8: changes default number of selector threads to
    from `2 * cores + 1` to `max(4, cores + 1)`.
  * jetty-9.4.7.v20170914
  * tomcat-8.5.21
  * twirl-1.3.7

# v0.17.1 (2017-09-17)
* Fix bug where metrics were not captured in `Metrics` middleware.
* Pass `redactHeadersWhen` argument from `Logger` to `RequestLogger`
  and `ResponseLogger`.

# v0.16.1 (2017-09-17)
* Publish our fork of parboiled2 as http4s-parboiled2 module.  It's
  the exact same internal code as was in http4s-core, with no external
  dependencies. By publishing an extra module, we enable a
  `publishLocal` workflow.
* Charset fixes:
  * Deprecate `CharsetRange.isSatisfiedBy` in favor of
    and ```Accept-Charset`.isSatisfiedBy`` in favor of
    ```Accept-Charset`.satisfiedBy``.
  * Fix definition of `satisfiedBy` to respect priority of
    ```Charset`.*``.
  * Add `CharsetRange.matches`.
* ContentCoding fixes:
  * Deprecate `ContentCoding.satisfiedBy` and
    `ContentCoding.satisfies` in favor of ```Accept-Encoding`.satisfiedBy``.
  * Deprecate ```Accept-Encoding`.preferred``, which has no reasonable
    interpretation in the presence of splats.
  * Add ```Accept-Language`.qValue``.
  * Fix definition of `satisfiedBy` to respect priority of
    `ContentCoding.*`.
  * Add `ContentCoding.matches` and `ContentCoding.registered`.
  * Add `Arbitrary[ContentCoding]` and ```Arbitrary[`Accept-Encoding`]``
    instances.
* LanguageTag fixes:
  * Deprecate `LanguageTag.satisfiedBy` and
    `LanguageTag.satisfies` in favor of ```Accept-Language`.satisfiedBy``.
  * Fix definition of `satisfiedBy` to respect priority of
    `LanguageTag.*` and matches of a partial set of subtags.
  * Add `LanguageTag.matches`.
  * Deprecate `LanguageTag.withQuality` in favor of new
    `LanguageTag.withQValue`.
  * Deprecate ```Accept-Language`.preferred``, which has no reasonable
    interpretation in the presence of splats.
  * Add ```Accept-Language`.qValue``.
  * Add `Arbitrary[LanguageTag]` and ```Arbitrary[`Accept-Language`]``
    instances.

# v0.17.0 (2017-09-01)
* Honor `Retry-After` header in `Retry` middleware.  The response will
  not be retried until the maximum of the backoff strategy and any
  time specified by the `Retry-After` header of the response.
* The `RetryPolicy.defaultRetriable` only works for methods guaranteed
  to not have a body.  In fs2, we can't introspect the stream to
  guarantee that it can be rerun.  To retry requests for idempotent
  request methods, use `RetryPolicy.unsafeRetriable`.  To retry
  requests regardless of method, use
  `RetryPolicy.recklesslyRetriable`.
* Fix `Logger` middleware to render JSON bodies as text, not as a hex
  dump.
* `MultipartParser.parse` returns a stream of `ByteVector` instead of
  a stream of `Byte`. This perserves chunking when parsing into the
  high-level `EntityDecoder[Multipart]`, and substantially improves
  performance on large files.  The high-level API is not affected.

# v0.16.0 (2017-09-01)
* `Retry` middleware takes a `RetryPolicy` instead of a backoff
  strategy.  A `RetryPolicy` is a function of the request, the
  response, and the number of attempts.  Wrap the previous `backoff`
  in `RetryPolicy {}` for compatible behavior.
* Expose a `Part.fileData` constructor that accepts an `EntityBody`.

# v0.17.0-RC3 (2017-08-29)
* In blaze-server, when doing chunked transfer encoding, flush the
  header as soon as it is available.  It previously buffered until the
  first chunk was available.

# v0.16.0-RC3 (2017-08-29)
* Add a `responseHeaderTimeout` property to `BlazeClientConfig`.  This
  measures the time between the completion of writing the request body
  to the reception of a complete response header.
* Upgraded dependencies:
    * async-http-client-2.0.35

# v0.18.0-M1 (2017-08-24)

This release is the product of a long period of parallel development
across different foundation libraries, making a detailed changelog
difficult.  This is a living document, so if any important points are
missed here, please send a PR.

The most important change in http4s-0.18 is that the effect type is
parameterized.  Where previous versions were specialized on
`scalaz.concurrent.Task` or `fs2.Task`, this version supports anything
with a `cats.effect.Effect` instance.  The easiest way to port an
existing service is to replace your `Task` with `cats.effect.IO`,
which has a similar API and is already available on your classpath.
If you prefer to bring your own effect, such as `monix.eval.Task` or
stick to `scalaz.concurrent.Task` or put a transformer on `IO`, that's
fine, too!

The parameterization chanages many core signatures throughout http4s:
- `Request` and `Response` become `Request[F[_]]` and
  `Response[F[_]]`.  The `F` is the effect type of the body (i.e.,
  `Stream[F, Byte]`), or what the body `.run`s to.
- `HttpService` becomes `HttpService[F[_]]`, so that the service
  returns an `F[Response[F]]`.  Instead of constructing with
  `HttpService { ... }`, we now declare the effect type of the
  service, like `HttpService[IO] { ... }`.  This determines the type
  of request and response handled by the service.
- `EntityEncoder[A]` and `EntityDecoder[A]` are now
  `EntityEncoder[F[_], A]` and `EntityDecoder[F[_], A]`, respectively.
  These act as a codec for `Request[F]` and `Response[F]`.  In practice,
  this change tends to be transparent in the DSL.
- The server builders now take an `F` parameter, which needs to match
  the services mounted to them.
- The client now takes an `F` parameter, which determines the requests
  and responses it handles.

Several dependencies are upgraded:
- cats-1.0.0.MF
- circe-0.9.0-M1
- fs2-0.10.0-M6
- fs2-reactive-streams-0.2.2
- jawn-fs2-0.12.0-M1

# v0.17.0-RC2 (2017-08-24)
* Remove `ServiceSyntax.orNotFound(a: A): Task[Response]` in favor of
  `ServiceSyntax.orNotFound: Service[Request, Response]`

# v0.16.0-RC2 (2017-08-24)
* Move http4s-blaze-core from `org.http4s.blaze` to
  `org.http4s.blazecore` to avoid a conflict with the non-http4s
  blaze-core module.
* Change `ServiceOps` to operate on a `Service[?, MaybeResponse]`.
  Give it an `orNotFound` that returns a `Service`.  The
  `orNotFound(a: A)` overload is left for compatibility with Scala
  2.10.
* Build with Lightbend compiler instead of Typelevel compiler so we
  don't expose `org.typelevel` dependencies that are incompatible with
  ntheir counterparts in `org.scala-lang`.
* Upgraded dependencies:
    * blaze-0.12.7 (fixes eviction notice in http4s-websocket)
    * twirl-1.3.4

# v0.17.0-RC1 (2017-08-16)
* Port `ChunkAggregator` to fs2
* Add logging middleware
* Standardize on `ExecutionContext` over `Strategy` and `ExecutorService`
* Implement `Age` header
* Fix `Client#toHttpService` to not dispose until the body is consumed
* Add a buffered implementation of `EntityDecoder[Multipart]`
* In async-http-client, don't use `ReactiveStreamsBodyGenerator` unless there is
  a body to transmit. This fixes an `IllegalStateException: unexpected message
  type`
* Add `HSTS` middleware
* Add option to serve pre-gzipped resources
* Add RequestLogging and ResponseLogging middlewares
* `StaticFile` options return `OptionT[Task, ?]`
* Set `Content-Length` or `Transfer-Encoding: chunked` header when serving
  from a URL
* Explicitly close `URLConnection``s if we are not reading the contents
* Upgrade to:
    * async-http-client-2.0.34
    * fs2-0.9.7
    * metrics-core-3.2.4
    * scodec-bits-1.1.5

# v0.16.0-RC1 (2017-08-16)
* Remove laziness from `ArbitraryInstances`
* Support an arbitrary predicate for CORS allowed origins
* Support `Access-Control-Expose-Headers` header for CORS
* Fix thread safety issue in `EntityDecoder[XML]`
* Support IPV6 headers in `X-Forwarded-For`
* Add `status` and `successful` methods to client
* Overload `client.fetchAs` and `client.streaming` to accept a `Task[Request]`
* Replace `Instant` with `HttpDate` to avoid silent truncation and constrain
  to dates that are legally renderable in HTTP.
* Fix bug in hash code of `CIString`
* Update `request.pathInfo` when changing `request.withUri`. To keep these
  values in sync, `request.copy` has been deprecated, but copy constructors
  based on `with` have been added.
* Remove `name` from `AttributeKey`.
* Add `withFragment` and `withoutFragment` to `Uri`
* Construct `Content-Length` with `fromLong` to ensure validity, and
  `unsafeFromLong` when you can assert that it's positive.
* Add missing instances to `QueryParamDecoder` and `QueryParamEncoder`.
* Add `response.cookies` method to get a list of cookies from `Set-Cookie`
  header.  `Set-Cookie` is no longer a `Header.Extractable`, as it does
  not adhere to the HTTP spec of being concatenable by commas without
  changing semantics.
* Make servlet `HttpSession` available as a request attribute in servlet
  backends
* Fix `Part.name` to return the name from the `Content-Disposition` header
  instead of the name _of_ the `Content-Disposition` header. Accordingly, it is
  no longer a `CIString`
* `Request.toString` and `Response.toString` now redact sensitive headers. A
  method to redact arbitrary headers is added to `Headers`.
* `Retry-After` is now modeled as a `Either[HttpDate, Long]` to reflect either
  an http-date or delta-seconds value.
* Look for index.html in `StaticFile` when rendering a directory instead of
  returning `401 Unauthorized`.
* Limit dates to a minimum of January 1, 1900, per RFC.
* Add `serviceErrorHandler` to `ServerBuilder` to allow pluggable error handlers
  when a server backend receives a failed task or a thrown Exception when
  invoking a service. The default calls `toHttpResponse` on `MessageFailure` and
  closes the connection with a `500 InternalServerError` on other non-fatal
  errors.  Fatal errors are left to the server.
* `FollowRedirect` does not propagate sensitive headers when redirecting to a
  different authority.
* Add Content-Length header to empty response generators
* Upgraded dependencies:
    * async-http-client-2.0.34
    * http4s-websocket-0.2.0
    * jetty-9.4.6.v20170531
    * json4s-3.5.3
    * log4s-1.3.6
    * metrics-core-3.2.3
    * scala-2.12.3-bin-typelevel-4
    * scalaz-7.2.15
    * tomcat-8.5.20

# v0.15.16 (2017-07-20)
* Backport rendering of details in `ParseFailure.getMessage`

# ~~v0.15.15 (2017-07-20)~~
* Oops. Same as v0.15.14.

# v0.15.14 (2017-07-10)
* Close parens in `Request.toString`
* Use "message" instead of "request" in message body failure messages
* Add `problem+json` media type
* Tolerate `[` and `]` in queries parsing URIs. These characters are parsed, but
  percent-encoded.

# v0.17.0-M3 (2017-05-27)
* Fix file corruption issue when serving static files from the classpath

# v0.16.0-M3 (2017-05-25)
* Fix `WebjarService` so it matches assets.
* `ServerApp` overrides `process` to leave a single abstract method
* Add gzip trailer in `GZip` middleware
* Upgraded dependencies:
    * circe-0.8.0
    * jetty-9.4.5.v20170502
    * scalaz-7.2.13
    * tomcat-8.5.15
* `ProcessApp` uses a `Process[Task, Nothing]` rather than a
  `Process[Task, Unit]`
* `Credentials` is split into `Credentials.AuthParams` for key-value pairs and
  `Credentials.Token` for legacy token-based schemes.  `OAuthBearerToken` is
  subsumed by `Credentials.Token`.  `BasicCredentials` no longer extends
  `Credentials`, but is extractable from one.  This model permits the
  definition of other arbitrary credential schemes.
* Add `fromSeq` constructor to `UrlForm`
* Allow `WebjarService` to pass on methods other than `GET`.  It previously
  threw a `MatchError`.

# v0.15.13 (2017-05-25)
* Patch-level upgrades to dependencies:
    * async-http-client-2.0.32
    * blaze-0.12.6 (fixes infinite loop in some SSL handshakes)
    * jetty-9.3.19.v20170502
    * json4s-3.5.2
    * tomcat-8.0.44

# v0.15.12 (2017-05-11)
* Fix GZip middleware to render a correct stream

# v0.17.0-M2 (2017-04-30)
* `Timeout` middleware takes an implicit `Scheduler` and
  `ExecutionContext`
* Bring back `http4s-async-client`, based on `fs2-reactive-stream`
* Restore support for WebSockets

# v0.16.0-M2 (2017-04-30)
* Upgraded dependencies:
    * argonaut-6.2
    * jetty-9.4.4.v20170414
    * tomcat-8.5.14
* Fix `ProcessApp` to terminate on process errors
* Set `secure` request attribute correctly in blaze server
* Exit with code `-1` when `ProcessApp` fails
* Make `ResourceService` respect `If-Modified-Since`
* Rename `ProcessApp.main` to `ProcessApp.process` to avoid overload confusio
* Avoid intermediate String allocation in Circe's `jsonEncoder`
* Adaptive EntityDecoder[Json] for circe: works directly from a ByteBuffer for
  small bodies, and incrementally through jawn for larger.
* Capture more context in detail message of parse errors

# v0.15.11 (2017-04-29)
* Upgrade to blaze-0.12.5 to pick up fix for `StackOverflowError` in
  SSL handshake

# v0.15.10 (2017-04-28)
* Patch-level upgrades to dependencies
* argonaut-6.2
* scalaz-7.2.12
* Allow preambles and epilogues in multipart bodies
* Limit multipart headers to 40 kilobytes to avoid unbounded buffering
  of long lines in a header
* Remove `' '` and `'?'` from alphabet for generated multipart
  boundaries, as these are not token characters and are known to cause
  trouble for some multipart implementations
* Fix multipart parsing for unlucky input chunk sizes

# v0.15.9 (2017-04-19)
* Terminate `ServerApp` even if the server fails to start
* Make `ResourceService` respect `If-Modified-Since`
* Patch-level upgrades to dependencies:
* async-http-client-2.0.31
* jetty-9.3.18.v20170406
* json4s-3.5.1
* log4s-1.3.4
* metrics-core-3.1.4
* scalacheck-1.13.5
* scalaz-7.1.13 or scalaz-7.2.11
* tomcat-8.0.43

# v0.17.0-M1 (2017-04-08)
* First release on cats and fs2
    * All scalaz types and typeclasses replaced by cats equivalengts
	* `scalaz.concurrent.Task` replaced by `fs2.Task`
	* `scalaz.stream.Process` replaced by `fs2.Stream`
* Roughly at feature parity with v0.16.0-M1. Notable exceptions:
	* Multipart not yet supported
	* Web sockets not yet supported
	* Client retry middleware can't check idempotence of requests
	* Utilties in `org.http4s.util.io` not yet ported

# v0.16.0-M1 (2017-04-08)
* Fix type of `AuthedService.empty`
* Eliminate `Fallthrough` typeclass.  An `HttpService` now returns
  `MaybeResponse`, which can be a `Response` or `Pass`.  There is a
  `Semigroup[MaybeResponse]` instance that allows `HttpService`s to be
  chained as a semigroup.  `service orElse anotherService` is
  deprecated in favor of `service |+| anotherService`.
* Support configuring blaze and Jetty servers with a custom
  `SSLContext`.
* Upgraded dependencies for various modules:
    * async-http-client-2.0.31
    * circe-0.7.1
    * jetty-9.4.3.v20170317
    * json4s-3.5.1
    * logback-1.2.1
    * log4s-1.3.4
    * metrics-3.2.0
    * scalacheck-1.13.5
    * tomcat-8.0.43
* Deprecate `EntityEncoder[ByteBuffer]` and
  `EntityEncoder[CharBuffer]`.
* Add `EntityDecoder[Unit]`.
* Move `ResponseClass`es into `Status`.
* Use `SSLContext.getDefault` by default in blaze-client.  Use
  `BlazeServerConfig.insecure` to ignore certificate validity.  But
  please don't.
* Move `CIString` syntax to `org.http4s.syntax`.
* Bundle an internal version of parboiled2.  This decouples core from
  shapeless, allowing applications to use their preferred version of
  shapeless.
* Rename `endpointAuthentication` to `checkEndpointAuthentication`.
* Add a `WebjarService` for serving files out of web jars.
* Implement `Retry-After` header.
* Stop building with `delambdafy` on Scala 2.11.
* Eliminate finalizer on `BlazeConnection`.
* Respond OK to CORS pre-flight requests even if the wrapped service
  does not return a successful response.  This is to allow `CORS`
  pre-flight checks of authenticated services.
* Deprecate `ServerApp` in favor of `org.http4s.util.ProcessApp`.  A
  `ProcessApp` is easier to compose all the resources a server needs via
  `Process.bracket`.
* Implement a `Referer` header.

# v0.15.8 (2017-04-06)
* Cache charset lookups to avoid synchronization.  Resolution of
  charsets is synchronized, with a cache size of two.  This avoids
  the synchronized call on the HTTP pool.
* Strip fragment from request target in blaze-client.  An HTTP request
  target should not include the fragment, and certain servers respond
  with a `400 Bad Request` in their presence.

# v0.15.7 (2017-03-09)
* Change default server and client executors to a minimum of four
  threads.
* Bring scofflaw async-http-client to justice for its brazen
  violations of Reactive Streams Rule 3.16, requesting of a null
  subscription.
* Destroy Tomcat instances after stopping, so they don't hold the port
* Deprecate `ArbitraryInstances.genCharsetRangeNoQuality`, which can
  cause deadlocks
* Patch-level upgrades to dependencies:
    * async-http-client-2.0.30
    * jetty-9.3.16.v20170120
    * logback-1.1.11
    * metrics-3.1.3
    * scala-xml-1.0.6
    * scalaz-7.2.9
    * tomcat-8.0.41
    * twirl-1.2.1

# v0.15.6 (2017-03-03)
* Log unhandled MessageFailures to `org.http4s.server.message-failures`

# v0.15.5 (2017-02-20)
* Allow services wrapped in CORS middleware to fall through
* Don't log message about invalid CORS headers when no `Origin` header present
* Soften log about invalid CORS headers from info to debug

# v0.15.4 (2017-02-12)
* Call `toHttpResponse` on tasks failed with `MessageFailure`s from
  `HttpService`, to get proper 4xx handling instead of an internal
  server error.

# v0.15.3 (2017-01-17)
* Dispose of redirect responses in `FollowRedirect`. Fixes client deadlock under heavy load
* Refrain from logging headers with potentially sensitive info in blaze-client
* Add `hashCode` and `equals` to `Headers`
* Make `challenge` in auth middlewares public to facilitate composing multiple auth mechanisms
* Fix blaze-client detection of stale connections

# v0.15.2 (2016-12-29)
* Add helpers to add cookies to requests

# v0.12.6 (2016-12-29)
* Backport rendering of details in `ParseFailure.getMessage`

# ~~v0.12.5 (2016-12-29)~~
* ~~Backport rendering of details in `ParseFailure.getMessage`~~ Oops.

# v0.15.1 (2016-12-20)
* Fix GZip middleware to fallthrough non-matching responses
* Fix UnsupportedOperationException in Arbitrary[Uri]
* Upgrade to Scala 2.12.1 and Scalaz 7.2.8

# v0.15.0 (2016-11-30)
* Add support for Scala 2.12
* Added `Client.fromHttpService` to assist with testing.
* Make all case classes final where possible, sealed where not.
* Codec for Server Sent Events (SSE)
* Added JSONP middleware
* Improve Expires header to more easily build the header and support parsing of the header
* Replce lazy `Raw.parsed` field with a simple null check
* Added support for Zipkin headers
* Eliminate response attribute for detecting fallthrough response.
  The fallthrough response must be `Response.fallthrough`.
* Encode URI path segments created with `/`
* Introduce `AuthedRequest` and `AuthedService` types.
* Replace `CharSequenceEncoder` with `CharBufferEncoder`, assuming
  that `CharBuffer` and `String` are the only `CharSequence`s one
  would want to encode.
* Remove `EnittyEncoder[Char]` and `EntityEncoder[Byte]`.  Send an
  array, buffer, or String if you want this.
* Add `DefaultHead` middleware for `HEAD` implementation.
* Decouple `http4s-server` from Dropwizard Metrics.  Metrics code is
  in the new `http4s-metrics` module.
* Allow custom scheduler for timeout middleware.
* Add parametric empty `EntityEncoder` and `EntityEncoder[Unit]`.
* Replace unlawful `Order[CharsetRange]` with `Equal[CharsetRange]`.
* Auth middlewares renamed `BasicAuth` and `DigestAuth`.
* `BasicAuth` passes client password to store instead of requesting
  password from store.
* Remove realm as an argument to the basic and digest auth stores.
* Basic and digest auth stores return a parameterized type instead of
  just a String username.
* Upgrade to argonaut-6.2-RC2, circe-0.6.1, json4s-3.5.0

# v0.14.11 (2016-10-25)
* Fix expansion of `uri` and `q` macros by qualifying with `_root_`

# v0.14.10 (2016-10-12)
* Include timeout type and duration in blaze client timeouts

# v0.14.9 (2016-10-09)
* Don't use `"null"` as query string in servlet backends for requests without a query string

# v0.14.8 (2016-10-04)
* Allow param names in UriTemplate to have encoded, reserved parameters
* Upgrade to blaze-0.12.1, to fix OutOfMemoryError with direct buffers
* Upgrade to Scalaz 7.1.10/7.2.6
* Upgrade to Jetty 9.3.12
* Upgrade to Tomcat 8.0.37

# v0.14.7 (2016-09-25)
* Retry middleware now only retries requests with idempotent methods
  and pure bodies and appropriate status codes
* Fix bug where redirects followed when an effectful chunk (i.e., `Await`) follows pure ones.
* Don't uppercase two hex digits after "%25" when percent encoding.
* Tolerate invalid percent-encodings when decoding.
* Omit scoverage dependencies from POM

# v0.14.6 (2016-09-11)
* Don't treat `Kill`ed responses (i.e., HEAD requests) as abnormal
  termination in metrics

# v0.14.5 (2016-09-02)
* Fix blaze-client handling of HEAD requests

# v0.14.4 (2016-08-29)
* Don't render trailing "/" for URIs with empty paths
* Avoid calling tail of empty list in `/:` extractor

# v0.14.3 (2016-08-24)
* Follow 301 and 302 responses to POST with a GET request.
* Follow all redirect responses to HEAD with a HEAD request.
* Fix bug where redirect response is disposed prematurely even if not followed.
* Fix bug where payload headers are sent from original request when
  following a redirect with a GET or HEAD.
* Return a failed task instead of throwing when a client callback
  throws an exception. Fixes a resource leak.
* Always render `Date` header in GMT.
* Fully support the three date formats specified by RFC 7231.
* Always specify peer information in blaze-client SSL engines
* Patch upgrades to latest async-http-client, jetty, scalaz, and scalaz-stream

# v0.14.2 (2016-08-10)
* Override `getMessage` in `UnexpectedStatus`

# v0.14.1 (2016-06-15)
* Added the possibility to specify custom responses to MessageFailures
* Address issue with Retry middleware leaking connections
* Fixed the status code for a semantically invalid request to `422 UnprocessableEntity`
* Rename `json` to `jsonDecoder` to reduce possibility of implicit shadowing
* Introduce the `ServerApp` trait
* Deprectate `onShutdown` and `awaitShutdown` in `Server`
* Support for multipart messages
* The Path extractor for Long now supports negative numbers
* Upgrade to scalaz-stream-0.8.2(a) for compatibility with scodec-bits-1.1
* Downgrade to argonaut-6.1 (latest stable release) now that it cross builds for scalaz-7.2
* Upgrade parboiled2 for compatibility with shapeless-2.3.x

# ~~v0.14.0 (2016-06-15)~~
* Recalled. Use v0.14.1 instead.

# v0.13.3 (2016-06-15)
* Address issue with Retry middleware leaking connections.
* Pass the reason string when setting the `Status` for a successful `ParseResult`.

# v0.13.2 (2016-04-13)
* Fixes the CanBuildFrom for RequestCookieJar to avoid duplicates.
* Update version of jawn-parser which contains a fix for Json decoding.

# v0.13.1 (2016-04-07)
* Remove implicit resolution of `DefaultExecutor` in blaze-client.

# v0.13.0 (2016-03-29)
* Add support for scalaz-7.2.x (use version 0.13.0a).
* Add a client backed based on async-http-client.
* Encode keys when rendering a query string.
* New entity decoder based on json4s' extract.
* Content-Length now accepts a Long.
* Upgrade to circe-0.3, json4s-3.3, and other patch releases.
* Fix deadlocks in blaze resulting from default executor on single-CPU machines.
* Refactor `DecodeFailure` into a new `RequestFailure` hierarchy.
* New methods for manipulating `UrlForm`.
* All parsed headers get a `parse` method to construct them from their value.
* Improve error message for unsupported media type decoding error.
* Introduce `BlazeClientConfig` class to simplify client construction.
* Unify client executor service semantics between blaze-client and async-http-client.
* Update default response message for UnsupportedMediaType failures.
* Add a `lenient` flag to blazee configuration to accept illegal characters in headers.
* Remove q-value from `MediaRange` and `MediaType`, replaced by `MediaRangeAndQValue`.
* Add `address` to `Server` trait.
* Lazily construct request body in Servlet NIO to support HTTP 100.
* Common operations pushed down to `MessageOps`.
* Fix loop in blaze-client when no connection can be established.
* Privatize most of the blaze internal types.
* Enable configuration of blaze server parser lengths.
* Add trailer support in blaze client.
* Provide an optional external executor to blaze clients.
* Fix Argonaut string interpolation

# v0.12.4 (2016-03-10)
* Fix bug on rejection of invalid URIs.
* Do not send `Transfer-Encoding` or `Content-Length` headers for 304 and others.
* Don't quote cookie values.

# v0.12.3 (2016-02-24)
* Upgrade to jawn-0.8.4 to fix decoding escaped characters in JSON.

# v0.12.2 (2016-02-22)
* ~~Upgrade to jawn-0.8.4 to fix decoding escaped characters in JSON.~~ Oops.

# v0.12.1 (2016-01-30)
* Encode keys as well as values when rendering a query.
* Don't encode '?' or '/' when encoding a query.

# v0.12.0 (2016-01-15)
* Refactor the client API for resource safety when not reading the entire body.
* Rewrite client connection pool to support maximum concurrent
  connections instead of maximum idle connections.
* Optimize body collection for better connection keep-alive rate.
* Move `Service` and `HttpService`, because a `Client` can be viewed as a `Service`.
* Remove custom `DateTime` in favor of `java.time.Instant`.
* Support status 451 Unavailable For Legal Reasons.
* Various blaze-client optimizations.
* Don't let Blaze `IdentityWriter` write more than Content-Length bytes.
* Remove `identity` `Transfer-Encoding`, which was removed in HTTP RFC errata.
* In blaze, `requireClose` is now the return value of `writeEnd`.
* Remove body from `Request.toString` and `Response.toString`.
* Move blaze parser into its own class.
* Trigger a disconnect if an ignored body is too long.
* Configurable thread factories for happier profiling.
* Fix possible deadlock in default client execution context.

# v0.11.3 (2015-12-28)
* Blaze upgrade to fix parsing HTTP responses without a reason phrase.
* Don't write more than Content-Length bytes in blaze.
* Fix infinite loop in non-blocking Servlet I/O.
* Never write a response body on HEAD requests to blaze.
* Add missing `'&'` between multivalued k/v pairs in `UrlFormCodec.encode`

# v0.11.2 (2015-12-04)
* Fix stack safety issue in async servlet I/O.
* Reduce noise from timeout exceptions in `ClientTimeoutStage`.
* Address file descriptor leaks in blaze-client.
* Fix `FollowRedirect` middleware for 303 responses.
* Support keep-alives for client requests with bodies.

# v0.11.1 (2015-11-29)
* Honor `connectorPoolSize` and `bufferSize` parameters in `BlazeBuilder`.
* Add convenient `ETag` header constructor.
* Wait for final chunk to be written before closing the async context in non-blocking servlet I/O.
* Upgrade to jawn-streamz-0.7.0 to use scalaz-stream-0.8 across the board.

# v0.11.0 (2015-11-20)
* Upgrade to scalaz-stream 0.8
* Add Circe JSON support module.
* Add ability to require content-type matching with EntityDecoders.
* Cleanup blaze-client internals.
* Handle empty static files.
* Add ability to disable endpoint authentication for the blaze client.
* Add charset encoding for Argonaut JSON EntityEncoder.

# v0.10.1 (2015-10-07)
* Processes render data in chunked encoding by default.
* Incorporate type name into error message of QueryParam.
* Comma separate Access-Control-Allow-Methods header values.
* Default FallThrough behavior inspects for the FallThrough.fallthroughKey.

# v0.10.0 (2015-09-03)
* Replace `PartialService` with the `Fallthrough` typeclass and `orElse` syntax.
* Rename `withHeaders` to `replaceAllHeaders`
* Set https endpoint identification algorithm when possible.
* Stack-safe `ProcessWriter` in blaze.
* Configureable number of connector threads and buffer size in blaze-server.

# v0.9.3 (2015-08-27)
* Trampoline recursive calls in blaze ProcessWriter.
* Handle server hangup and body termination correctly in blaze client.

# v0.9.2 (2015-08-26)
* Bump http4s-websockets to 1.0.3 to properly decode continuation opcode.
* Fix metrics incompatibility when using Jetty 9.3 backend.
* Preserve original headers when appending as opposed to quoting.

# v0.8.5 (2015-08-26)
* Preserve original headers when appending as opposed to quoting.
* Upgrade to jawn-0.8.3 to avoid transitive dependency on GPL2 jmh

# v0.9.1 (2015-08-19)
* Fix bug in servlet nio handler.

# v0.9.0 (2015-08-15)
* Require Java8.
* `StaticFile` uses the filename extension exclusively to determine media-type.
* Add `/` method to `Uri`.
* Add `UrlFormLifter` middleware to aggregate url-form parameters with the query parameters.
* Add local address information to the `Request` type.
* Add a Http method 'or' (`|`) extractor.
* Add `VirtualHost` middleware for serving multiple sites from one server.
* Add websocket configuration to the blaze server builder.
* Redefine default timeout status code to 500.
* Redefine the `Service` arrow result from `Task[Option[_]]` to `Task[_]`.
* Don't extend `AllInstances` with `Http4s` omnibus import object.
* Use UTF-8 as the default encoding for text bodies.
* Numerous bug fixes by numerous contributors!

# v0.8.4 (2015-07-13)
* Honor the buffer size parameter in gzip middleware.
* Handle service exceptions in servlet backends.
* Respect asyncTimeout in servlet backends.
* Fix prefix mounting bug in blaze-server.
* Do not apply CORS headers to unsuccessful OPTIONS requests.

# v0.8.3 (2015-07-02)
* Fix bug parsing IPv4 addresses found in URI construction.

# v0.8.2 (2015-06-22)
* Patch instrumented handler for Jetty to time async contexts correctly.
* Fix race condition with timeout registration and route execution in blaze client
* Replace `ConcurrentHashMap` with synchronized `HashMap` in `staticcontent` package.
* Fix static content from jars by avoiding `"//"` in path uris when serving static content.
* Quote MediaRange extensions.
* Upgrade to jawn-streamz-0.5.0 and blaze-0.8.2.
* Improve error handling in blaze-client.
* Respect the explicit default encoding passed to `decodeString`.

# v0.8.1 (2015-06-16)
* Authentication middleware integrated into the server package.
* Static content tools integrated into the server package.
* Rename HttpParser to HttpHeaderParser and allow registration and removal of header parsers.
* Make UrlForm EntityDecoder implicitly resolvable.
* Relax UrlForm parser strictness.
* Add 'follow redirect' support as a client middleware.
* Add server middleware for auto retrying uris of form '/foo/' as '/foo'.
* Numerous bug fixes.
* Numerous version bumps.

# ~~v0.8.0 (2015-06-16)~~
* Mistake.  Go straight to v0.8.1.

# v0.7.0 (2015-05-05)
* Add QueryParamMatcher to the dsl which returns a ValidationNel.
* Dsl can differentiate between '/foo/' and '/foo'.
* Added http2 support for blaze backend.
* Added a metrics middleware usable on all server backends.
* Websockets are now modeled by an scalaz.stream.Exchange.
* Add `User-Agent` and `Allow` header types and parsers.
* Allow providing a Host header to the blaze client.
* Upgrade to scalaz-stream-7.0a.
* Added a CORS middleware.
* Numerous bug fixes.
* Numerous version bumps.

# v0.6.5 (2015-03-29)
* Fix bug in Request URI on servlet backend with non-empty context or servlet paths.
* Allow provided Host header for Blaze requests.

# v0.6.4 (2015-03-15)
* Avoid loading javax.servlet.WriteListener when deploying to a servlet 3.0 container.

# ~~v0.6.3 (2015-03-15)~~
* Forgot to pull origin before releasing.  Use v0.6.4 instead.

# v0.6.2 (2015-02-27)
* Use the thread pool provided to the Jetty servlet builder.
* Avoid throwing exceptions when parsing headers.
* Make trailing slash insignificant in service prefixes on servlet containers.
* Fix mapping of servlet query and mount prefix.

# v0.6.1 (2015-02-04)
* Update to blaze-0.5.1
* Remove unneeded error message (90b2f76097215)
* GZip middleware will not throw an exception if the AcceptEncoding header is not gzip (ed1b2a0d68a8)

# v0.6.0 (2015-01-27)

## http4s-core
* Remove ResponseBuilder in favor of Response companion.
* Allow '';'' separators for query pairs.
* Make charset on Message an Option.
* Add a `flatMapR` method to EntityDecoder.
* Various enhancements to QueryParamEncoder and QueryParamDecoder.
* Make Query an IndexedSeq.
* Add parsers for Location and Proxy-Authenticate headers.
* Move EntityDecoder.apply to `Request.decode` and `Request.decodeWith`
* Move headers into `org.http4s.headers` package.
* Make UriTranslation respect scriptName/pathInfo split.
* New method to resolve relative Uris.
* Encode query and fragment of Uri.
* Codec and wrapper type for URL-form-encoded bodies.

## http4s-server
* Add SSL support to all server builders.

## http4s-blaze-server
* Add Date header to blaze-server responses.
* Close connection when error happens during body write in blaze-server.

## http4s-servlet
* Use asynchronous servlet I/O on Servlet 3.1 containers.
* ServletContext syntax for easy mounting in a WAR deployment.
* Support Dropwizard Metrics collection for servlet containers.

## http4s-jawn
* Empty strings are a JSON decoding error.

## http4s-argonaut
* Add codec instances for Argonaut's CodecJson.

## http4s-json4s
* Add codec instances for Json4s' Reader/Writer.

## http4s-twirl
* New module to support Twirl templates

## http4s-scala-xml
* Split scala-xml support into http4s-scala-xml module.
* Change inferred type of `scala.xml.Elem` to `application/xml`.

## http4s-client
* Support for signing oauth-1 requests in client.

## http4s-blaze-client
* Fix blaze-client when receiving HTTP1 response without Content-Length header.
* Change default blaze-client executor to variable size.
* Fix problem with blaze-client timeouts.

# v0.5.4 (2015-01-08)
* Upgrade to blaze 0.4.1 to fix header parsing issue in blaze http/1.x client and server.

# v0.5.3 (2015-01-05)
* Upgrade to argonaut-6.1-M5 to match jawn. [#157](https://github.com/http4s/http4s/issues/157)

# v0.5.2 (2015-01-02)
* Upgrade to jawn-0.7.2.  Old version of jawn was incompatible with argonaut. [#157]](https://github.com/http4s/http4s/issues/157)

# v0.5.1 (2014-12-23)
* Include context path in calculation of scriptName/pathInfo. [#140](https://github.com/http4s/http4s/issues/140)
* Fix bug in UriTemplate for query params with multiple keys.
* Fix StackOverflowError in query parser. [#147](https://github.com/http4s/http4s/issues/147)
* Allow ';' separators for query pairs.

# v0.5.0 (2014-12-11)
* Client syntax has evloved and now will include Accept headers when used with EntityDecoder
* Parse JSON with jawn-streamz.
* EntityDecoder now returns an EitherT to make decoding failure explicit.
* Renamed Writable to EntityEncoder
* New query param typeclasses for encoding and decoding query strings.
* Status equality now discards the reason phrase.
* Match AttributeKeys as singletons.
* Added async timeout listener to servlet backends.
* Start blaze server asynchronously.
* Support specifying timeout and executor in blaze-client.
* Use NIO for encoding files.

# v0.4.2 (2014-12-01)
* Fix whitespace parsing in Authorization header [#87](https://github.com/http4s/http4s/issues/87)

# v0.4.1 (2014-11-20)
* `Uri.query` and `Uri.fragment` are no longer decoded. [#75](https://github.com/http4s/http4s/issues/75)

# v0.4.0 (2014-11-18)

* Change HttpService form a `PartialFunction[Request,Task[Response]]`
  to `Service[Request, Response]`, a type that encapsulates a `Request => Task[Option[Response]]`
* Upgrade to scalaz-stream-0.6a
* Upgrade to blaze-0.3.0
* Drop scala-logging for log4s
* Refactor ServerBuilders into an immutable builder pattern.
* Add a way to control the thread pool used for execution of a Service
* Modernize the Renderable/Renderer framework
* Change Renderable append operator from ~ to <<
* Split out the websocket codec and types into a seperate package
* Added ReplyException, an experimental way to allow an Exception to encode
  a default Response on for EntityDecoder etc.
* Many bug fixes and slight enhancements

# v0.3.0 (2014-08-29)

* New client API with Blaze implementation
* Upgrade to scalaz-7.1.0 and scalaz-stream-0.5a
* JSON Writable support through Argonaut and json4s.
* Add EntityDecoders for parsing bodies.
* Moved request and response generators to http4s-dsl to be more flexible to
  other frameworks'' syntax needs.
* Phased out exception-throwing methods for the construction of various
  model objects in favor of disjunctions and macro-enforced literals.
* Refactored imports to match the structure followed by [scalaz](https://github.com/scalaz/scalaz).

# v0.2.0 (2014-07-15)

* Scala 2.11 support
* Spun off http4s-server module. http4s-core is neutral between server and
the future client.
* New builder for running Blaze, Jetty, and Tomcat servers.
* Configurable timeouts in each server backend.
* Replace Chunk with scodec.bits.ByteVector.
* Many enhancements and bugfixes to URI type.
* Drop joda-time dependency for slimmer date-time class.
* Capitalized method names in http4s-dsl.

# v0.1.0 (2014-04-15)

* Initial public release.<|MERGE_RESOLUTION|>--- conflicted
+++ resolved
@@ -8,7 +8,57 @@
 ordered chronologically, so each release contains all changes described below
 it.
 
-<<<<<<< HEAD
+# v0.21.21 (2021-03-29)
+
+## http4s-client
+
+### Enhancements
+
+* [#4614](https://github.com/http4s/http4s/pull/4614): Support for `Idempotent-Key` header in `Retry` middleware
+* [#4636](https://github.com/http4s/http4s/pull/4636): Add `isErrorOrStatus` to `RetryPolicy` to support retrying on different response statuses than the default set
+
+## http4s-server
+
+### Bugfixes
+
+* [#4638](https://github.com/http4s/http4s/pull/4646): In `Caching` middleware, don't send `private` alongside `no-store`. These are contradictory directives.
+* [#4654](https://github.com/http4s/http4s/pull/4654): Return a 404 instead of 500 when requesting a path whose parent is a file instead of a directory
+
+## http4s-ember-client
+
+### Enhancements
+
+* [#4637](https://github.com/http4s/http4s/pull/4637): Clarify which timeout is firing in the error message
+
+## http4s-ember-server
+
+### Bugfixes
+
+* [#4637](https://github.com/http4s/http4s/pull/4637): On reused connections, wait for the idle period, not the shorter header timeout, for the next byte.
+
+## http4s-play-json
+
+### Enhancements
+
+* [#4595](https://github.com/http4s/http4s/pull/4595): Streamline `Writes[Uri]` and `Reads[Uri]` instances
+
+## http4s-scala-xml
+
+### Bugfixes
+
+* [#4620](https://github.com/http4s/http4s/pull/4620): Make XML chraset inference compliant with RFC7303
+
+### Enhancements
+
+* [#4622](https://github.com/http4s/http4s/pull/4622): Encode `scala.xml.Elem` with an XML declaration, including the charset.
+
+### Dependency updates
+
+* cats-effect-2.4.0
+* netty-4.1.60
+* scalatags-0.9.4
+* tomcat-9.0.44
+
 # v0.22.0-M5 (2021-03-03)
 
 This is the first release with Scala 3 support.  Scala 3.0.0-RC1 is supported for all modules except http4s-boopickle, http4s-scalatags, and http4s-twirl.
@@ -125,58 +175,6 @@
 * play-json-2.10.0-RC2
 * scala-xml-2.0.0-M5
 * vault-2.1.7
-=======
-# v0.21.21 (2021-03-29)
-
-## http4s-client
-
-### Enhancements
-
-* [#4614](https://github.com/http4s/http4s/pull/4614): Support for `Idempotent-Key` header in `Retry` middleware
-* [#4636](https://github.com/http4s/http4s/pull/4636): Add `isErrorOrStatus` to `RetryPolicy` to support retrying on different response statuses than the default set
-
-## http4s-server
-
-### Bugfixes
-
-* [#4638](https://github.com/http4s/http4s/pull/4646): In `Caching` middleware, don't send `private` alongside `no-store`. These are contradictory directives.
-* [#4654](https://github.com/http4s/http4s/pull/4654): Return a 404 instead of 500 when requesting a path whose parent is a file instead of a directory
-
-## http4s-ember-client
-
-### Enhancements
-
-* [#4637](https://github.com/http4s/http4s/pull/4637): Clarify which timeout is firing in the error message
-
-## http4s-ember-server
-
-### Bugfixes
-
-* [#4637](https://github.com/http4s/http4s/pull/4637): On reused connections, wait for the idle period, not the shorter header timeout, for the next byte.
-
-## http4s-play-json
-
-### Enhancements
-
-* [#4595](https://github.com/http4s/http4s/pull/4595): Streamline `Writes[Uri]` and `Reads[Uri]` instances
-
-## http4s-scala-xml
-
-### Bugfixes
-
-* [#4620](https://github.com/http4s/http4s/pull/4620): Make XML chraset inference compliant with RFC7303
-
-### Enhancements
-
-* [#4622](https://github.com/http4s/http4s/pull/4622): Encode `scala.xml.Elem` with an XML declaration, including the charset.
-
-### Dependency updates
-
-* cats-effect-2.4.0
-* netty-4.1.60
-* scalatags-0.9.4
-* tomcat-9.0.44
->>>>>>> 7611e5cf
 
 # v0.21.20 (2021-03-02)
 
