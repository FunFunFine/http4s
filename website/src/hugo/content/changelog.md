--- conflicted
+++ resolved
@@ -8,25 +8,6 @@
 ordered chronologically, so each release contains all changes described below
 it.
 
-<<<<<<< HEAD
-# v0.21.3 (2020-04.02)
-
-This release is fully backward compatible with 0.21.2.
-
-# Bugfixes
-
-* [#3245](https://github.com/http4s/http4s/pull/3245): Write ember-client request to socket before reading response
-
-## Enhancements
-
-* [#3196](https://github.com/http4s/http4s/pull/3196): Add convenience functions to `Caching` middleware. 
-* [#3155](https://github.com/http4s/http4s/pull/3155): Internal `j.u.c.CompletionStage` conversions.
-
-## Dependency updates
-
-* cats-2.1.1
-* okhttp-4.4.1
-=======
 # v0.20.22 (unreleased)
 
 This release is fully backward compatible with 0.20.21.  
@@ -54,7 +35,24 @@
 * jetty-9.4.28.v20200408
 * scala-2.12.11
 * tomcat-9.0.34
->>>>>>> a3b2bb7e
+
+# v0.21.3 (2020-04-02)
+
+This release is fully backward compatible with 0.21.2.
+
+# Bugfixes
+
+* [#3245](https://github.com/http4s/http4s/pull/3245): Write ember-client request to socket before reading response
+
+## Enhancements
+
+* [#3196](https://github.com/http4s/http4s/pull/3196): Add convenience functions to `Caching` middleware. 
+* [#3155](https://github.com/http4s/http4s/pull/3155): Internal `j.u.c.CompletionStage` conversions.
+
+## Dependency updates
+
+* cats-2.1.1
+* okhttp-4.4.1
 
 # v0.20.21 (2020-04-02)
 
