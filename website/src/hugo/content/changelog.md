--- conflicted
+++ resolved
@@ -8,7 +8,6 @@
 ordered chronologically, so each release contains all changes described below
 it.
 
-<<<<<<< HEAD
 # v1.0.0-M21 (2021-04-10)
 
 Contains all the changes of v0.22.0-M7.
@@ -20,7 +19,7 @@
 * keypool-0.4.1
 * log4cats-2.0.1
 * vault-3.0.1
-=======
+
 # v0.22.0-M8
 
 ## http4s-async-http-client
@@ -81,7 +80,6 @@
 * log4cats-1.3.0
 * log4s-1.10.0-M7
 * vault-2.1.10
->>>>>>> f8dfa3e0
 
 # v0.21.23 (2021-05-16)
 
