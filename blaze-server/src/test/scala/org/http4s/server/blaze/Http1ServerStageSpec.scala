--- conflicted
+++ resolved
@@ -235,15 +235,9 @@
 
       (runRequest(tw, Seq(req), routes).result).map { buf =>
         val (status, hs, body) = ResponseParser.parseBuffer(buf)
-<<<<<<< HEAD
         hs.foreach { h =>
           assert(`Content-Length`.parse(h.value).isLeft)
         }
-=======
-
-        val hss = Headers(hs.toList)
-        assert(!`Content-Length`.from(hss).isDefined)
->>>>>>> e1e1995f
         assert(body == "")
         assert(status == Status.NotModified)
       }
