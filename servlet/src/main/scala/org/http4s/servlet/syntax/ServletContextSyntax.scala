--- conflicted
+++ resolved
@@ -17,15 +17,7 @@
     val servlet = new Http4sServlet(
       service = service,
       asyncTimeout = AsyncTimeoutSupport.DefaultAsyncTimeout,
-<<<<<<< HEAD
-      // TODO fs2 port
-      // This is garbage how do we shut this down I just want it to compile argh
-      threadPool = org.http4s.util.threads.newDefaultFixedThreadPool(
-        4, org.http4s.util.threads.threadFactory(i => s"org.http4s.blaze.server.DefaultExecutor-$i")
-      ),
-=======
       threadPool = DefaultPool,
->>>>>>> c7987887
       servletIo = servletIo
     )
     val reg = self.addServlet(name, servlet)
