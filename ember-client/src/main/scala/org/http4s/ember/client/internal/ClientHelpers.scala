/*
 * Copyright 2019 http4s.org
 *
 * Licensed under the Apache License, Version 2.0 (the "License");
 * you may not use this file except in compliance with the License.
 * You may obtain a copy of the License at
 *
 *     http://www.apache.org/licenses/LICENSE-2.0
 *
 * Unless required by applicable law or agreed to in writing, software
 * distributed under the License is distributed on an "AS IS" BASIS,
 * WITHOUT WARRANTIES OR CONDITIONS OF ANY KIND, either express or implied.
 * See the License for the specific language governing permissions and
 * limitations under the License.
 */

package org.http4s.ember.client.internal

import org.http4s.ember.client._
import fs2.io.tcp._
import fs2.io.Network
import cats._
import cats.data.NonEmptyList
import cats.effect._
import cats.effect.kernel.Clock
import cats.syntax.all._
import scala.concurrent.duration._
import java.net.InetSocketAddress
import org.http4s._
import org.http4s.client.RequestKey
import org.typelevel.ci.CIString
import _root_.org.http4s.ember.core.{Encoder, Parser}
import _root_.fs2.io.tcp.SocketGroup
import _root_.fs2.io.tls._
import org.typelevel.keypool._
import javax.net.ssl.SNIHostName
import org.http4s.headers.{Connection, Date, `User-Agent`}
import _root_.org.http4s.ember.core.Util.durationToFinite

private[client] object ClientHelpers {
<<<<<<< HEAD
  def requestToSocketWithKey[F[_]: Sync: Network](
=======

  def requestToSocketWithKey[F[_]: Concurrent: Timer: ContextShift](
>>>>>>> d5faa3a6
      request: Request[F],
      tlsContextOpt: Option[TLSContext],
      sg: SocketGroup,
      additionalSocketOptions: List[SocketOptionMapping[_]]
  ): Resource[F, RequestKeySocket[F]] = {
    val requestKey = RequestKey.fromRequest(request)
    requestKeyToSocketWithKey[F](
      requestKey,
      tlsContextOpt,
      sg,
      additionalSocketOptions
    )
  }

  def requestKeyToSocketWithKey[F[_]: Sync: Network](
      requestKey: RequestKey,
      tlsContextOpt: Option[TLSContext],
      sg: SocketGroup,
      additionalSocketOptions: List[SocketOptionMapping[_]]
  ): Resource[F, RequestKeySocket[F]] =
    for {
      address <- Resource.eval(getAddress(requestKey))
      initSocket <- sg.client[F](address, additionalSocketOptions = additionalSocketOptions)
      socket <- {
        if (requestKey.scheme === Uri.Scheme.https)
          tlsContextOpt.fold[Resource[F, Socket[F]]] {
            ApplicativeThrow[Resource[F, *]].raiseError(
              new Throwable("EmberClient Not Configured for Https")
            )
          } { tlsContext =>
            tlsContext
              .client(
                initSocket,
                TLSParameters(serverNames = Some(List(new SNIHostName(address.getHostName)))))
              .widen[Socket[F]]
          }
        else initSocket.pure[Resource[F, *]]
      }
    } yield RequestKeySocket(socket, requestKey)

  def request[F[_]: Async](
      request: Request[F],
      requestKeySocket: RequestKeySocket[F],
      reuseable: Ref[F, Reusable],
      chunkSize: Int,
      maxResponseHeaderSize: Int,
      idleTimeout: Duration,
      timeout: Duration,
      userAgent: Option[`User-Agent`]
<<<<<<< HEAD
  ): Resource[F, Response[F]] = {
    def realtime: Resource[F, FiniteDuration] = Resource.liftK[F](Sync[F].realTime)
=======
  ): F[Response[F]] = {
>>>>>>> d5faa3a6

    def writeRequestToSocket(
        req: Request[F],
        socket: Socket[F],
        timeout: Option[FiniteDuration]): F[Unit] =
      Encoder
        .reqToBytes(req)
        .through(socket.writes(timeout))
        .compile
        .drain

<<<<<<< HEAD
    def onNoTimeout(req: Request[F], socket: Socket[F]): Resource[F, Response[F]] =
      writeRequestToSocket(req, socket, None) >>
        Parser.Response.parser(maxResponseHeaderSize)(
          socket.reads(chunkSize, None)
        )

    def onTimeout(
        req: Request[F],
        socket: Socket[F],
        fin: FiniteDuration): Resource[F, Response[F]] =
      for {
        start <- realtime
        _ <- writeRequestToSocket(req, socket, Option(fin))
        timeoutSignal <- Resource.eval(SignallingRef[F, Boolean](true))
        sent <- realtime
        remains = fin - (sent - start)
        resp <- Parser.Response.parser[F](maxResponseHeaderSize)(
          readWithTimeout(socket, start.toMillis, remains, timeoutSignal.get, chunkSize)
        )
        _ <- Resource.eval(timeoutSignal.set(false).void)
      } yield resp

    def writeRead(req: Request[F]) =
      timeout match {
        case t: FiniteDuration => onTimeout(req, requestKeySocket.socket, t)
        case _ => onNoTimeout(req, requestKeySocket.socket)
      }

    for {
      processedReq <- Resource.eval(preprocessRequest(request, userAgent))
=======
    def writeRead(req: Request[F]): F[Response[F]] =
      writeRequestToSocket(req, requestKeySocket.socket, durationToFinite(idleTimeout)) >> {
        Parser.Response
          .parser(maxResponseHeaderSize, durationToFinite(timeout))(
            requestKeySocket.socket.reads(chunkSize, durationToFinite(idleTimeout))
          )
          .map(_._1)
      }

    for {
      processedReq <- preprocessRequest(request, userAgent)
>>>>>>> d5faa3a6
      resp <- writeRead(processedReq)
    } yield postProcessResponse(processedReq, resp, reuseable)
  }

  private[internal] def preprocessRequest[F[_]: Monad: Clock](
      req: Request[F],
      userAgent: Option[`User-Agent`]): F[Request[F]] = {
    val connection = req.headers
      .get(Connection)
      .fold(Connection(NonEmptyList.of(CIString("keep-alive"))))(identity)
    val userAgentHeader: Option[`User-Agent`] = req.headers.get(`User-Agent`).orElse(userAgent)
    for {
      date <- req.headers.get(Date).fold(HttpDate.current[F].map(Date(_)))(_.pure[F])
    } yield req
      .putHeaders(date, connection)
      .putHeaders(userAgentHeader.toSeq: _*)
  }

  private[internal] def postProcessResponse[F[_]: Concurrent](
      req: Request[F],
      resp: Response[F],
      canBeReused: Ref[F, Reusable]): Response[F] = {
    val out = resp.copy(
      body = resp.body.onFinalizeCaseWeak {
        case Resource.ExitCase.Succeeded =>
          val requestClose = req.headers.get(Connection).exists(_.hasClose)
          val responseClose = resp.headers.get(Connection).exists(_.hasClose)

          if (requestClose || responseClose) Applicative[F].unit
          else canBeReused.set(Reusable.Reuse)
        case Resource.ExitCase.Canceled => Applicative[F].unit
        case Resource.ExitCase.Errored(_) => Applicative[F].unit
      }
    )
    out
  }

  // https://github.com/http4s/http4s/blob/main/blaze-client/src/main/scala/org/http4s/client/blaze/Http1Support.scala#L86
  private def getAddress[F[_]: Sync](requestKey: RequestKey): F[InetSocketAddress] =
    requestKey match {
      case RequestKey(s, auth) =>
        val port = auth.port.getOrElse(if (s == Uri.Scheme.https) 443 else 80)
        val host = auth.host.value
        Sync[F].delay(new InetSocketAddress(host, port))
    }

  // Assumes that the request doesn't have fancy finalizers besides shutting down the pool
  private[client] def getValidManaged[F[_]: Sync](
      pool: KeyPool[F, RequestKey, (RequestKeySocket[F], F[Unit])],
      request: Request[F]): Resource[F, Managed[F, (RequestKeySocket[F], F[Unit])]] =
    pool.take(RequestKey.fromRequest(request)).flatMap { managed =>
      Resource
        .liftF(managed.value._1.socket.isOpen)
        .ifM(
          managed.pure[Resource[F, *]],
          // Already Closed,
          // The Resource Scopes Aren't doing us anything
          // if we have max removed from pool we will need to revisit
          if (managed.isReused) {
            Resource.liftF(managed.canBeReused.set(Reusable.DontReuse)) >>
              getValidManaged(pool, request)
          } else
            Resource.liftF(Sync[F].raiseError(
              new java.net.SocketException("Fresh connection from pool was not open")))
        )
    }
}<|MERGE_RESOLUTION|>--- conflicted
+++ resolved
@@ -38,12 +38,7 @@
 import _root_.org.http4s.ember.core.Util.durationToFinite
 
 private[client] object ClientHelpers {
-<<<<<<< HEAD
   def requestToSocketWithKey[F[_]: Sync: Network](
-=======
-
-  def requestToSocketWithKey[F[_]: Concurrent: Timer: ContextShift](
->>>>>>> d5faa3a6
       request: Request[F],
       tlsContextOpt: Option[TLSContext],
       sg: SocketGroup,
@@ -93,12 +88,7 @@
       idleTimeout: Duration,
       timeout: Duration,
       userAgent: Option[`User-Agent`]
-<<<<<<< HEAD
-  ): Resource[F, Response[F]] = {
-    def realtime: Resource[F, FiniteDuration] = Resource.liftK[F](Sync[F].realTime)
-=======
   ): F[Response[F]] = {
->>>>>>> d5faa3a6
 
     def writeRequestToSocket(
         req: Request[F],
@@ -110,38 +100,6 @@
         .compile
         .drain
 
-<<<<<<< HEAD
-    def onNoTimeout(req: Request[F], socket: Socket[F]): Resource[F, Response[F]] =
-      writeRequestToSocket(req, socket, None) >>
-        Parser.Response.parser(maxResponseHeaderSize)(
-          socket.reads(chunkSize, None)
-        )
-
-    def onTimeout(
-        req: Request[F],
-        socket: Socket[F],
-        fin: FiniteDuration): Resource[F, Response[F]] =
-      for {
-        start <- realtime
-        _ <- writeRequestToSocket(req, socket, Option(fin))
-        timeoutSignal <- Resource.eval(SignallingRef[F, Boolean](true))
-        sent <- realtime
-        remains = fin - (sent - start)
-        resp <- Parser.Response.parser[F](maxResponseHeaderSize)(
-          readWithTimeout(socket, start.toMillis, remains, timeoutSignal.get, chunkSize)
-        )
-        _ <- Resource.eval(timeoutSignal.set(false).void)
-      } yield resp
-
-    def writeRead(req: Request[F]) =
-      timeout match {
-        case t: FiniteDuration => onTimeout(req, requestKeySocket.socket, t)
-        case _ => onNoTimeout(req, requestKeySocket.socket)
-      }
-
-    for {
-      processedReq <- Resource.eval(preprocessRequest(request, userAgent))
-=======
     def writeRead(req: Request[F]): F[Response[F]] =
       writeRequestToSocket(req, requestKeySocket.socket, durationToFinite(idleTimeout)) >> {
         Parser.Response
@@ -153,7 +111,6 @@
 
     for {
       processedReq <- preprocessRequest(request, userAgent)
->>>>>>> d5faa3a6
       resp <- writeRead(processedReq)
     } yield postProcessResponse(processedReq, resp, reuseable)
   }
@@ -206,17 +163,17 @@
       request: Request[F]): Resource[F, Managed[F, (RequestKeySocket[F], F[Unit])]] =
     pool.take(RequestKey.fromRequest(request)).flatMap { managed =>
       Resource
-        .liftF(managed.value._1.socket.isOpen)
+        .eval(managed.value._1.socket.isOpen)
         .ifM(
           managed.pure[Resource[F, *]],
           // Already Closed,
           // The Resource Scopes Aren't doing us anything
           // if we have max removed from pool we will need to revisit
           if (managed.isReused) {
-            Resource.liftF(managed.canBeReused.set(Reusable.DontReuse)) >>
+            Resource.eval(managed.canBeReused.set(Reusable.DontReuse)) >>
               getValidManaged(pool, request)
           } else
-            Resource.liftF(Sync[F].raiseError(
+            Resource.eval(Sync[F].raiseError(
               new java.net.SocketException("Fresh connection from pool was not open")))
         )
     }
