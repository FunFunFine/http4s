--- conflicted
+++ resolved
@@ -18,7 +18,7 @@
 import fs2.io.tcp.SocketOptionMapping
 import fs2.io.tls._
 import scala.concurrent.duration.Duration
-import org.http4s.headers.{AgentProduct, `User-Agent`}
+import org.http4s.headers.{AgentProduct, Connection, `User-Agent`}
 
 final class EmberClientBuilder[F[_]: Concurrent: Timer: ContextShift] private (
     private val blockerOpt: Option[Blocker],
@@ -173,8 +173,8 @@
                 managed.canBeReused,
                 chunkSize,
                 maxResponseHeaderSize,
-<<<<<<< HEAD
-                timeout
+                timeout,
+                userAgent
               )
               .map(response =>
                 // TODO If Response Body has a take(1).compile.drain - would leave rest of bytes in root stream for next caller
@@ -190,11 +190,6 @@
                   case ExitCase.Canceled => Sync[F].unit
                   case ExitCase.Error(_) => Sync[F].unit
                 }))
-=======
-                timeout,
-                userAgent
-              )(logger)
->>>>>>> 6ad94f6f
         } yield responseResource)
       new EmberClient[F](client, pool)
     }
