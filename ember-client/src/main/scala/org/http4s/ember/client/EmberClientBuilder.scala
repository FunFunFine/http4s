--- conflicted
+++ resolved
@@ -146,36 +146,6 @@
               )
             }
           )
-<<<<<<< HEAD
-          responseResource <-
-            Resource.eval(
-              ClientHelpers
-                .request[F](
-                  request,
-                  managed.value._1,
-                  managed.canBeReused,
-                  chunkSize,
-                  maxResponseHeaderSize,
-                  idleConnectionTime,
-                  timeout,
-                  userAgent
-                )
-                .map(response =>
-                  // TODO If Response Body has a take(1).compile.drain - would leave rest of bytes in root stream for next caller
-                  response.copy(body = response.body.onFinalizeCaseWeak {
-                    case Resource.ExitCase.Succeeded =>
-                      val requestClose = request.headers.get(Connection).exists(_.hasClose)
-                      val responseClose = response.isChunked || response.headers
-                        .get(Connection)
-                        .exists(_.hasClose)
-
-                      if (requestClose || responseClose) Sync[F].unit
-                      else managed.canBeReused.set(Reusable.Reuse)
-                    case Resource.ExitCase.Canceled => Sync[F].unit
-                    case Resource.ExitCase.Errored(_) => Sync[F].unit
-                  })))
-        } yield responseResource
-=======
           responseResource <- Resource.makeCase(
             ClientHelpers
               .request[F](
@@ -189,7 +159,7 @@
               )
           ) { case ((response, drain), exitCase) =>
             exitCase match {
-              case ExitCase.Completed =>
+              case Resource.ExitCase.Succeeded =>
                 ClientHelpers.postProcessResponse(
                   request,
                   response,
@@ -200,7 +170,6 @@
             }
           }
         } yield responseResource._1
->>>>>>> f61e22a2
       }
       new EmberClient[F](client, pool)
     }
