/*
 * Copyright 2015 http4s.org
 *
 * Licensed under the Apache License, Version 2.0 (the "License");
 * you may not use this file except in compliance with the License.
 * You may obtain a copy of the License at
 *
 *     http://www.apache.org/licenses/LICENSE-2.0
 *
 * Unless required by applicable law or agreed to in writing, software
 * distributed under the License is distributed on an "AS IS" BASIS,
 * WITHOUT WARRANTIES OR CONDITIONS OF ANY KIND, either express or implied.
 * See the License for the specific language governing permissions and
 * limitations under the License.
 */

package org.http4s
package circe.test // Get out of circe package so we can import custom instances

import cats.data.NonEmptyList
import cats.effect.IO
<<<<<<< HEAD
import cats.effect.testkit.TestContext
=======
import cats.effect.laws.util.TestContext
>>>>>>> 52d6816c
import cats.syntax.all._
import fs2.Stream
import io.circe._
import io.circe.jawn.CirceSupportParser
import io.circe.syntax._
import io.circe.testing.instances._
import java.nio.charset.StandardCharsets
import org.http4s.Status.Ok
import org.http4s.circe._
import org.http4s.syntax.all._
import org.http4s.headers.`Content-Type`
import org.http4s.jawn.JawnDecodeSupportSuite
import org.http4s.laws.discipline.EntityCodecTests

class CirceSuite extends JawnDecodeSupportSuite[Json] with Http4sLawSuite {
  implicit val testContext: TestContext = TestContext()

  val CirceInstancesWithCustomErrors = CirceInstances.builder
    .withEmptyBodyMessage(MalformedMessageBodyFailure("Custom Invalid JSON: empty body"))
    .withJawnParseExceptionMessage(_ => MalformedMessageBodyFailure("Custom Invalid JSON jawn"))
    .withCirceParseExceptionMessage(_ => MalformedMessageBodyFailure("Custom Invalid JSON circe"))
    .withJsonDecodeError { (json, failures) =>
      val failureStr = failures.mkString_("", ", ", "")
      InvalidMessageBodyFailure(
        s"Custom Could not decode JSON: ${json.noSpaces}, errors: $failureStr")
    }
    .build

  testJsonDecoder(jsonDecoder)
  testJsonDecoderError(CirceInstancesWithCustomErrors.jsonDecoderIncremental)(
    emptyBody = { case MalformedMessageBodyFailure("Custom Invalid JSON: empty body", _) => true },
    parseError = { case MalformedMessageBodyFailure("Custom Invalid JSON jawn", _) => true }
  )
  testJsonDecoderError(CirceInstancesWithCustomErrors.jsonDecoderByteBuffer)(
    emptyBody = { case MalformedMessageBodyFailure("Custom Invalid JSON: empty body", _) => true },
    parseError = { case MalformedMessageBodyFailure("Custom Invalid JSON circe", _) => true }
  )

  sealed case class Foo(bar: Int)
  val foo = Foo(42)
  // Beware of possible conflicting shapeless versions if using the circe-generic module
  // to derive these.
  implicit val FooDecoder: Decoder[Foo] =
    Decoder.forProduct1("bar")(Foo.apply)
  implicit val FooEncoder: Encoder[Foo] =
    Encoder.forProduct1("bar")(foo => foo.bar)

  sealed case class Bar(a: Int, b: String)
  implicit val barDecoder: Decoder[Bar] =
    Decoder.forProduct2("a", "b")(Bar.apply)
  implicit val barEncoder: Encoder[Bar] =
    Encoder.forProduct2("a", "b")(bar => (bar.a, bar.b))

  val json = Json.obj("test" -> Json.fromString("CirceSupport"))

  test("json encoder should have json content type") {
    val maybeHeaderT: Option[`Content-Type`] = jsonEncoder[IO].headers.get[`Content-Type`]
    assertEquals(maybeHeaderT, Some(`Content-Type`(MediaType.application.json)))
  }

  test("json encoder should write compact JSON") {
    writeToString(json).assertEquals("""{"test":"CirceSupport"}""")
  }

  test("json encoder should write JSON according to custom encoders") {
    val custom = CirceInstances.withPrinter(Printer.spaces2).build
    import custom._
    writeToString(json).assertEquals("""{
          |  "test" : "CirceSupport"
          |}""".stripMargin)
  }

  test("json encoder should write JSON according to explicit printer") {
    writeToString(json)(jsonEncoderWithPrinter(Printer.spaces2)).assertEquals("""{
          |  "test" : "CirceSupport"
          |}""".stripMargin)
  }

  test("jsonEncoderOf should have json content type") {
    val maybeHeaderT: Option[`Content-Type`] = jsonEncoderOf[IO, Foo].headers.get[`Content-Type`]
    assertEquals(maybeHeaderT, Some(`Content-Type`(MediaType.application.json)))
  }

  test("jsonEncoderOf should write compact JSON") {
    writeToString(foo)(jsonEncoderOf[IO, Foo]).assertEquals("""{"bar":42}""")
  }

  test("jsonEncoderOf should write JSON according to custom encoders") {
    val custom = CirceInstances.withPrinter(Printer.spaces2).build
    import custom._
    writeToString(foo)(jsonEncoderOf).assertEquals("""{
          |  "bar" : 42
          |}""".stripMargin)
  }

  test("jsonEncoder should write JSON according to explicit printer") {
    writeToString(foo)(jsonEncoderWithPrinterOf(Printer.spaces2)).assertEquals("""{
          |  "bar" : 42
          |}""".stripMargin)
  }

  val jsons = Stream(
    Json.obj("test1" -> Json.fromString("CirceSupport")),
    Json.obj("test2" -> Json.fromString("CirceSupport"))
  ).lift[IO]

  test("stream json array encoder should have json content type") {
    val maybeHeaderT: Option[`Content-Type`] = streamJsonArrayEncoder[IO].headers
      .get[`Content-Type`]
    assertEquals(maybeHeaderT, Some(`Content-Type`(MediaType.application.json)))
  }

  test("stream json array encoder should write compact JSON") {
    writeToString(jsons).assertEquals("""[{"test1":"CirceSupport"},{"test2":"CirceSupport"}]""")
  }

  test("stream json array encoder should write JSON according to custom encoders") {
    val custom = CirceInstances.withPrinter(Printer.spaces2).build
    import custom._
    writeToString(jsons).assertEquals("""[{
          |  "test1" : "CirceSupport"
          |},{
          |  "test2" : "CirceSupport"
          |}]""".stripMargin)
  }

  test("stream json array encoder should write JSON according to explicit printer") {
    writeToString(jsons)(streamJsonArrayEncoderWithPrinter(Printer.spaces2)).assertEquals("""[{
          |  "test1" : "CirceSupport"
          |},{
          |  "test2" : "CirceSupport"
          |}]""".stripMargin)
  }

  test("stream json array encoder should write a valid JSON array for an empty stream") {
    writeToString[Stream[IO, Json]](Stream.empty).assertEquals("[]")
  }

  val foos = Stream(
    Foo(42),
    Foo(350)
  ).lift[IO]

  test("stream json array encoder of should have json content type") {
    val maybeHeaderT: Option[`Content-Type`] = streamJsonArrayEncoderOf[IO, Foo].headers
      .get[`Content-Type`]
    assertEquals(maybeHeaderT, Some(`Content-Type`(MediaType.application.json)))
  }

  test("stream json array encoder of should write compact JSON") {
    writeToString(foos)(streamJsonArrayEncoderOf[IO, Foo]).assertEquals(
      """[{"bar":42},{"bar":350}]""")
  }

  test("stream json array encoder of should write JSON according to custom encoders") {
    val custom = CirceInstances.withPrinter(Printer.spaces2).build
    import custom._
    writeToString(foos)(streamJsonArrayEncoderOf).assertEquals("""[{
          |  "bar" : 42
          |},{
          |  "bar" : 350
          |}]""".stripMargin)
  }

  test("stream json array encoder of should write JSON according to explicit printer") {
    writeToString(foos)(streamJsonArrayEncoderWithPrinterOf(Printer.spaces2)).assertEquals("""[{
          |  "bar" : 42
          |},{
          |  "bar" : 350
          |}]""".stripMargin)
  }

  test("stream json array encoder of should write a valid JSON array for an empty stream") {
    writeToString[Stream[IO, Foo]](Stream.empty)(streamJsonArrayEncoderOf).assertEquals("[]")
  }

  test("json handle the optionality of asNumber") {
    // From ArgonautSuite, which tests similar things:
    // TODO Urgh.  We need to make testing these smoother.
    // https://github.com/http4s/http4s/issues/157
<<<<<<< HEAD
    def getBody(body: EntityBody[IO]): IO[Array[Byte]] = body.compile.toVector.map(_.toArray)
=======
    def getBody(body: EntityBody[IO]): IO[Array[Byte]] = body.compile.to(Array)
>>>>>>> 52d6816c
    val req = Request[IO]().withEntity(Json.fromDoubleOrNull(157))
    val body = req
      .decode { (json: Json) =>
        Response[IO](Ok)
          .withEntity(json.asNumber.flatMap(_.toLong).getOrElse(0L).toString)
          .pure[IO]
      }
      .map(_.body)
<<<<<<< HEAD
    body
      .flatMap(getBody)
      .map(bytes => new String(bytes, StandardCharsets.UTF_8))
      .assertEquals("157")
=======
    body.flatMap(getBody).map(b => new String(b, StandardCharsets.UTF_8)).assertEquals("157")
>>>>>>> 52d6816c
  }

  test("jsonOf should decode JSON from a Circe decoder") {
    val result = jsonOf[IO, Foo]
      .decode(Request[IO]().withEntity(Json.obj("bar" -> Json.fromDoubleOrNull(42))), strict = true)
    result.value.assertEquals(Right(Foo(42)))
  }

  // https://github.com/http4s/http4s/issues/514
  sealed case class Umlaut(wort: String)
  implicit val umlautDecoder: Decoder[Umlaut] = Decoder.forProduct1("wort")(Umlaut.apply)
  test("handle JSON with umlauts") {
    List("ärgerlich", """"ärgerlich"""").traverse { wort =>
      val json = Json.obj("wort" -> Json.fromString(wort))
      val result =
        jsonOf[IO, Umlaut].decode(Request[IO]().withEntity(json), strict = true)
      result.value.assertEquals(Right(Umlaut(wort)))
    }
  }

  test("jsonOf should fail with custom message from a decoder") {
    val result = CirceInstancesWithCustomErrors
      .jsonOf[IO, Bar]
      .decode(Request[IO]().withEntity(Json.obj("bar1" -> Json.fromInt(42))), strict = true)
    result.value.assertEquals(Left(InvalidMessageBodyFailure(
      "Custom Could not decode JSON: {\"bar1\":42}, errors: DecodingFailure at .a: Attempt to decode value on failed cursor")))
  }

  test("accumulatingJsonOf should decode JSON from a Circe decoder") {
    val result = accumulatingJsonOf[IO, Foo]
      .decode(Request[IO]().withEntity(Json.obj("bar" -> Json.fromDoubleOrNull(42))), strict = true)
    result.value.assertEquals(Right(Foo(42)))
  }

  test(
    "accumulatingJsonOf should return an InvalidMessageBodyFailure with a list of failures on invalid JSON messages") {
    val json = Json.obj("a" -> Json.fromString("sup"), "b" -> Json.fromInt(42))
    val result = accumulatingJsonOf[IO, Bar]
      .decode(Request[IO]().withEntity(json), strict = true)
    result.value.map {
      case Left(InvalidMessageBodyFailure(_, Some(DecodingFailures(NonEmptyList(_, _))))) => true
      case _ => false
    }.assert
  }

  test("accumulatingJsonOf should fail with custom message from a decoder") {
    val result = CirceInstancesWithCustomErrors
      .accumulatingJsonOf[IO, Bar]
      .decode(Request[IO]().withEntity(Json.obj("bar1" -> Json.fromInt(42))), strict = true)
    result.value.assertEquals(Left(InvalidMessageBodyFailure(
      "Custom Could not decode JSON: {\"bar1\":42}, errors: DecodingFailure at .a: Attempt to decode value on failed cursor, DecodingFailure at .b: Attempt to decode value on failed cursor")))
  }

  test("Uri codec round trip") {
    // TODO would benefit from Arbitrary[Uri]
    val uri = uri"http://www.example.com/"
    assertEquals(uri.asJson.as[Uri], Right(uri))
  }

  test("Message[F].decodeJson[A] should decode json from a message") {
    val req = Request[IO]().withEntity(foo.asJson)
    req.decodeJson[Foo].assertEquals(foo)
  }

  test("Message[F].decodeJson[A] should fail on invalid json") {
    val req = Request[IO]().withEntity(List(13, 14).asJson)
    req.decodeJson[Foo].attempt.map(_.isLeft).assert
  }

  test("CirceEntityEncDec should decode json without defining EntityDecoder") {
    import org.http4s.circe.CirceEntityDecoder._
    val request = Request[IO]().withEntity(Json.obj("bar" -> Json.fromDoubleOrNull(42)))
    val result = request.attemptAs[Foo]
    result.value.assertEquals(Right(Foo(42)))
  }

  test("CirceEntityEncDec should encode without defining EntityEncoder using default printer") {
    import org.http4s.circe.CirceEntityEncoder._
    writeToString(foo).assertEquals("""{"bar":42}""")
  }

  test("should successfully decode when parser allows duplicate keys") {
    val circeInstanceAllowingDuplicateKeys = CirceInstances.builder
      .withCirceSupportParser(
        new CirceSupportParser(maxValueSize = None, allowDuplicateKeys = true))
      .build
    val req = Request[IO]()
      .withEntity("""{"bar": 1, "bar":2}""")
      .withContentType(`Content-Type`(MediaType.application.json))

    val decoder = circeInstanceAllowingDuplicateKeys.jsonOf[IO, Foo]
    val result = decoder.decode(req, true).value

    result
      .map {
        case Right(Foo(2)) => true
        case _ => false
      }
      .assertEquals(true)
  }

  test("should should error out when parser does not allow duplicate keys") {
    val circeInstanceNotAllowingDuplicateKeys = CirceInstances.builder
      .withCirceSupportParser(
        new CirceSupportParser(maxValueSize = None, allowDuplicateKeys = false))
      .build
    val req = Request[IO]()
      .withEntity("""{"bar": 1, "bar":2}""")
      .withContentType(`Content-Type`(MediaType.application.json))

    val decoder = circeInstanceNotAllowingDuplicateKeys.jsonOf[IO, Foo]
    val result = decoder.decode(req, true).value
    result
      .map {
        case Left(
              MalformedMessageBodyFailure(
                "Invalid JSON",
                Some(ParsingFailure("Invalid json, duplicate key name found: bar", _)))) =>
          true
        case _ => false
      }
      .assertEquals(true)
  }

  test("CirceInstances.builder should handle JSON parsing errors") {
    val req = Request[IO]()
      .withEntity("broken json")
      .withContentType(`Content-Type`(MediaType.application.json))

    val decoder = CirceInstances.builder.build.jsonOf[IO, Int]
    val result = decoder.decode(req, true).value

    result.map {
      case Left(_: MalformedMessageBodyFailure) => true
      case _ => false
    }.assert
  }

  test("CirceInstances.builder should handle JSON decoding errors") {
    val req = Request[IO]()
      .withEntity(Json.obj())

    val decoder = CirceInstances.builder.build.jsonOf[IO, Int]
    val result = decoder.decode(req, true).value

    result.map {
      case Left(_: InvalidMessageBodyFailure) => true
      case _ => false
    }.assert
  }

  checkAllF("EntityCodec[IO, Json]", EntityCodecTests[IO, Json].entityCodecF)
}<|MERGE_RESOLUTION|>--- conflicted
+++ resolved
@@ -19,11 +19,7 @@
 
 import cats.data.NonEmptyList
 import cats.effect.IO
-<<<<<<< HEAD
 import cats.effect.testkit.TestContext
-=======
-import cats.effect.laws.util.TestContext
->>>>>>> 52d6816c
 import cats.syntax.all._
 import fs2.Stream
 import io.circe._
@@ -204,11 +200,7 @@
     // From ArgonautSuite, which tests similar things:
     // TODO Urgh.  We need to make testing these smoother.
     // https://github.com/http4s/http4s/issues/157
-<<<<<<< HEAD
-    def getBody(body: EntityBody[IO]): IO[Array[Byte]] = body.compile.toVector.map(_.toArray)
-=======
     def getBody(body: EntityBody[IO]): IO[Array[Byte]] = body.compile.to(Array)
->>>>>>> 52d6816c
     val req = Request[IO]().withEntity(Json.fromDoubleOrNull(157))
     val body = req
       .decode { (json: Json) =>
@@ -217,14 +209,7 @@
           .pure[IO]
       }
       .map(_.body)
-<<<<<<< HEAD
-    body
-      .flatMap(getBody)
-      .map(bytes => new String(bytes, StandardCharsets.UTF_8))
-      .assertEquals("157")
-=======
     body.flatMap(getBody).map(b => new String(b, StandardCharsets.UTF_8)).assertEquals("157")
->>>>>>> 52d6816c
   }
 
   test("jsonOf should decode JSON from a Circe decoder") {
