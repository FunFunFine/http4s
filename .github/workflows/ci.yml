# This file was automatically generated by sbt-github-actions using the
# githubWorkflowGenerate task. You should add and commit this file to
# your git repository. It goes without saying that you shouldn't edit
# this file by hand! Instead, if you wish to make changes, you should
# change your sbt build configuration to revise the workflow description
# to meet your needs, then regenerate this file.

name: Continuous Integration

on:
  pull_request:
    branches: ['*']
  push:
    branches: ['*']
    tags: [v*]

env:
  GITHUB_TOKEN: ${{ secrets.GITHUB_TOKEN }}

jobs:
  build:
    name: Build and Test
    strategy:
      matrix:
        os: [ubuntu-latest]
        scala: [2.13.3, 2.12.12]
        java: [adopt@1.8, adopt@1.11, adopt@1.15]
<<<<<<< HEAD
        scala: [2.12.12, 2.13.3, 3.0.0-M1]
    env:
      SCALA_VERSION: ${{ matrix.scala }}
=======
    runs-on: ${{ matrix.os }}
>>>>>>> 11cdbd30
    steps:
      - name: Checkout current branch (full)
        uses: actions/checkout@v2
        with:
          fetch-depth: 0

      - name: Setup Java and Scala
        uses: olafurpg/setup-scala@v10
        with:
          java-version: ${{ matrix.java }}

      - name: Cache ivy2
        uses: actions/cache@v1
        with:
          path: ~/.ivy2/cache
          key: ${{ runner.os }}-sbt-ivy-cache-${{ hashFiles('**/*.sbt') }}-${{ hashFiles('project/build.properties') }}

      - name: Cache coursier (generic)
        uses: actions/cache@v1
        with:
          path: ~/.coursier/cache/v1
          key: ${{ runner.os }}-generic-sbt-coursier-cache-${{ hashFiles('**/*.sbt') }}-${{ hashFiles('project/build.properties') }}

      - name: Cache coursier (linux)
        if: contains(runner.os, 'linux')
        uses: actions/cache@v1
        with:
          path: ~/.cache/coursier/v1
          key: ${{ runner.os }}-sbt-coursier-cache-${{ hashFiles('**/*.sbt') }}-${{ hashFiles('project/build.properties') }}

      - name: Cache coursier (macOS)
        if: contains(runner.os, 'macos')
        uses: actions/cache@v1
        with:
          path: ~/Library/Caches/Coursier/v1
          key: ${{ runner.os }}-sbt-coursier-cache-${{ hashFiles('**/*.sbt') }}-${{ hashFiles('project/build.properties') }}

      - name: Cache coursier (windows)
        if: contains(runner.os, 'windows')
        uses: actions/cache@v1
        with:
          path: ~/AppData/Local/Coursier/Cache/v1
          key: ${{ runner.os }}-sbt-coursier-cache-${{ hashFiles('**/*.sbt') }}-${{ hashFiles('project/build.properties') }}

      - name: Cache sbt
        uses: actions/cache@v1
        with:
          path: ~/.sbt
          key: ${{ runner.os }}-sbt-cache-${{ hashFiles('**/*.sbt') }}-${{ hashFiles('project/build.properties') }}

      - name: Check that workflows are up to date
        run: sbt ++${{ matrix.scala }} githubWorkflowCheck

      - name: Check formatting
        run: sbt ++${{ matrix.scala }} scalafmtCheckAll

      - name: Check headers
        run: 'sbt ++${{ matrix.scala }} headerCheck test:headerCheck'

      - name: Compile
        run: 'sbt ++${{ matrix.scala }} test:compile'

      - name: Check binary compatibility
        run: sbt ++${{ matrix.scala }} mimaReportBinaryIssues

      - name: Check explicit dependencies
        run: sbt ++${{ matrix.scala }} unusedCompileDependenciesTest

      - name: Run tests
        run: sbt ++${{ matrix.scala }} test

      - name: Build docs
        run: sbt ++${{ matrix.scala }} doc

  publish:
    name: Publish Artifacts
    needs: [build]
    if: github.event_name != 'pull_request' && (github.ref == 'refs/heads/main' || startsWith(github.ref, 'refs/tags/v'))
    strategy:
      matrix:
        os: [ubuntu-latest]
        scala: [2.13.3]
        java: [adopt@1.8]
    runs-on: ${{ matrix.os }}
    steps:
      - name: Checkout current branch (full)
        uses: actions/checkout@v2
        with:
          fetch-depth: 0

      - name: Setup Java and Scala
        uses: olafurpg/setup-scala@v10
        with:
          java-version: ${{ matrix.java }}

      - name: Cache ivy2
        uses: actions/cache@v1
        with:
          path: ~/.ivy2/cache
          key: ${{ runner.os }}-sbt-ivy-cache-${{ hashFiles('**/*.sbt') }}-${{ hashFiles('project/build.properties') }}

      - name: Cache coursier (generic)
        uses: actions/cache@v1
        with:
          path: ~/.coursier/cache/v1
          key: ${{ runner.os }}-generic-sbt-coursier-cache-${{ hashFiles('**/*.sbt') }}-${{ hashFiles('project/build.properties') }}

      - name: Cache coursier (linux)
        if: contains(runner.os, 'linux')
        uses: actions/cache@v1
        with:
          path: ~/.cache/coursier/v1
          key: ${{ runner.os }}-sbt-coursier-cache-${{ hashFiles('**/*.sbt') }}-${{ hashFiles('project/build.properties') }}

      - name: Cache coursier (macOS)
        if: contains(runner.os, 'macos')
        uses: actions/cache@v1
        with:
          path: ~/Library/Caches/Coursier/v1
          key: ${{ runner.os }}-sbt-coursier-cache-${{ hashFiles('**/*.sbt') }}-${{ hashFiles('project/build.properties') }}

      - name: Cache coursier (windows)
        if: contains(runner.os, 'windows')
        uses: actions/cache@v1
        with:
          path: ~/AppData/Local/Coursier/Cache/v1
          key: ${{ runner.os }}-sbt-coursier-cache-${{ hashFiles('**/*.sbt') }}-${{ hashFiles('project/build.properties') }}

      - name: Cache sbt
        uses: actions/cache@v1
        with:
          path: ~/.sbt
          key: ${{ runner.os }}-sbt-cache-${{ hashFiles('**/*.sbt') }}-${{ hashFiles('project/build.properties') }}

      - uses: olafurpg/setup-gpg@v3

      - name: Release
        env:
          PGP_PASSPHRASE: ${{ secrets.PGP_PASSPHRASE }}
          PGP_SECRET: ${{ secrets.PGP_SECRET }}
          SONATYPE_PASSWORD: ${{ secrets.SONATYPE_PASSWORD }}
          SONATYPE_USERNAME: ${{ secrets.SONATYPE_USERNAME }}
        run: sbt ++${{ matrix.scala }} ci-release

      - name: Setup Hugo
        run: |

          echo "$HOME/bin" > $GITHUB_PATH
          HUGO_VERSION=0.26 scripts/install-hugo

      
      - name: Publish website
        env:
          SSH_PRIVATE_KEY: ${{ secrets.SSH_PRIVATE_KEY }}
        run: |

          eval "$(ssh-agent -s)"
          echo "$SSH_PRIVATE_KEY" | ssh-add -
          git config --global user.name "GitHub Actions CI"
          git config --global user.email "ghactions@invalid"
          sbt ++2.12.12 website/makeSite website/ghpagesPushSite

                

      - name: Publish docs
        env:
          SSH_PRIVATE_KEY: ${{ secrets.SSH_PRIVATE_KEY }}
        run: |

          eval "$(ssh-agent -s)"
          echo "$SSH_PRIVATE_KEY" | ssh-add -
          git config --global user.name "GitHub Actions CI"
          git config --global user.email "ghactions@invalid"
          sbt ++2.12.12 docs/makeSite docs/ghpagesPushSite

                

  website:
    name: Build website
    strategy:
      matrix:
        os: [ubuntu-latest]
        scala: [2.12.12]
        java: [adopt@1.8]
    runs-on: ${{ matrix.os }}
    steps:
      - name: Checkout current branch (full)
        uses: actions/checkout@v2
        with:
          fetch-depth: 0

      - name: Setup Java and Scala
        uses: olafurpg/setup-scala@v10
        with:
          java-version: ${{ matrix.java }}

      - name: Setup Hugo
        run: |

          echo "$HOME/bin" > $GITHUB_PATH
          HUGO_VERSION=0.26 scripts/install-hugo

      
      - name: Build website
        run: sbt ++${{ matrix.scala }} website/makeSite

  docs:
    name: Build docs
    strategy:
      matrix:
        os: [ubuntu-latest]
        scala: [2.12.12]
        java: [adopt@1.8]
    runs-on: ${{ matrix.os }}
    steps:
      - name: Checkout current branch (full)
        uses: actions/checkout@v2
        with:
          fetch-depth: 0

      - name: Setup Java and Scala
        uses: olafurpg/setup-scala@v10
        with:
          java-version: ${{ matrix.java }}

      - name: Setup Hugo
        run: |

          echo "$HOME/bin" > $GITHUB_PATH
          HUGO_VERSION=0.26 scripts/install-hugo

      
      - name: Build docs
        run: sbt ++${{ matrix.scala }} docs/makeSite<|MERGE_RESOLUTION|>--- conflicted
+++ resolved
@@ -23,15 +23,9 @@
     strategy:
       matrix:
         os: [ubuntu-latest]
-        scala: [2.13.3, 2.12.12]
+        scala: [2.13.3, 2.12.12, 3.0.0-M1]
         java: [adopt@1.8, adopt@1.11, adopt@1.15]
-<<<<<<< HEAD
-        scala: [2.12.12, 2.13.3, 3.0.0-M1]
-    env:
-      SCALA_VERSION: ${{ matrix.scala }}
-=======
-    runs-on: ${{ matrix.os }}
->>>>>>> 11cdbd30
+    runs-on: ${{ matrix.os }}
     steps:
       - name: Checkout current branch (full)
         uses: actions/checkout@v2
