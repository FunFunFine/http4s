--- conflicted
+++ resolved
@@ -56,11 +56,7 @@
   final protected def getEncoder(msg: Message[F],
                                  rr: StringWriter,
                                  minor: Int,
-<<<<<<< HEAD
-                                 closeOnFinish: Boolean): EntityBodyWriter[F] = {
-=======
-                                 closeOnFinish: Boolean): Http1Writer = {
->>>>>>> 4fb8ccae
+                                 closeOnFinish: Boolean): Http1Writer[F] = {
     val headers = msg.headers
     getEncoder(Connection.from(headers),
       `Transfer-Encoding`.from(headers),
@@ -74,21 +70,12 @@
   /** Get the proper body encoder based on the message headers,
     * adding the appropriate Connection and Transfer-Encoding headers along the way */
   final protected def getEncoder(connectionHeader: Option[Connection],
-<<<<<<< HEAD
                                  bodyEncoding: Option[`Transfer-Encoding`],
                                  lengthHeader: Option[`Content-Length`],
                                  trailer: F[Headers],
                                  rr: StringWriter,
                                  minor: Int,
-                                 closeOnFinish: Boolean): EntityBodyWriter[F] = lengthHeader match {
-=======
-                                     bodyEncoding: Option[`Transfer-Encoding`],
-                                     lengthHeader: Option[`Content-Length`],
-                                          trailer: Task[Headers],
-                                               rr: StringWriter,
-                                            minor: Int,
-                                    closeOnFinish: Boolean): Http1Writer = lengthHeader match {
->>>>>>> 4fb8ccae
+                                 closeOnFinish: Boolean): Http1Writer[F] = lengthHeader match {
     case Some(h) if bodyEncoding.map(!_.hasChunked).getOrElse(true) || minor == 0 =>
       // HTTP 1.1: we have a length and no chunked encoding
       // HTTP 1.0: we have a length
@@ -102,18 +89,18 @@
       // add KeepAlive to Http 1.0 responses if the header isn't already present
       rr << (if (!closeOnFinish && minor == 0 && connectionHeader.isEmpty) "Connection: keep-alive\r\n\r\n" else "\r\n")
 
-      new IdentityWriter(h.length, this)
+      new IdentityWriter[F](h.length, this)
 
     case _ =>  // No Length designated for body or Transfer-Encoding included for HTTP 1.1
       if (minor == 0) { // we are replying to a HTTP 1.0 request see if the length is reasonable
         if (closeOnFinish) {  // HTTP 1.0 uses a static encoder
           logger.trace("Using static encoder")
           rr << "\r\n"
-          new IdentityWriter(-1, this)
+          new IdentityWriter[F](-1, this)
         }
         else {  // HTTP 1.0, but request was Keep-Alive.
           logger.trace("Using static encoder without length")
-          new CachingStaticWriter(this) // will cache for a bit, then signal close if the body is long
+          new CachingStaticWriter[F](this) // will cache for a bit, then signal close if the body is long
         }
       }
       else bodyEncoding match { // HTTP >= 1.1 request without length and/or with chunked encoder
