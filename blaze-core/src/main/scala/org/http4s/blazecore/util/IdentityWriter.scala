--- conflicted
+++ resolved
@@ -31,14 +31,6 @@
     protected val F: Async[F],
     protected val ec: ExecutionContext)
     extends Http1Writer[F] {
-<<<<<<< HEAD
-  @deprecated("Kept for binary compatibility. To be removed in 0.21.", "0.20.13")
-  private[IdentityWriter] def this(size: Int, out: TailStage[ByteBuffer])(implicit
-      F: Async[F],
-      ec: ExecutionContext) =
-    this(size.toLong, out)
-=======
->>>>>>> 64773a0f
 
   private[this] val logger = getLogger
   private[this] var headers: ByteBuffer = null
