/*
 * Copyright 2014 http4s.org
 *
 * Licensed under the Apache License, Version 2.0 (the "License");
 * you may not use this file except in compliance with the License.
 * You may obtain a copy of the License at
 *
 *     http://www.apache.org/licenses/LICENSE-2.0
 *
 * Unless required by applicable law or agreed to in writing, software
 * distributed under the License is distributed on an "AS IS" BASIS,
 * WITHOUT WARRANTIES OR CONDITIONS OF ANY KIND, either express or implied.
 * See the License for the specific language governing permissions and
 * limitations under the License.
 */

package org.http4s
package server
package middleware

import cats.data.NonEmptyList
import cats.effect._
import cats.implicits._
import org.http4s.dsl.io._
import org.http4s.headers._
import org.http4s.syntax.all._
import org.http4s.Http4sSuite
import org.typelevel.ci._

import scala.concurrent.duration._

class CORSSuite extends Http4sSuite {
  val routes = HttpRoutes.of[IO] {
    case req if req.pathInfo === path"/foo" => Response[IO](Ok).withEntity("foo").pure[IO]
    case req if req.pathInfo === path"/vary" =>
      Response[IO](Ok).putHeaders(Header.Raw(ci"Vary", "X-Old-Vary")).pure[IO]
  }
  val app = routes.orNotFound

  val exampleOrigin = Origin.Host(Uri.Scheme.https, Uri.RegName("example.com"), None)
  val exampleOriginHeader = Origin.HostList(NonEmptyList.of(exampleOrigin))

  def nonCorsReq = Request[IO](uri = uri"/foo")
  def nonPreflightReq = nonCorsReq.putHeaders(exampleOriginHeader: Origin)
  def preflightReq = nonPreflightReq
    .withMethod(Method.OPTIONS)
    .putHeaders(
      `Access-Control-Request-Method`(Method.POST),
      Header.Raw(ci"Access-Control-Request-Headers", "X-Cors-Suite")
    )

  def assertAllowOrigin[F[_]](resp: Response[F], origin: Option[String]) =
    assertEquals(
      resp.headers.get(ci"Access-Control-Allow-Origin").map(_.head.value),
      origin.map(_.toString))

  def assertAllowCredentials[F[_]](resp: Response[F], b: Boolean) =
    assertEquals(resp.headers.get[`Access-Control-Allow-Credentials`].isDefined, b)

  def assertExposeHeaders[F[_]](resp: Response[F], names: Option[CIString]) =
    assertEquals(
      resp.headers.get[`Access-Control-Expose-Headers`].map(h => CIString(h.value)),
      names)

  def assertAllowMethods[F[_]](resp: Response[F], methods: Option[String]) =
    assertEquals(
      resp.headers.get(ci"Access-Control-Allow-Methods").map(_.map(_.value).toList.mkString(", ")),
      methods)

  def assertAllowHeaders[F[_]](resp: Response[F], headers: Option[CIString]) =
    assertEquals(
      resp.headers.get[`Access-Control-Allow-Headers`].map(h => CIString(h.value)),
      headers)

  def assertMaxAge[F[_]](resp: Response[F], deltaSeconds: Option[Long]) =
    assertEquals(
      resp.headers.get(ci"Access-Control-Max-Age").map(_.head.value),
      deltaSeconds.map(_.toString))

  def assertVary[F[_]](resp: Response[F], headers: Option[CIString]) =
    assertEquals(
      resp.headers.get(ci"Vary").map(hs => CIString(hs.map(_.value).toList.mkString(", "))),
      headers)

  test("withAllowOriginAll, non-CORS request") {
    CORS.policy.withAllowOriginAll(app).run(nonCorsReq).map { resp =>
      assertAllowOrigin(resp, None)
      assertVary(resp, None)
    }
  }

  test("withAllowOriginAll, non-preflight request") {
    CORS.policy.withAllowOriginAll(app).run(nonPreflightReq).map { resp =>
      assertAllowOrigin(resp, "*".some)
      assertVary(resp, None)
    }
  }

  test("withAllowOriginAll, OPTIONS request without Access-Control-Request-Method") {
    CORS.policy.withAllowOriginAll(app).run(nonCorsReq.withMethod(Method.OPTIONS)).map { resp =>
      assertAllowOrigin(resp, None)
      assertVary(resp, ci"Access-Control-Request-Method, Access-Control-Request-Headers".some)
    }
  }

  test("withAllowOriginAll, preflight request") {
    CORS.policy.withAllowOriginAll(app).run(preflightReq).map { resp =>
      assertAllowOrigin(resp, "*".some)
      assertVary(resp, ci"Access-Control-Request-Method, Access-Control-Request-Headers".some)
    }
  }

  test("withAllowOriginHeader, non-CORS request") {
    CORS.policy.withAllowOriginHeader(_ => true)(app).run(nonCorsReq).map { resp =>
      assertAllowOrigin(resp, None)
      assertVary(resp, ci"Origin".some)
    }
  }

  test("withAllowOriginHeader, non-preflight request with matching origin") {
    CORS.policy.withAllowOriginHeader(Set(exampleOriginHeader))(app).run(nonPreflightReq).map {
      resp =>
        assertAllowOrigin(resp, Some("https://example.com"))
<<<<<<< HEAD
        assertVary(resp, ci"Origin".some)
=======
        assertVary(resp, "Origin".ci.some)
>>>>>>> bb9eb92f
    }
  }

  test("withAllowOriginHeader, OPTIONS request without Access-Control-Request-Method") {
    CORS.policy
      .withAllowOriginHeader(Set(exampleOriginHeader))(app)
      .run(nonCorsReq.withMethod(Method.OPTIONS))
      .map { resp =>
        assertAllowOrigin(resp, None)
        assertVary(
          resp,
          ci"Origin, Access-Control-Request-Method, Access-Control-Request-Headers".some)
      }
  }

  test("withAllowOriginHeader, preflight request with matching origin") {
    CORS.policy.withAllowOriginHeader(Set(exampleOriginHeader))(app).run(preflightReq).map { resp =>
      assertAllowOrigin(resp, Some("https://example.com"))
      assertVary(
        resp,
        ci"Origin, Access-Control-Request-Method, Access-Control-Request-Headers".some)
    }
  }

  test("withAllowOriginHeader, non-preflight request with non-matching origin") {
    CORS.policy.withAllowOriginHeader(_ => false)(app).run(nonPreflightReq).map { resp =>
      assertAllowOrigin(resp, None)
      assertVary(resp, ci"Origin".some)
    }
  }

  test("withAllowOriginHeader, preflight request with non-matching origin") {
    CORS.policy.withAllowOriginHeader(_ => false)(app).run(preflightReq).map { resp =>
      assertAllowOrigin(resp, None)
      assertVary(
        resp,
        ci"Origin, Access-Control-Request-Method, Access-Control-Request-Headers".some)
    }
  }

  test("withAllowOriginHost, non-CORS request") {
    CORS.policy.withAllowOriginHost(_ => true)(app).run(nonCorsReq).map { resp =>
      assertAllowOrigin(resp, None)
      assertVary(resp, ci"Origin".some)
    }
  }

  test("withAllowOriginHost, non-preflight request with matching origin") {
    CORS.policy.withAllowOriginHost(Set(exampleOrigin))(app).run(nonPreflightReq).map { resp =>
      assertAllowOrigin(resp, Some("https://example.com"))
      assertVary(resp, ci"Origin".some)
    }
  }

  test("withAllowOriginHeader, non-preflight request with non-matching origin") {
    CORS.policy.withAllowOriginHeader(_ => false)(app).run(nonPreflightReq).map { resp =>
      assertAllowOrigin(resp, None)
      assertVary(resp, ci"Origin".some)
    }
  }

  test("withAllowOriginHostCi, non-CORS request") {
    CORS.policy.withAllowOriginHostCi(_ => true)(app).run(nonCorsReq).map { resp =>
      assertAllowOrigin(resp, None)
      assertVary(resp, ci"Origin".some)
    }
  }

  test("withAllowOriginHostCi, non-preflight request with matching origin") {
    CORS.policy.withAllowOriginHostCi(Set(ci"HTTPS://EXAMPLE.COM"))(app).run(nonPreflightReq).map {
      resp =>
        assertAllowOrigin(resp, Some("https://example.com"))
        assertVary(resp, ci"Origin".some)
    }
  }

  test("withAllowOriginHostCi, non-preflight request with non-matching origin") {
    CORS.policy.withAllowOriginHostCi(_ => false)(app).run(nonPreflightReq).map { resp =>
      assertAllowOrigin(resp, None)
      assertVary(resp, ci"Origin".some)
    }
  }

  test("withCredentials(true), specific origin, non-preflight request with matching origin") {
    CORS.policy
      .withAllowOriginHeader(Set(exampleOriginHeader))
      .withAllowCredentials(true)
      .apply(app)
      .run(nonPreflightReq)
      .map { resp =>
        assertAllowCredentials(resp, true)
      }
  }

  test("withCredentials(true), specific origin, preflight request with matching origin") {
    CORS.policy
      .withAllowOriginHeader(Set(exampleOriginHeader))
      .withAllowCredentials(true)
      .apply(app)
      .run(preflightReq)
      .map { resp =>
        assertAllowCredentials(resp, true)
      }
  }

  test("withCredentials(false), specific origin, non-preflight request with matching origin") {
    CORS.policy
      .withAllowOriginHeader(Set(exampleOriginHeader))
      .withAllowCredentials(false)
      .apply(app)
      .run(nonPreflightReq)
      .map { resp =>
        assertAllowCredentials(resp, false)
      }
  }

  test("withCredentials(false), specific origin, preflight request with matching origin") {
    CORS.policy
      .withAllowOriginHeader(Set(exampleOriginHeader))
      .withAllowCredentials(false)
      .apply(app)
      .run(preflightReq)
      .map { resp =>
        assertAllowCredentials(resp, false)
      }
  }

  test("withCredentials(true), any origin, non-preflight request with matching origin") {
    CORS.policy.withAllowOriginAll
      .withAllowCredentials(true)
      .apply(app)
      .run(nonPreflightReq)
      .map { resp =>
        assertAllowCredentials(resp, false)
      }
  }

  test("withCredentials(true), any origin, preflight request with matching origin") {
    CORS.policy.withAllowOriginAll
      .withAllowCredentials(true)
      .apply(app)
      .run(preflightReq)
      .map { resp =>
        assertAllowCredentials(resp, false)
      }
  }

  test("withCredentials(false), any origin, non-preflight request with matching origin") {
    CORS.policy.withAllowOriginAll
      .withAllowCredentials(false)
      .apply(app)
      .run(nonPreflightReq)
      .map { resp =>
        assertAllowCredentials(resp, false)
      }
  }

  test("withCredentials(false), any origin, preflight request with matching origin") {
    CORS.policy.withAllowOriginAll
      .withAllowCredentials(false)
      .apply(app)
      .run(preflightReq)
      .map { resp =>
        assertAllowCredentials(resp, false)
      }
  }

  test("withExposeHeadersAll, non-preflight request with matching origin") {
    CORS.policy
      .withAllowOriginHeader(_ => true)
      .withExposeHeadersAll
      .apply(app)
      .run(nonPreflightReq)
      .map { resp =>
        assertExposeHeaders(resp, ci"*".some)
      }
  }

  test("withExposeHeadersAll, preflight request with matching origin") {
    CORS.policy
      .withAllowOriginHeader(_ => true)
      .withExposeHeadersAll
      .apply(app)
      .run(preflightReq)
      .map { resp =>
        assertExposeHeaders(resp, None)
      }
  }

  test("withExposeHeadersAll, non-preflight request with non-matching origin") {
    CORS.policy
      .withAllowOriginHeader(_ => false)
      .withExposeHeadersAll
      .apply(app)
      .run(nonPreflightReq)
      .map { resp =>
        assertExposeHeaders(resp, None)
      }
  }

  test("withExposeHeadersIn, non-preflight request with matching origin") {
    CORS.policy
      .withAllowOriginHeader(_ => true)
      .withExposeHeadersIn(Set(ci"Content-Encoding", ci"X-Cors-Suite"))
      .apply(app)
      .run(nonPreflightReq)
      .map { resp =>
        assertExposeHeaders(resp, ci"Content-Encoding, X-Cors-Suite".some)
      }
  }

  test("withExposeHeadersIn, preflight request with matching origin") {
    CORS.policy
      .withAllowOriginHeader(_ => true)
      .withExposeHeadersIn(Set(ci"Content-Encoding", ci"X-Cors-Suite"))
      .apply(app)
      .run(preflightReq)
      .map { resp =>
        assertExposeHeaders(resp, None)
      }
  }

  test("withExposeHeadersIn, non-preflight request with non-matching origin") {
    CORS.policy
      .withAllowOriginHeader(_ => false)
      .withExposeHeadersIn(Set(ci"Content-Encoding", ci"X-Cors-Suite"))
      .apply(app)
      .run(nonPreflightReq)
      .map { resp =>
        assertExposeHeaders(resp, None)
      }
  }

  test("withExposeHeadersNone, non-preflight request with matching origin") {
    CORS.policy
      .withAllowOriginHeader(_ => true)
      .withExposeHeadersNone
      .apply(app)
      .run(nonPreflightReq)
      .map { resp =>
        assertExposeHeaders(resp, None)
      }
  }

  test("withExposeHeadersNone, non-preflight request with non-matching origin") {
    CORS.policy
      .withAllowOriginHeader(_ => false)
      .withExposeHeadersNone
      .apply(app)
      .run(nonPreflightReq)
      .map { resp =>
        assertExposeHeaders(resp, None)
      }
  }

  test("withAllowMethodsAll, non-preflight request with matching origin") {
    CORS.policy
      .withAllowOriginHeader(_ => true)
      .withAllowMethodsAll
      .apply(app)
      .run(nonPreflightReq)
      .map { resp =>
        assertAllowMethods(resp, None)
        assertVary(resp, Some(ci"Origin"))
      }
  }

  test(
    "withAllowMethodsAll, credentials allowed, preflight request with matching origin, fails on literal wildcard") {
    CORS.policy
      .withAllowOriginHeader(_ => true)
      .withAllowCredentials(true)
      .withAllowMethodsAll
      .apply(app)
      .run(preflightReq)
      .map { resp =>
        assertAllowOrigin(resp, None)
        assertAllowMethods(resp, None)
        assertVary(resp, Some(ci"Origin, Access-Control-Request-Headers"))
      }
  }

  test("withAllowMethodsAll, credentials disallowed, preflight request with matching origin") {
    CORS.policy
      .withAllowOriginHeader(_ => true)
      .withAllowCredentials(false)
      .withAllowMethodsAll
      .apply(app)
      .run(preflightReq)
      .map { resp =>
        assertAllowMethods(resp, Some("*"))
        assertVary(resp, Some(ci"Origin, Access-Control-Request-Headers"))
      }
  }

  test("withAllowMethodsAll, preflight request with non-matching origin") {
    CORS.policy
      .withAllowOriginHeader(_ => false)
      .withAllowMethodsAll
      .apply(app)
      .run(preflightReq)
      .map { resp =>
        assertAllowMethods(resp, None)
        assertVary(resp, Some(ci"Origin, Access-Control-Request-Headers"))
      }
  }

  test("withAllowMethodsIn, preflight request with non-matching origin and matching method") {
    CORS.policy
      .withAllowOriginHeader(_ => false)
      .withAllowMethodsIn(Set(Method.GET, Method.POST))
      .apply(app)
      .run(preflightReq)
      .map { resp =>
        assertAllowMethods(resp, None)
        assertVary(
          resp,
          Some(ci"Origin, Access-Control-Request-Method, Access-Control-Request-Headers"))
      }
  }

  test("withAllowMethodsIn, preflight request with matching origin and method") {
    CORS.policy
      .withAllowOriginHeader(_ => true)
      .withAllowMethodsIn(Set(Method.GET, Method.POST))
      .apply(app)
      .run(preflightReq)
      .map { resp =>
        assertAllowMethods(resp, Some("GET, POST"))
        assertVary(
          resp,
          Some(ci"Origin, Access-Control-Request-Method, Access-Control-Request-Headers"))
      }
  }

  test("withAllowMethodsIn, preflight request with matching origin and non-matching method") {
    CORS.policy
      .withAllowOriginHeader(_ => true)
      .withAllowMethodsIn(Set(Method.GET, Method.POST))
      .apply(app)
      .run(preflightReq.putHeaders(`Access-Control-Request-Method`(Method.PUT)))
      .map { resp =>
        assertAllowMethods(resp, None)
        assertVary(
          resp,
          Some(ci"Origin, Access-Control-Request-Method, Access-Control-Request-Headers"))
      }
  }

  test("withAllowHeadersAll, non-preflight request with matching origin") {
    CORS.policy
      .withAllowOriginHeader(_ => true)
      .withAllowHeadersAll
      .apply(app)
      .run(nonPreflightReq)
      .map { resp =>
        assertAllowHeaders(resp, None)
        assertVary(resp, Some(ci"Origin"))
      }
  }

  test(
    "withAllowHeadersAll, credentials allowed, preflight request with matching origin, fails on literal wildcard") {
    CORS.policy
      .withAllowOriginHeader(_ => true)
      .withAllowCredentials(true)
      .withAllowHeadersAll
      .apply(app)
      .run(preflightReq)
      .map { resp =>
        assertAllowOrigin(resp, None)
        assertAllowHeaders(resp, None)
        assertVary(resp, Some(ci"Origin, Access-Control-Request-Method"))
      }
  }

  test("withAllowHeadersAll, credentials disallowed, preflight request with matching origin") {
    CORS.policy
      .withAllowOriginHeader(_ => true)
      .withAllowCredentials(false)
      .withAllowHeadersAll
      .apply(app)
      .run(preflightReq)
      .map { resp =>
        assertAllowHeaders(resp, Some(ci"*"))
        assertVary(resp, Some(ci"Origin, Access-Control-Request-Method"))
      }
  }

  test("withAllowHeadersAll, preflight request with non-matching origin") {
    CORS.policy
      .withAllowOriginHeader(_ => false)
      .withAllowHeadersAll
      .apply(app)
      .run(preflightReq)
      .map { resp =>
        assertAllowHeaders(resp, None)
        assertVary(resp, Some(ci"Origin, Access-Control-Request-Method"))
      }
  }

  test("withAllowHeadersIn, preflight request with non-matching origin and matching headers") {
    CORS.policy
      .withAllowOriginHeader(_ => false)
      .withAllowHeadersIn(Set(ci"X-Cors-Suite-1", ci"X-Cors-Suite-2"))
      .apply(app)
      .run(preflightReq)
      .map { resp =>
        assertAllowHeaders(resp, None)
        assertVary(
          resp,
          Some(ci"Origin, Access-Control-Request-Method, Access-Control-Request-Headers"))
      }
  }

  test("withAllowHeadersIn, preflight request with matching origin and headers") {
    CORS.policy
      .withAllowOriginHeader(_ => true)
      .withAllowHeadersIn(Set(ci"X-Cors-Suite", ci"X-Cors-Suite-2"))
      .apply(app)
      .run(preflightReq)
      .map { resp =>
        assertAllowHeaders(resp, Some(ci"X-Cors-Suite, X-Cors-Suite-2"))
        assertVary(
          resp,
          Some(ci"Origin, Access-Control-Request-Method, Access-Control-Request-Headers"))
      }
  }

  test("withAllowHeadersIn, preflight request with matching origin and some non-matching headers") {
    CORS.policy
      .withAllowOriginHeader(_ => true)
      .withAllowHeadersIn(Set(ci"X-Cors-Suite-1", ci"X-Cors-Suite-2"))
      .apply(app)
      .run(preflightReq.putHeaders(
        Header.Raw(ci"Access-Control-Request-Headers", "X-Cors-Suite-1, X-Cors-Suite-3")))
      .map { resp =>
        assertAllowHeaders(resp, None)
        assertVary(
          resp,
          Some(ci"Origin, Access-Control-Request-Method, Access-Control-Request-Headers"))
      }
  }

  test("withAllowHeadersIn, preflight request with matching origin and all matching headers") {
    CORS.policy
      .withAllowOriginHeader(_ => true)
      .withAllowHeadersIn(Set(ci"X-Cors-Suite-1", ci"X-Cors-Suite-2"))
      .apply(app)
      .run(
        preflightReq.putHeaders(Header.Raw(ci"Access-Control-Request-Headers", "X-Cors-Suite-1")))
      .map { resp =>
        assertAllowHeaders(resp, ci"X-Cors-Suite-1, X-Cors-Suite-2".some)
        assertVary(
          resp,
          Some(ci"Origin, Access-Control-Request-Method, Access-Control-Request-Headers"))
      }
  }

  test("withAllowHeadersReflect, preflight request with non-matching origin and matching headers") {
    CORS.policy
      .withAllowOriginHeader(_ => false)
      .withAllowHeadersReflect
      .apply(app)
      .run(preflightReq)
      .map { resp =>
        assertAllowHeaders(resp, None)
        assertVary(
          resp,
          Some(ci"Origin, Access-Control-Request-Method, Access-Control-Request-Headers"))
      }
  }

  test("withAllowHeadersReflect, preflight request with matching origin") {
    CORS.policy
      .withAllowOriginHeader(_ => true)
      .withAllowHeadersReflect
      .apply(app)
      .run(preflightReq)
      .map { resp =>
        assertAllowHeaders(resp, Some(ci"X-Cors-Suite"))
        assertVary(
          resp,
          Some(ci"Origin, Access-Control-Request-Method, Access-Control-Request-Headers"))
      }
  }

  test("withMaxAge, non-preflight request with matching origin") {
    CORS.policy
      .withAllowOriginHeader(_ => true)
      .withMaxAge(10.seconds)
      .apply(app)
      .run(nonPreflightReq)
      .map { resp =>
        assertMaxAge(resp, None)
      }
  }

  test("withMaxAge, preflight request with matching origin") {
    CORS.policy
      .withAllowOriginHeader(_ => true)
      .withMaxAge(10.seconds)
      .apply(app)
      .run(preflightReq)
      .map { resp =>
        assertMaxAge(resp, 10L.some)
      }
  }

  test("withMaxAge, preflight request with non-matching origin") {
    CORS.policy
      .withAllowOriginHeader(_ => false)
      .withMaxAge(10.seconds)
      .apply(app)
      .run(preflightReq)
      .map { resp =>
        assertMaxAge(resp, None)
      }
  }

  test("withMaxAge negative, preflight request with matching origin") {
    CORS.policy
      .withAllowOriginHeader(_ => true)
      .withMaxAge(-10.seconds)
      .apply(app)
      .run(preflightReq)
      .map { resp =>
        assertMaxAge(resp, 0L.some)
      }
  }

  test("withMaxAgeDefault, preflight request with matching origin") {
    CORS.policy
      .withAllowOriginHeader(_ => true)
      .withMaxAgeDefault
      .apply(app)
      .run(preflightReq)
      .map { resp =>
        assertMaxAge(resp, None)
      }
  }

  test("withMaxAgeDisableCaching, preflight request with matching origin") {
    CORS.policy
      .withAllowOriginHeader(_ => true)
      .withMaxAgeDisableCaching
      .apply(app)
      .run(preflightReq)
      .map { resp =>
        assertMaxAge(resp, -1L.some)
      }
  }

  test("merges old Vary header") {
    CORS.policy
      .withAllowOriginHeader(_ => true)
      .apply(app)
      .run(nonPreflightReq.withUri(uri"/vary"))
      .map { resp =>
        assertVary(resp, ci"X-Old-Vary, Origin".some)
      }
  }

  test("returns 200 on preflight requests even if routes don't handle OPTIONS") {
    val routes = HttpRoutes.empty[IO]
    CORS.policy.apply(routes).orNotFound.run(preflightReq).map(_.status).assertEquals(Status.Ok)
  }
}

@deprecated("This suite tests a deprecated feature", "0.21.27")
class CORSDeprecatedSuite extends Http4sSuite {
  val routes = HttpRoutes.of[IO] {
    case req if req.pathInfo === path"/foo" => Response[IO](Ok).withEntity("foo").pure[IO]
    case req if req.pathInfo === path"/bar" => Response[IO](Unauthorized).withEntity("bar").pure[IO]
  }

  val cors1 = CORS(routes)
  val cors2 = CORS(
    routes,
    CORSConfig.default
      .withAnyOrigin(false)
      .withAllowCredentials(false)
      .withMaxAge(0.seconds)
      .withAllowedOrigins(Set("http://allowed.com"))
      .withAllowedHeaders(Some(Set("User-Agent", "Keep-Alive", "Content-Type")))
      .withExposedHeaders(Some(Set("x-header")))
  )

  def headerCheck(h: Header.Raw): Boolean = h.name == ci"Access-Control-Max-Age"

  final def matchHeader(hs: Headers, name: CIString, expected: String): Boolean =
    hs.get(name).fold(false)(_.exists(_.value === expected))

  def buildRequest(path: String, method: Method = GET) =
    Request[IO](uri = Uri(path = Uri.Path.unsafeFromString(path)), method = method)
      .withHeaders("Origin" -> "http://allowed.com", "Access-Control-Request-Method" -> "GET")

  test("Be omitted when unrequested") {
    val req = buildRequest("foo")
    cors1.orNotFound(req).map(_.headers.headers.exists(headerCheck _)).assertEquals(false) *>
      cors2.orNotFound(req).map(_.headers.headers.exists(headerCheck _)).assertEquals(false)
  }

  test("Respect Access-Control-Allow-Credentials") {
    val req = buildRequest("/foo")
    CORS(
      routes,
      CORSConfig.default
        .withAnyOrigin(false)
        .withAllowCredentials(true)
        .withAllowedOrigins(Function.const(true)))
      .orNotFound(req)
      .map(_.headers.get(ci"Access-Control-Allow-Credentials").map(_.head.value))
      .assertEquals("true".some) *>
      cors2
        .orNotFound(req)
        .map(_.headers.get(ci"Access-Control-Allow-Credentials"))
        .assertEquals(None)
  }

  test("Respect Access-Control-Allow-Headers in preflight call") {
    val req = buildRequest("/foo", OPTIONS)
    cors2
      .orNotFound(req)
      .map { resp =>
        matchHeader(
          resp.headers,
          ci"Access-Control-Allow-Headers",
          "User-Agent, Keep-Alive, Content-Type")
      }
      .assert
  }

  test("Respect Access-Control-Expose-Headers in non-preflight call") {
    val req = buildRequest("/foo")
    cors2
      .orNotFound(req)
      .map { resp =>
        matchHeader(resp.headers, ci"Access-Control-Expose-Headers", "x-header")
      }
      .assert
  }

  test("Offer a successful reply to OPTIONS on fallthrough") {
    val req = buildRequest("/unexistant", OPTIONS)
    cors1
      .orNotFound(req)
      .map(resp =>
        resp.status.isSuccess && matchHeader(
          resp.headers,
          ci"Access-Control-Allow-Origin",
          "http://allowed.com"))
      .assert *>
      cors2
        .orNotFound(req)
        .map(resp =>
          resp.status.isSuccess && matchHeader(
            resp.headers,
            ci"Access-Control-Allow-Origin",
            "http://allowed.com"))
        .assert
  }

  test("Always respond with 200 and empty body for OPTIONS request") {
    val req = buildRequest("/bar", OPTIONS)
    cors1.orNotFound(req).map(_.headers.headers.exists(headerCheck _)).assert *>
      cors2.orNotFound(req).map(_.headers.headers.exists(headerCheck _)).assert
  }

  test("Respond with 403 when origin is not valid") {
    val req = buildRequest("/bar").withHeaders("Origin" -> "http://blah.com/")
    cors2
      .orNotFound(req)
      .map(resp => resp.status.code == 403)
      .assert
  }

  test("Fall through") {
    val req = buildRequest("/2")
    val routes1 = CORS(HttpRoutes.of[IO] { case GET -> Root / "1" => Ok() })
    val routes2 = CORS(HttpRoutes.of[IO] { case GET -> Root / "2" => Ok() })
    (routes1 <+> routes2).orNotFound(req).map(_.status).assertEquals(Ok)
  }

  test("Not replace vary header if already set") {
    val req = buildRequest("/")
    val service = CORS(HttpRoutes.of[IO] { case GET -> Root =>
      Response[IO](Ok)
        .putHeaders("Vary" -> "Origin,Accept")
        .withEntity("foo")
        .pure[IO]
    })

    service
      .orNotFound(req)
      .map { resp =>
        matchHeader(resp.headers, ci"Vary", "Origin,Accept")
      }
      .assert
  }

  test("Be created via httpRoutes constructor") {
    val cors = CORS.httpRoutes(routes)
    // The default does nothing now, so we can only test that it compiles
  }

  test("Be created via httpApp constructor") {
    val cors = CORS.httpApp(routes.orNotFound)
    // The default does nothing now, so we can only test that it compiles
  }

  test("Suppress Access-Control-Allow-Credentials on non-preflight request when anyOrigin is set") {
    val cors =
      CORS(routes.orNotFound, CORSConfig.default.withAnyOrigin(true).withAllowCredentials(true))
    val req = buildRequest("/foo")
    cors.run(req).map { resp =>
      assertEquals(
        resp.headers.get("Access-Control-Allow-Origin".ci).map(_.head.value).map(CIString(_)),
        ci"http://allowed.com".some)
      assertEquals(resp.headers.get("Access-Control-Allow-Credentials".ci).map(_.head.value), None)
    }
  }

  test("Suppress Access-Control-Allow-Credentials on preflight request when anyOrigin is set") {
    val cors =
      CORS(routes.orNotFound, CORSConfig.default.withAnyOrigin(true).withAllowCredentials(true))
    val req = buildRequest("/foo")
    cors.run(req).map { resp =>
      assertEquals(
        resp.headers.get("Access-Control-Allow-Origin".ci).map(_.head.value).map(CIString(_)),
        ci"http://allowed.com".some)
      assertEquals(resp.headers.get("Access-Control-Allow-Credentials".ci).map(_.head.value), None)
    }
  }
}<|MERGE_RESOLUTION|>--- conflicted
+++ resolved
@@ -121,11 +121,7 @@
     CORS.policy.withAllowOriginHeader(Set(exampleOriginHeader))(app).run(nonPreflightReq).map {
       resp =>
         assertAllowOrigin(resp, Some("https://example.com"))
-<<<<<<< HEAD
         assertVary(resp, ci"Origin".some)
-=======
-        assertVary(resp, "Origin".ci.some)
->>>>>>> bb9eb92f
     }
   }
 
