/*
 * Copyright 2014 http4s.org
 *
 * Licensed under the Apache License, Version 2.0 (the "License");
 * you may not use this file except in compliance with the License.
 * You may obtain a copy of the License at
 *
 *     http://www.apache.org/licenses/LICENSE-2.0
 *
 * Unless required by applicable law or agreed to in writing, software
 * distributed under the License is distributed on an "AS IS" BASIS,
 * WITHOUT WARRANTIES OR CONDITIONS OF ANY KIND, either express or implied.
 * See the License for the specific language governing permissions and
 * limitations under the License.
 */

package org.http4s.server.middleware

import cats.implicits._
import cats.effect.IO
import cats.~>
import org.http4s._
import org.http4s.dsl.io._
import org.http4s.syntax.all._
import org.http4s.server.Router
import org.http4s.server.middleware.HttpMethodOverrider._
import org.typelevel.ci.CIString

class HttpMethodOverriderSuite extends Http4sSuite {
  private final val overrideHeader = "X-HTTP-Method-Override"
  private final val overrideParam, overrideField: String = "_method"
  private final val varyHeader = "Vary"
  private final val customHeader = "X-Custom-Header"

  private def headerOverrideStrategy[F[_], G[_]] =
    HeaderOverrideStrategy[F, G](CIString(overrideHeader))
  private def queryOverrideStrategy[F[_], G[_]] = QueryOverrideStrategy[F, G](overrideParam)
  private val formOverrideStrategy = FormOverrideStrategy(
    overrideParam,
    new (IO ~> IO) { def apply[A](i: IO[A]): IO[A] = i }
  )

  private def postHeaderOverriderConfig[F[_], G[_]] = defaultConfig[F, G]
  private def postQueryOverriderConfig[F[_], G[_]] =
    HttpMethodOverriderConfig[F, G](queryOverrideStrategy, Set(POST))
  private val postFormOverriderConfig =
    HttpMethodOverriderConfig(formOverrideStrategy, Set(POST))
  private def deleteHeaderOverriderConfig[F[_], G[_]] =
    HttpMethodOverriderConfig[F, G](headerOverrideStrategy, Set(DELETE))
  private def deleteQueryOverriderConfig[F[_], G[_]] =
    HttpMethodOverriderConfig[F, G](queryOverrideStrategy, Set(DELETE))
  private val deleteFormOverriderConfig =
    HttpMethodOverriderConfig(formOverrideStrategy, Set(DELETE))
  private def noMethodHeaderOverriderConfig[F[_], G[_]] =
    HttpMethodOverriderConfig[F, G](headerOverrideStrategy, Set.empty)

  private val testApp = Router("/" -> HttpRoutes.of[IO] {
    case r @ GET -> Root / "resources" / "id" =>
      Ok(responseText[IO](msg = "resource's details", r))
    case r @ PUT -> Root / "resources" / "id" =>
      Ok(responseText(msg = "resource updated", r), Header(varyHeader, customHeader))
    case r @ DELETE -> Root / "resources" / "id" =>
      Ok(responseText(msg = "resource deleted", r))
  }).orNotFound

  private def mkResponseText(
      msg: String,
      reqMethod: Method,
      overriddenMethod: Option[Method]): String =
    overriddenMethod
      .map(om => s"[$om ~> $reqMethod] => $msg")
      .getOrElse(s"[$reqMethod] => $msg")

  private def responseText[F[_]](msg: String, req: Request[F]): String = {
    val overriddenMethod = req.attributes.lookup(HttpMethodOverrider.overriddenMethodAttrKey)
    mkResponseText(msg, req.method, overriddenMethod)
  }

  test("ignore method override if request method not in the overridable method list") {
    val req = Request[IO](uri = uri"/resources/id")
      .withMethod(GET)
      .withHeaders(Header(overrideHeader, "PUT"))
    val app = HttpMethodOverrider(testApp, noMethodHeaderOverriderConfig)

    app(req).flatMap { res =>
      res
        .as[String]
        .map(
          _ === mkResponseText(
            msg = "resource's details",
            reqMethod = GET,
            overriddenMethod = None) &&
            res.status === Status.Ok)
    }.assert
  }

  test(
    "override request method when using header method overrider strategy if override method provided") {
    val req = Request[IO](uri = uri"/resources/id")
      .withMethod(POST)
      .withHeaders(Header(overrideHeader, "PUT"))
    val app = HttpMethodOverrider(testApp, postHeaderOverriderConfig)

    app(req).flatMap { res =>
      res
        .as[String]
        .map(
          _ === mkResponseText(
            msg = "resource updated",
            reqMethod = PUT,
            overriddenMethod = Some(POST)) &&
            res.status === Status.Ok
        )
    }.assert
  }

  test(
    "not override request method when using header method overrider strategy if override method not provided") {
    val req = Request[IO](uri = uri"/resources/id")
      .withMethod(DELETE)
    val app = HttpMethodOverrider(testApp, deleteHeaderOverriderConfig)

    app(req).flatMap { res =>
      res
        .as[String]
        .map(
          _ ===
            mkResponseText(
              msg = "resource deleted",
              reqMethod = DELETE,
              overriddenMethod = None) && res.status === Status.Ok
        )
    }.assert
  }

  test(
    "override request method and store the original method when using query method overrider strategy") {
    val req = Request[IO](uri = uri"/resources/id?_method=PUT")
      .withMethod(POST)
    val app = HttpMethodOverrider(testApp, postQueryOverriderConfig)

    app(req).flatMap { res =>
      res
        .as[String]
        .map(
          _ === mkResponseText(
            msg = "resource updated",
            reqMethod = PUT,
            overriddenMethod = Some(POST)) && res.status === Status.Ok
        )
    }.assert
  }

  test(
    "not override request method when using query method overrider strategy if override method not provided") {
    val req = Request[IO](uri = uri"/resources/id")
      .withMethod(DELETE)
    val app = HttpMethodOverrider(testApp, deleteQueryOverriderConfig)

    app(req).flatMap { res =>
      res
        .as[String]
        .map(
          _ ===
            mkResponseText(
              msg = "resource deleted",
              reqMethod = DELETE,
              overriddenMethod = None) && res.status === Status.Ok
        )
    }.assert
  }

  test(
    "override request method and store the original method when using form method overrider strategy") {
    val urlForm = UrlForm("foo" -> "bar", overrideField -> "PUT")
    val req = Request[IO](uri = uri"/resources/id")
      .withEntity(urlForm)
      .withMethod(POST)
    val app = HttpMethodOverrider(testApp, postFormOverriderConfig)

    app(req).flatMap { res =>
      res
        .as[String]
        .map(
          _ === mkResponseText(
            msg = "resource updated",
            reqMethod = PUT,
            overriddenMethod = Some(POST)) && res.status === Status.Ok
        )
    }.assert
  }

  test(
    "not override request method when using form method overrider strategy if override method not provided") {
    val urlForm = UrlForm("foo" -> "bar")
    val req = Request[IO](uri = uri"/resources/id")
      .withEntity(urlForm)
      .withMethod(DELETE)
    val app = HttpMethodOverrider(testApp, deleteFormOverriderConfig)

    app(req).flatMap { res =>
      res
        .as[String]
        .map(
          _ === mkResponseText(
            msg = "resource deleted",
            reqMethod = DELETE,
            overriddenMethod = None) && res.status === Status.Ok
        )
    }.assert
  }

  test(
    "return 404 when using header method overrider strategy if override method provided is not recognized") {
    val req = Request[IO](uri = uri"/resources/id")
      .withMethod(POST)
      .withHeaders(Header(overrideHeader, "INVALID"))
    val app = HttpMethodOverrider(testApp, postHeaderOverriderConfig)

    app(req).map(_.status).assertEquals(Status.NotFound)
  }

  test(
    "return 404 when using query method overrider strategy if override method provided is not recognized") {
    val req = Request[IO](uri = uri"/resources/id?_method=INVALID")
      .withMethod(POST)
    val app = HttpMethodOverrider(testApp, postQueryOverriderConfig)

    app(req).map(_.status).assertEquals(Status.NotFound)
  }

  test(
    "return 404 when using form method overrider strategy if override method provided is not recognized") {
    val urlForm = UrlForm("foo" -> "bar", overrideField -> "INVALID")
    val req = Request[IO](uri = uri"/resources/id")
      .withEntity(urlForm)
      .withMethod(POST)
    val app = HttpMethodOverrider(testApp, postFormOverriderConfig)

    app(req).map(_.status).assertEquals(Status.NotFound)
  }

  test(
    "return 400 when using header method overrider strategy if override method provided is duped") {
    val req = Request[IO](uri = uri"/resources/id")
      .withMethod(POST)
      .withHeaders(Header(overrideHeader, ""))
    val app = HttpMethodOverrider(testApp, postHeaderOverriderConfig)

    app(req).map(_.status).assertEquals(Status.BadRequest)
  }

  test(
    "return 400 when using query method overrider strategy if override method provided is duped") {
    val req = Request[IO](uri = uri"/resources/id?_method=")
      .withMethod(POST)
    val app = HttpMethodOverrider(testApp, postQueryOverriderConfig)

    app(req).map(_.status).assertEquals(Status.BadRequest)
  }

  test(
    "return 400 when using form method overrider strategy if override method provided is duped") {
    val urlForm = UrlForm("foo" -> "bar", overrideField -> "")
    val req = Request[IO](uri = uri"/resources/id")
      .withEntity(urlForm)
      .withMethod(POST)
    val app = HttpMethodOverrider(testApp, postFormOverriderConfig)

    app(req).map(_.status).assertEquals(Status.BadRequest)
  }

  test(
    "override request method when using header method overrider strategy and be case insensitive") {
    val req = Request[IO](uri = uri"/resources/id")
      .withMethod(POST)
      .withHeaders(Header(overrideHeader, "pUt"))
    val app = HttpMethodOverrider(testApp, postHeaderOverriderConfig)

    app(req).flatMap { res =>
      res
        .as[String]
        .map(
          _ ===
            mkResponseText(
              msg = "resource updated",
              reqMethod = PUT,
              overriddenMethod = Some(POST)) &&
            res.status === (Status.Ok)
        )
    }
  }

  test(
    "override request method when using query method overrider strategy and be case insensitive") {
    val req = Request[IO](uri = uri"/resources/id?_method=pUt")
      .withMethod(POST)
    val app = HttpMethodOverrider(testApp, postQueryOverriderConfig)

    app(req).flatMap { res =>
      res
        .as[String]
        .map(
          _ === mkResponseText(
            msg = "resource updated",
            reqMethod = PUT,
            overriddenMethod = Some(POST)) && res.status === (Status.Ok)
        )
    }
  }

  test(
    "override request method when form query method overrider strategy and be case insensitive") {
    val urlForm = UrlForm("foo" -> "bar", overrideField -> "pUt")
    val req = Request[IO](uri = uri"/resources/id")
      .withEntity(urlForm)
      .withMethod(POST)
    val app = HttpMethodOverrider(testApp, postFormOverriderConfig)

    app(req).flatMap { res =>
      res
        .as[String]
        .map(
          _ === mkResponseText(
            msg = "resource updated",
            reqMethod = PUT,
            overriddenMethod = Some(POST)) && res.status === (Status.Ok)
        )
    }
  }

  test(
    "updates vary header when using query method overrider strategy and vary header comes pre-populated") {
    val req = Request[IO](uri = uri"/resources/id")
      .withMethod(POST)
      .withHeaders(Header(overrideHeader, "PUT"))
    val app = HttpMethodOverrider(testApp, postHeaderOverriderConfig)

    app(req).flatMap { res =>
      res
        .as[String]
        .map(
          _ === mkResponseText(
            msg = "resource updated",
            reqMethod = PUT,
            overriddenMethod = Some(POST)) &&
            res.status === (Status.Ok) &&
            res.headers.toList.exists(_ === Header(varyHeader, s"$customHeader, $overrideHeader"))
        )
    }
  }

  test(
    "set vary header when using header method overrider strategy and vary header has not been set") {
    val req = Request[IO](uri = uri"/resources/id")
      .withMethod(POST)
      .withHeaders(Header(overrideHeader, "DELETE"))
    val app = HttpMethodOverrider(testApp, postHeaderOverriderConfig)

    app(req).flatMap { res =>
      res
        .as[String]
        .map(
          _ === mkResponseText(
            msg = "resource deleted",
            reqMethod = DELETE,
            overriddenMethod = Some(POST)) && res.status === Status.Ok &&
            res.headers.toList.exists(_ === Header(varyHeader, s"$overrideHeader"))
        )
    }.assert
  }

  test(
    "not set vary header when using query method overrider strategy and vary header has not been set") {
    val req = Request[IO](uri = uri"/resources/id?_method=DELETE")
      .withMethod(POST)
    val app = HttpMethodOverrider(testApp, postQueryOverriderConfig)

<<<<<<< HEAD
    app(req)
      .flatMap { res =>
        res
          .as[String]
          .map(
            _ ===
              mkResponseText(
                msg = "resource deleted",
                reqMethod = DELETE,
                overriddenMethod = Some(POST)) && res.status === Status.Ok &&
              !res.headers.exists(_.name === CIString(varyHeader))
          )
      }
      .assertEquals(true)
=======
    app(req).flatMap { res =>
      res
        .as[String]
        .map(
          _ ===
            mkResponseText(
              msg = "resource deleted",
              reqMethod = DELETE,
              overriddenMethod = Some(POST)) && res.status === Status.Ok &&
            !res.headers.exists(_.name === CaseInsensitiveString(varyHeader))
        )
    }.assert
>>>>>>> 661b9e6d
  }

  test(
    "not update vary header when using query method overrider strategy and vary header comes pre-populated") {
    val req = Request[IO](uri = uri"/resources/id?_method=PUT")
      .withMethod(POST)
    val app = HttpMethodOverrider(testApp, postQueryOverriderConfig)

    app(req).flatMap { res =>
      res
        .as[String]
        .map(
          _ ===
            mkResponseText(
              msg = "resource updated",
              reqMethod = PUT,
              overriddenMethod = Some(POST)) && res.status === Status.Ok &&
            res.headers.toList.exists(_ === Header(varyHeader, s"$customHeader"))
        )
    }.assert
  }

  test(
    "not set vary header when using form method overrider strategy and vary header has not been set") {
    val urlForm = UrlForm("foo" -> "bar", overrideField -> "DELETE")
    val req = Request[IO](uri = uri"/resources/id")
      .withEntity(urlForm)
      .withMethod(POST)
    val app = HttpMethodOverrider(testApp, postFormOverriderConfig)

<<<<<<< HEAD
    app(req)
      .flatMap { res =>
        res.as[String].map {
          _ ===
            mkResponseText(
              msg = "resource deleted",
              reqMethod = DELETE,
              overriddenMethod = Some(POST)) && res.status === Status.Ok && !res.headers.toList
              .exists(_.name === CIString(varyHeader))
        }
=======
    app(req).flatMap { res =>
      res.as[String].map {
        _ ===
          mkResponseText(
            msg = "resource deleted",
            reqMethod = DELETE,
            overriddenMethod = Some(POST)) && res.status === Status.Ok && !res.headers.toList
            .exists(_.name === CaseInsensitiveString(varyHeader))
>>>>>>> 661b9e6d
      }
    }.assert
  }

  test(
    "not update vary header when using form method overrider strategy and vary header comes pre-populated") {
    val urlForm = UrlForm("foo" -> "bar", overrideField -> "PUT")
    val req = Request[IO](uri = uri"/resources/id")
      .withEntity(urlForm)
      .withMethod(POST)
    val app = HttpMethodOverrider(testApp, postFormOverriderConfig)

    app(req).flatMap { res =>
      res
        .as[String]
        .map(
          _ ===
            mkResponseText(
              msg = "resource updated",
              reqMethod = PUT,
              overriddenMethod = Some(POST)) && res.status === Status.Ok &&
            res.headers.toList.exists(_ === Header(varyHeader, s"$customHeader"))
        )
    }.assert

  }
}<|MERGE_RESOLUTION|>--- conflicted
+++ resolved
@@ -376,22 +376,6 @@
       .withMethod(POST)
     val app = HttpMethodOverrider(testApp, postQueryOverriderConfig)
 
-<<<<<<< HEAD
-    app(req)
-      .flatMap { res =>
-        res
-          .as[String]
-          .map(
-            _ ===
-              mkResponseText(
-                msg = "resource deleted",
-                reqMethod = DELETE,
-                overriddenMethod = Some(POST)) && res.status === Status.Ok &&
-              !res.headers.exists(_.name === CIString(varyHeader))
-          )
-      }
-      .assertEquals(true)
-=======
     app(req).flatMap { res =>
       res
         .as[String]
@@ -401,10 +385,9 @@
               msg = "resource deleted",
               reqMethod = DELETE,
               overriddenMethod = Some(POST)) && res.status === Status.Ok &&
-            !res.headers.exists(_.name === CaseInsensitiveString(varyHeader))
-        )
-    }.assert
->>>>>>> 661b9e6d
+            !res.headers.exists(_.name === CIString(varyHeader))
+        )
+    }.assert
   }
 
   test(
@@ -435,18 +418,6 @@
       .withMethod(POST)
     val app = HttpMethodOverrider(testApp, postFormOverriderConfig)
 
-<<<<<<< HEAD
-    app(req)
-      .flatMap { res =>
-        res.as[String].map {
-          _ ===
-            mkResponseText(
-              msg = "resource deleted",
-              reqMethod = DELETE,
-              overriddenMethod = Some(POST)) && res.status === Status.Ok && !res.headers.toList
-              .exists(_.name === CIString(varyHeader))
-        }
-=======
     app(req).flatMap { res =>
       res.as[String].map {
         _ ===
@@ -454,8 +425,7 @@
             msg = "resource deleted",
             reqMethod = DELETE,
             overriddenMethod = Some(POST)) && res.status === Status.Ok && !res.headers.toList
-            .exists(_.name === CaseInsensitiveString(varyHeader))
->>>>>>> 661b9e6d
+            .exists(_.name === CIString(varyHeader))
       }
     }.assert
   }
