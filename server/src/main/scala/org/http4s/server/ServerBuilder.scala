--- conflicted
+++ resolved
@@ -51,7 +51,6 @@
     start.unsafeRun
 
   /**
-<<<<<<< HEAD
    * Runs the server as a process that never emits.  Useful for a server
    * that runs for the rest of the JVM's life.
    */
@@ -59,15 +58,6 @@
     Stream.bracket(start)({s: Server =>
       Stream.eval_(Task.async[Unit](_ => ())(Strategy.sequential))
     }, _.shutdown)
-=======
-    * Runs the server as a process that never emits.  Useful for a server
-    * that runs for the rest of the JVM's life.
-    */
-  final def serve: Process[Task, Nothing] =
-    Process.bracket(start)(s => Process.eval_(s.shutdown)) { s: Server =>
-      Process.eval_(task.never)
-    }
->>>>>>> e5e40bcc
 }
 
 object ServerBuilder {
