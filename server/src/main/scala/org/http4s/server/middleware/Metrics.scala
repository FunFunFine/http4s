--- conflicted
+++ resolved
@@ -59,155 +59,6 @@
         None
       }
   )(routes: HttpRoutes[F])(implicit F: Sync[F], clock: Clock[F]): HttpRoutes[F] =
-<<<<<<< HEAD
-    Kleisli(
-      metricsService[F](ops, routes, emptyResponseHandler, errorResponseHandler, classifierF)(_))
-
-  private def metricsService[F[_]: Sync](
-      ops: MetricsOps[F],
-      routes: HttpRoutes[F],
-      emptyResponseHandler: Option[Status],
-      errorResponseHandler: Throwable => Option[Status],
-      classifierF: Request[F] => Option[String]
-  )(req: Request[F])(implicit clock: Clock[F]): OptionT[F, Response[F]] =
-    OptionT {
-      for {
-        initialTime <- clock.monotonic(TimeUnit.NANOSECONDS)
-        decreaseActiveRequestsOnce <- decreaseActiveRequestsAtMostOnce(ops, classifierF(req))
-        result <-
-          ops
-            .increaseActiveRequests(classifierF(req))
-            .bracketCase { _ =>
-              for {
-                responseOpt <- routes(req).value
-                headersElapsed <- clock.monotonic(TimeUnit.NANOSECONDS)
-                result <- responseOpt.fold(
-                  onEmpty[F](
-                    req.method,
-                    initialTime,
-                    headersElapsed,
-                    ops,
-                    emptyResponseHandler,
-                    classifierF(req),
-                    decreaseActiveRequestsOnce)
-                    .as(Option.empty[Response[F]])
-                )(
-                  onResponse(
-                    req.method,
-                    initialTime,
-                    headersElapsed,
-                    ops,
-                    classifierF(req),
-                    decreaseActiveRequestsOnce)(_).some
-                    .pure[F]
-                )
-              } yield result
-            } {
-              case (_, ExitCase.Completed) => Sync[F].unit
-              case (_, ExitCase.Canceled) =>
-                onServiceCanceled(
-                  initialTime,
-                  ops,
-                  classifierF(req)
-                ) *> decreaseActiveRequestsOnce
-              case (_, ExitCase.Error(e)) =>
-                for {
-                  headersElapsed <- clock.monotonic(TimeUnit.NANOSECONDS)
-                  out <- onServiceError(
-                    req.method,
-                    initialTime,
-                    headersElapsed,
-                    ops,
-                    errorResponseHandler(e),
-                    classifierF(req),
-                    e
-                  ) *> decreaseActiveRequestsOnce
-                } yield out
-            }
-      } yield result
-    }
-
-  private def onEmpty[F[_]: Sync](
-      method: Method,
-      start: Long,
-      headerTime: Long,
-      ops: MetricsOps[F],
-      emptyResponseHandler: Option[Status],
-      classifier: Option[String],
-      decreaseActiveRequestsOnce: F[Unit]
-  )(implicit clock: Clock[F]): F[Unit] =
-    (for {
-      now <- clock.monotonic(TimeUnit.NANOSECONDS)
-      _ <- emptyResponseHandler.traverse_(status =>
-        ops.recordHeadersTime(method, headerTime - start, classifier) *>
-          ops.recordTotalTime(method, status, now - start, classifier))
-    } yield ()).guarantee(decreaseActiveRequestsOnce)
-
-  private def onResponse[F[_]: Sync](
-      method: Method,
-      start: Long,
-      headerTime: Long,
-      ops: MetricsOps[F],
-      classifier: Option[String],
-      decreaseActiveRequestsOnce: F[Unit]
-  )(r: Response[F])(implicit clock: Clock[F]): Response[F] = {
-    val newBody = r.body
-      .onFinalize {
-        for {
-          now <- clock.monotonic(TimeUnit.NANOSECONDS)
-          _ <- ops.recordHeadersTime(method, headerTime - start, classifier)
-          _ <- ops.recordTotalTime(method, r.status, now - start, classifier)
-          _ <- decreaseActiveRequestsOnce
-        } yield {}
-      }
-      .handleErrorWith(e =>
-        for {
-          now <- Stream.eval(clock.monotonic(TimeUnit.NANOSECONDS))
-          _ <- Stream.eval(ops.recordAbnormalTermination(now - start, Abnormal(e), classifier))
-          r <- Stream.raiseError[F](e)
-        } yield r)
-    r.copy(body = newBody)
-  }
-
-  private def onServiceError[F[_]: Sync](
-      method: Method,
-      start: Long,
-      headerTime: Long,
-      ops: MetricsOps[F],
-      errorResponseHandler: Option[Status],
-      classifier: Option[String],
-      error: Throwable
-  )(implicit clock: Clock[F]): F[Unit] =
-    for {
-      now <- clock.monotonic(TimeUnit.NANOSECONDS)
-      _ <- errorResponseHandler.traverse_(status =>
-        ops.recordHeadersTime(method, headerTime - start, classifier) *>
-          ops.recordTotalTime(method, status, now - start, classifier) *>
-          ops.recordAbnormalTermination(now - start, Error(error), classifier))
-    } yield ()
-
-  private def onServiceCanceled[F[_]: Sync](
-      start: Long,
-      ops: MetricsOps[F],
-      classifier: Option[String]
-  )(implicit clock: Clock[F]): F[Unit] =
-    for {
-      now <- clock.monotonic(TimeUnit.NANOSECONDS)
-      _ <- ops.recordAbnormalTermination(now - start, Canceled, classifier)
-    } yield ()
-
-  private def decreaseActiveRequestsAtMostOnce[F[_]](
-      ops: MetricsOps[F],
-      classifier: Option[String]
-  )(implicit F: Sync[F]): F[F[Unit]] =
-    Ref
-      .of(false)
-      .map((ref: Ref[F, Boolean]) =>
-        ref.getAndSet(true).bracket(_ => F.unit) {
-          case false => ops.decreaseActiveRequests(classifier)
-          case _ => F.unit
-        })
-=======
     BracketRequestResponse.bracketRequestResponseCaseRoutes_[F, MetricsRequestContext, Status] {
       (request: Request[F]) =>
         val classifier: Option[String] = classifierF(request)
@@ -236,7 +87,7 @@
                   // that an error occurred before the routes could generate a
                   // response.
                   ops.recordHeadersTime(context.method, totalTime, context.classifier) *>
-                    ops.recordAbnormalTermination(totalTime, Error, context.classifier) *>
+                    ops.recordAbnormalTermination(totalTime, Error(e), context.classifier) *>
                     errorResponseHandler(e).traverse_(status =>
                       ops.recordTotalTime(context.method, status, totalTime, context.classifier))
                 }(status =>
@@ -245,10 +96,10 @@
                   // the response body. In this case recordHeadersTime would
                   // have been invoked in the normal manner so we do not need
                   // to invoke it here.
-                  ops.recordAbnormalTermination(totalTime, Abnormal, context.classifier) *>
+                  ops.recordAbnormalTermination(totalTime, Abnormal(e), context.classifier) *>
                     ops.recordTotalTime(context.method, status, totalTime, context.classifier))
               case ExitCase.Canceled =>
-                ops.recordAbnormalTermination(totalTime, Abnormal, context.classifier)
+                ops.recordAbnormalTermination(totalTime, Canceled, context.classifier)
             }))
     }(F)(
       Kleisli((contextRequest: ContextRequest[F, MetricsRequestContext]) =>
@@ -264,5 +115,4 @@
                   headerTime,
                   contextRequest.context.classifier)) *> F.pure(
               ContextResponse(response.status, response)))))
->>>>>>> d8d31311
 }