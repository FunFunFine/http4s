--- conflicted
+++ resolved
@@ -21,11 +21,7 @@
 import cats.~>
 import cats.arrow.FunctionK
 import cats.data.{Kleisli, OptionT}
-<<<<<<< HEAD
-import cats.effect.kernel.{Async, MonadCancel, Outcome, Sync}
-=======
-import cats.effect.{BracketThrow, Concurrent, ExitCase, Sync}
->>>>>>> 9f58f1cd
+import cats.effect.kernel.{Async, MonadCancelThrow, Outcome, Sync}
 import cats.effect.implicits._
 import cats.syntax.all._
 import fs2.{Chunk, Stream}
@@ -44,13 +40,8 @@
       redactHeadersWhen: CIString => Boolean = Headers.SensitiveHeaders.contains,
       logAction: Option[String => F[Unit]] = None
   )(http: Http[G, F])(implicit
-<<<<<<< HEAD
       F: Async[F],
-      G: MonadCancel[G, Throwable]
-=======
-      F: Concurrent[F],
-      G: BracketThrow[G]
->>>>>>> 9f58f1cd
+      G: MonadCancelThrow[G]
   ): Http[G, F] =
     impl[G, F](logHeaders, Left(logBody), fk, redactHeadersWhen, logAction)(http)
 
@@ -61,13 +52,8 @@
       redactHeadersWhen: CIString => Boolean,
       logAction: Option[String => F[Unit]]
   )(http: Http[G, F])(implicit
-<<<<<<< HEAD
       F: Async[F],
-      G: MonadCancel[G, Throwable]
-=======
-      F: Concurrent[F],
-      G: BracketThrow[G]
->>>>>>> 9f58f1cd
+      G: MonadCancelThrow[G]
   ): Http[G, F] = {
     val log = logAction.fold { (s: String) =>
       Sync[F].delay(logger.info(s))
