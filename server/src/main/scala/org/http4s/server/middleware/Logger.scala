--- conflicted
+++ resolved
@@ -97,13 +97,8 @@
   def logMessage[F[_], A <: Message[F]](message: A)(
       logHeaders: Boolean,
       logBody: Boolean,
-<<<<<<< HEAD
-      redactHeadersWhen: CIString => Boolean = v2.Headers.SensitiveHeaders.contains)(
+      redactHeadersWhen: CIString => Boolean = Headers.SensitiveHeaders.contains)(
       log: String => F[Unit])(implicit F: Async[F]): F[Unit] =
-=======
-      redactHeadersWhen: CIString => Boolean = Headers.SensitiveHeaders.contains)(
-      log: String => F[Unit])(implicit F: Sync[F]): F[Unit] =
->>>>>>> 051da9f5
     org.http4s.internal.Logger
       .logMessage[F, A](message)(logHeaders, logBody, redactHeadersWhen)(log)
 }