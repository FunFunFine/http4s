--- conflicted
+++ resolved
@@ -58,54 +58,7 @@
       logHeaders: Boolean,
       logBody: Boolean,
       redactHeadersWhen: CaseInsensitiveString => Boolean = Headers.SensitiveHeaders.contains)(
-<<<<<<< HEAD
-      log: String => F[Unit])(implicit F: Sync[F]): F[Unit] = {
-    val charset = message.charset
-    val isBinary = message.contentType.exists(_.mediaType.binary)
-    val isJson = message.contentType.exists(mT =>
-      mT.mediaType == MediaType.application.json || mT.mediaType.subType.endsWith("+json"))
-
-    val isText = !isBinary || isJson
-
-    def prelude =
-      message match {
-        case Request(method, uri, httpVersion, _, _, _) =>
-          s"$httpVersion $method $uri"
-
-        case Response(status, httpVersion, _, _, _) =>
-          s"$httpVersion $status"
-      }
-
-    val headers =
-      if (logHeaders)
-        message.headers.redactSensitive(redactHeadersWhen).toList.mkString("Headers(", ", ", ")")
-      else ""
-
-    val bodyStream =
-      if (logBody && isText)
-        message.bodyText(implicitly, charset.getOrElse(Charset.`UTF-8`))
-      else if (logBody)
-        message.body
-          .map(b => java.lang.Integer.toHexString(b & 0xff))
-      else
-        Stream.empty.covary[F]
-
-    val bodyText =
-      if (logBody)
-        bodyStream.compile.string
-          .map(text => s"""body="$text"""")
-      else
-        F.pure("")
-
-    def spaced(x: String): String = if (x.isEmpty) x else s" $x"
-
-    bodyText
-      .map(body => s"$prelude${spaced(headers)}${spaced(body)}")
-      .flatMap(log)
-  }
-=======
-      log: String => F[Unit])(implicit F: Sync[F]): F[Unit] =
+    log: String => F[Unit])(implicit F: Sync[F]): F[Unit] =
     org.http4s.internal.Logger
       .logMessage[F, A](message)(logHeaders, logBody, redactHeadersWhen)(log)
->>>>>>> 52bedcb9
 }