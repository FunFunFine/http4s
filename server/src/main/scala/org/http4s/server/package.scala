package org.http4s

<<<<<<< HEAD
import cats._
=======
import scala.util.control.NonFatal

>>>>>>> 95017f4a
import cats.arrow.Choice
import cats.implicits._
<<<<<<< HEAD
=======
import fs2._
import fs2.interop.cats._
import org.http4s.headers.{Connection, `Content-Length`}
import org.http4s.syntax.string._
>>>>>>> 95017f4a
import org.log4s.getLogger

package object server {
  /**
   * A middleware is a function of one [[Service]] to another, possibly of a
   * different [[Request]] and [[Response]] type.  http4s comes with several
   * middlewares for composing common functionality into services.
   *
   * @tparam F the effect type of the services
   * @tparam A the request type of the original service
   * @tparam B the response type of the original service
   * @tparam C the request type of the resulting service
   * @tparam D the response type of the resulting service
   */
  type Middleware[F[_], A, B, C, D] = Service[F, A, B] => Service[F, C, D]

  object Middleware {
    def apply[F[_], A, B, C, D](f: (C, Service[F, A, B]) => F[D]): Middleware[F, A, B, C, D] = {
      service => Service.lift {
        req => f(req, service)
      }
    }
  }

  /**
   * An HTTP middleware converts an [[HttpService]] to another.
   */
  type HttpMiddleware[F[_]] = Middleware[F, Request[F], MaybeResponse[F], Request[F], MaybeResponse[F]]

  /**
   * An HTTP middleware that authenticates users.
   */
  type AuthMiddleware[F[_], T] = Middleware[F, AuthedRequest[F, T], MaybeResponse[F], Request[F], MaybeResponse[F]]

  /**
    * Old name for SSLConfig
    */
  @deprecated("Use SSLConfig", "2016-12-31")
  type SSLBits = SSLConfig

  object AuthMiddleware {
    def apply[F[_]: Functor: FlatMap, T](authUser: Service[F, Request[F], T]): AuthMiddleware[F, T] = {
      service => service.compose(AuthedRequest(authUser.run))
    }

    def apply[F[_], Err, T](
      authUser: Service[F, Request[F], Either[Err, T]],
      onFailure: Service[F, AuthedRequest[F, Err], MaybeResponse[F]]
    )(implicit F: Monad[F], C: Choice[Service[F, ?, ?]]): AuthMiddleware[F, T] = {
      service: Service[F, AuthedRequest[F, T], MaybeResponse[F]] =>
        C.choice(onFailure, service)
          .local { authed: AuthedRequest[F, Either[Err, T]] =>
            authed.authInfo.bimap(
                                   err => AuthedRequest(err, authed.req),
                                   suc => AuthedRequest(suc, authed.req)
                                 )
                 }
          .compose(AuthedRequest(authUser.run))
    }

  }

  private[this] val messageFailureLogger = getLogger("org.http4s.server.message-failures")
<<<<<<< HEAD
  def messageFailureHandler[F[_]: Monad](req: Request[F]): PartialFunction[Throwable, F[Response[F]]] = {
=======
  private[this] val serviceErrorLogger = getLogger("org.http4s.server.service-errors")

  type ServiceErrorHandler = Request => PartialFunction[Throwable, Task[Response]]

  val DefaultServiceErrorHandler: ServiceErrorHandler = req => {
>>>>>>> 95017f4a
    case mf: MessageFailure =>
      messageFailureLogger.debug(mf)(s"""Message failure handling request: ${req.method} ${req.pathInfo} from ${req.remoteAddr.getOrElse("<unknown>")}""")
      mf.toHttpResponse(req.httpVersion)
    case NonFatal(t) =>
      serviceErrorLogger.error(t)(s"""Error servicing request: ${req.method} ${req.pathInfo} from ${req.remoteAddr.getOrElse("<unknown>")}""")
      Task.now(Response(Status.InternalServerError, req.httpVersion,
                        Headers(
                          Connection("close".ci),
                          `Content-Length`.zero
                        )))
  }
}<|MERGE_RESOLUTION|>--- conflicted
+++ resolved
@@ -1,20 +1,13 @@
 package org.http4s
 
-<<<<<<< HEAD
 import cats._
-=======
 import scala.util.control.NonFatal
 
->>>>>>> 95017f4a
 import cats.arrow.Choice
 import cats.implicits._
-<<<<<<< HEAD
-=======
 import fs2._
-import fs2.interop.cats._
 import org.http4s.headers.{Connection, `Content-Length`}
 import org.http4s.syntax.string._
->>>>>>> 95017f4a
 import org.log4s.getLogger
 
 package object server {
@@ -78,24 +71,20 @@
   }
 
   private[this] val messageFailureLogger = getLogger("org.http4s.server.message-failures")
-<<<<<<< HEAD
-  def messageFailureHandler[F[_]: Monad](req: Request[F]): PartialFunction[Throwable, F[Response[F]]] = {
-=======
   private[this] val serviceErrorLogger = getLogger("org.http4s.server.service-errors")
 
-  type ServiceErrorHandler = Request => PartialFunction[Throwable, Task[Response]]
+  type ServiceErrorHandler[F[_]] = Request[F] => PartialFunction[Throwable, F[Response[F]]]
 
-  val DefaultServiceErrorHandler: ServiceErrorHandler = req => {
->>>>>>> 95017f4a
+  def DefaultServiceErrorHandler[F[_]](implicit F: Applicative[F]): ServiceErrorHandler[F] = req => {
     case mf: MessageFailure =>
       messageFailureLogger.debug(mf)(s"""Message failure handling request: ${req.method} ${req.pathInfo} from ${req.remoteAddr.getOrElse("<unknown>")}""")
       mf.toHttpResponse(req.httpVersion)
     case NonFatal(t) =>
       serviceErrorLogger.error(t)(s"""Error servicing request: ${req.method} ${req.pathInfo} from ${req.remoteAddr.getOrElse("<unknown>")}""")
-      Task.now(Response(Status.InternalServerError, req.httpVersion,
-                        Headers(
-                          Connection("close".ci),
-                          `Content-Length`.zero
-                        )))
+      F.pure(Response(Status.InternalServerError, req.httpVersion,
+        Headers(
+          Connection("close".ci),
+          `Content-Length`.zero
+        )))
   }
 }