#!/bin/bash -x

set -e

# Build git commit message to be used when Travis updates the
# gh-pages branch to publish a new version of the website.
function gh_pages_commit_message() {
    local SHORT_COMMIT=$(printf "%.8s" "$TRAVIS_COMMIT")
    cat <<EOM
updated site

   Job: $TRAVIS_JOB_NUMBER
Commit: $SHORT_COMMIT
Detail: https://travis-ci.org/$TRAVIS_REPO_SLUG/builds/$TRAVIS_BUILD_ID
EOM
}

<<<<<<< HEAD


if [[ $TRAVIS_SCALA_VERSION == 2.12* ]]; then
  # TODO fs2 port makeSite goes after test when it's ready
  SBT_COMMAND=";coverage ;clean ;test ;mimaReportBinaryIssues ;coverageReport ;coverageOff"
else
  SBT_COMMAND=";test"
fi

if [[ $SBT_COMMAND = *";makeSite"* ]]; then
=======
if [[ $TRAVIS_BUILD_NUMBER == 1 ]]; then
>>>>>>> 11698c05
  curl -s -L https://github.com/spf13/hugo/releases/download/v${HUGO_VERSION}/hugo_${HUGO_VERSION}_Linux-64bit.tar.gz | tar xzf -
  mv hugo_${HUGO_VERSION}_linux_amd64/hugo_${HUGO_VERSION}_linux_amd64 $HOME/bin/hugo
  SBT_COMMAND=";coverage ;clean ;validate ;coverageReport ;coverageOff"
else
  SBT_COMMAND=";test"
fi

if [[ $TRAVIS_BRANCH = "master" || $TRAVIS_BRANCH = "cats" || $TRAVIS_BRANCH = "release-"* ]] && [[ $TRAVIS_PULL_REQUEST = "false" ]]; then
  echo -e "Host github.com\n\tStrictHostKeyChecking no\n" >> ~/.ssh/config
  SBT_COMMAND="$SBT_COMMAND ;publish"
  if [[ $TRAVIS_BUILD_NUMBER == 1 ]] && [[ ! -z $encrypted_8735ae5b3321_key ]]; then
    # Record minimal build information via the Git user ident
    git config --global user.name "Travis CI";
    git config --global user.email "travis-ci@http4s.org";
    # Add secret deploy key to ssh-agent for deploy
    eval "$(ssh-agent -s)";
    openssl aes-256-cbc -d -K $encrypted_8735ae5b3321_key -iv $encrypted_8735ae5b3321_iv -in project/travis-deploy-key.enc | ssh-add -;
    SBT_COMMAND="$SBT_COMMAND ;ghpagesPushSite"
    SBT_GHPAGES_COMMIT_MESSAGE=$(gh_pages_commit_message)
    export SBT_GHPAGES_COMMIT_MESSAGE
  fi
fi

SBT_EXTRA_OPTS=""

if [[ "$TRAVIS" = "true" ]] && [[ -r "/dev/urandom" ]]; then
    echo
    echo "Using /dev/urandom in Travis CI to avoid hanging on /dev/random"
    echo "when VM or container entropy entropy is low.  Additional detail at"
    echo "https://github.com/http4s/http4s/issues/774#issuecomment-273981456 ."

    SBT_EXTRA_OPTS="$SBT_EXTRA_OPTS -Djava.security.egd=file:/dev/./urandom"
fi

sbt $SBT_EXTRA_OPTS ++$TRAVIS_SCALA_VERSION $SBT_COMMAND

echo "Uploading codecov"
if [[ $TRAVIS_BUILD_NUMBER == 1 ]]; then
   bash <(curl -s https://codecov.io/bash)
fi<|MERGE_RESOLUTION|>--- conflicted
+++ resolved
@@ -15,20 +15,7 @@
 EOM
 }
 
-<<<<<<< HEAD
-
-
-if [[ $TRAVIS_SCALA_VERSION == 2.12* ]]; then
-  # TODO fs2 port makeSite goes after test when it's ready
-  SBT_COMMAND=";coverage ;clean ;test ;mimaReportBinaryIssues ;coverageReport ;coverageOff"
-else
-  SBT_COMMAND=";test"
-fi
-
-if [[ $SBT_COMMAND = *";makeSite"* ]]; then
-=======
 if [[ $TRAVIS_BUILD_NUMBER == 1 ]]; then
->>>>>>> 11698c05
   curl -s -L https://github.com/spf13/hugo/releases/download/v${HUGO_VERSION}/hugo_${HUGO_VERSION}_Linux-64bit.tar.gz | tar xzf -
   mv hugo_${HUGO_VERSION}_linux_amd64/hugo_${HUGO_VERSION}_linux_amd64 $HOME/bin/hugo
   SBT_COMMAND=";coverage ;clean ;validate ;coverageReport ;coverageOff"
@@ -46,7 +33,8 @@
     # Add secret deploy key to ssh-agent for deploy
     eval "$(ssh-agent -s)";
     openssl aes-256-cbc -d -K $encrypted_8735ae5b3321_key -iv $encrypted_8735ae5b3321_iv -in project/travis-deploy-key.enc | ssh-add -;
-    SBT_COMMAND="$SBT_COMMAND ;ghpagesPushSite"
+    # TODO fs2 port we don't build the site yet
+    # SBT_COMMAND="$SBT_COMMAND ;ghpagesPushSite" 
     SBT_GHPAGES_COMMIT_MESSAGE=$(gh_pages_commit_message)
     export SBT_GHPAGES_COMMIT_MESSAGE
   fi
