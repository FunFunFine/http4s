--- conflicted
+++ resolved
@@ -1,13 +1,6 @@
 #!/bin/bash
 
-<<<<<<< HEAD
-for SCALA_VERSION in 2.12.2-bin-typelevel-4 2.11.11-bin-typelevel-4;  do
+for SCALA_VERSION in 2.12.3-bin-typelevel-4 2.11.11-bin-typelevel-4;  do
     env SCALA_VERSION=$SCALA_VERSION sbt +clean +publishSigned
-=======
-for SCALAZ_VERSION in $(sed -ne 's/.*SCALAZ_VERSION=\(.*\)/\1/p' .travis.yml | sort | uniq); do
-    for SCALA_VERSION in 2.12.3-bin-typelevel-4 2.11.11-bin-typelevel-4 2.10.6; do
-	      env SCALAZ_VERSION=$SCALAZ_VERSION SCALA_VERSION=$SCALA_VERSION sbt +clean +publishSigned
-    done
->>>>>>> e5e40bcc
 done
 sbt sonatypeRelease