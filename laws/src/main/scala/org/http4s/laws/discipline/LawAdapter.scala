--- conflicted
+++ resolved
@@ -28,13 +28,9 @@
 
 trait LawAdapter {
 
-<<<<<<< HEAD
-  def booleanPropF[F[_]: MonadThrow, A: Arbitrary: Shrink](
+  def booleanPropF[F[_]: MonadThrow, A](
       propLabel: String,
       prop: => Boolean): (String, PropF[F]) =
-=======
-  def booleanPropF[F[_]: Effect, A](propLabel: String, prop: => Boolean): (String, PropF[F]) =
->>>>>>> b9c052c3
     propLabel -> PropF.boolean(prop)
 
   def isEqPropF[F[_], A: Arbitrary: Shrink, B: Eq](propLabel: String, prop: A => IsEq[F[B]])(
