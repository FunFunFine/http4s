--- conflicted
+++ resolved
@@ -1,5 +1 @@
-<<<<<<< HEAD
 version in ThisBuild := "0.19.0-SNAPSHOT"
-=======
-version in ThisBuild := "0.18.16-SNAPSHOT"
->>>>>>> bf3a39ed
