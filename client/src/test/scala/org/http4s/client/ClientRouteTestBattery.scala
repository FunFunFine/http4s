package org.http4s
package client

import java.net.InetSocketAddress
import javax.servlet.ServletOutputStream
import javax.servlet.http.{HttpServlet, HttpServletRequest, HttpServletResponse}
import cats.implicits._
import fs2._
import fs2.interop.cats._
import org.http4s.Uri.{Authority, RegName}
import org.http4s.client.testroutes.GetRoutes
import org.http4s.dsl._
<<<<<<< HEAD
=======
import org.http4s.headers.{`Content-Length`, `Transfer-Encoding`}
import org.http4s.internal.compatibility._

>>>>>>> 94b54156
import org.specs2.specification.core.Fragments
import scala.concurrent.duration._

abstract class ClientRouteTestBattery(name: String, client: Client)
  extends Http4sSpec with JettyScaffold
{
  val timeout = 20.seconds

  Fragments.foreach(GetRoutes.getPaths.toSeq) { case (path, expected) =>
    s"Execute GET: $path" in {
      val name = address.getHostName
      val port = address.getPort
      val req = Request(uri = Uri.fromString(s"http://$name:$port$path").yolo)
      client.fetch(req) { resp =>
        Task.delay(checkResponse(resp, expected))
      }.unsafeRunFor(timeout)
    }
  }

  name should {
    "Strip fragments from URI" in {
      skipped("Can only reproduce against external resource.  Help wanted.")
      val uri = Uri.uri("https://en.wikipedia.org/wiki/Buckethead_discography#Studio_albums")
      val body = client.fetch(Request(uri = uri)) {
        case resp => Task.now(resp.status)
      }
      body must returnValue(Ok)
    }

    "Repeat a simple request" in {
      val path = GetRoutes.SimplePath
      def fetchBody = client.toService(_.as[String]).local { uri: Uri =>
        Request(uri = uri)
      }
      val url = Uri.fromString(s"http://${address.getHostName}:${address.getPort}$path").yolo
      Task.parallelTraverse((0 until 10).toVector)(_ =>
        fetchBody.run(url).map(_.length)
      ).unsafeRunFor(timeout).forall(_ mustNotEqual 0)
    }

    "POST an empty body" in {
      val name = address.getHostName
      val port = address.getPort
      val uri = Uri.fromString(s"http://${address.getHostName}:${address.getPort}/echo").yolo
      val req = POST(uri)
      val body = client.expect[String](req)
      body must returnValue("")
    }

    "POST a normal body" in {
      val name = address.getHostName
      val port = address.getPort
      val uri = Uri.fromString(s"http://${address.getHostName}:${address.getPort}/echo").yolo
      val req = POST(uri, "This is normal.")
      val body = client.expect[String](req)
      body must returnValue("This is normal.")
    }

    "POST a chunked body" in {
      val name = address.getHostName
      val port = address.getPort
      val uri = Uri.fromString(s"http://${address.getHostName}:${address.getPort}/echo").yolo
      val req = POST(uri, Process.eval(Task.now("This is chunked.")))
      val body = client.expect[String](req)
      body must returnValue("This is chunked.")
    }
  }

  override def map(fs: => Fragments) =
    super.map(fs ^ step(client.shutdown.unsafeRun()))

  def testServlet = new HttpServlet {
    override def doGet(req: HttpServletRequest, srv: HttpServletResponse): Unit = {
      GetRoutes.getPaths.get(req.getRequestURI) match {
        case Some(r) => renderResponse(srv, r)
        case None    => srv.sendError(404)
      }
    }

    override def doPost(req: HttpServletRequest, srv: HttpServletResponse): Unit = {
      srv.setStatus(200)
      val s = scala.io.Source.fromInputStream(req.getInputStream).mkString
      srv.getOutputStream.print(s)
      srv.getOutputStream.flush()
    }
  }

  private def checkResponse(rec: Response, expected: Response) = {
    val hs = rec.headers.toSeq

    rec.status must be_==(expected.status)

    collectBody(rec.body) must be_==(collectBody(expected.body))

    expected.headers.foreach(h => h must beOneOf(hs:_*))

    rec.httpVersion must be_==(expected.httpVersion)
  }

  private def translateTests(address: InetSocketAddress, method: Method, paths: Map[String, Response]): Map[Request, Response] = {
    val port = address.getPort()
    val name = address.getHostName()
    paths.map { case (s, r) =>
      (Request(method, uri = Uri.fromString(s"http://$name:$port$s").yolo), r)
    }
  }

  private def renderResponse(srv: HttpServletResponse, resp: Response): Unit = {
    srv.setStatus(resp.status.code)
    resp.headers.foreach { h =>
      srv.addHeader(h.name.toString, h.value)
    }

    val os : ServletOutputStream = srv.getOutputStream

    val writeBody : Task[Unit] = resp.body
      .evalMap{ byte => Task.delay(os.write(Array(byte))) }
      .run
    val flushOutputStream : Task[Unit] = Task.delay(os.flush())
    (writeBody >> flushOutputStream).unsafeRun()
  }

  private def collectBody(body: EntityBody): Array[Byte] = body.runLog.unsafeRun().toArray
}<|MERGE_RESOLUTION|>--- conflicted
+++ resolved
@@ -10,12 +10,8 @@
 import org.http4s.Uri.{Authority, RegName}
 import org.http4s.client.testroutes.GetRoutes
 import org.http4s.dsl._
-<<<<<<< HEAD
-=======
 import org.http4s.headers.{`Content-Length`, `Transfer-Encoding`}
-import org.http4s.internal.compatibility._
 
->>>>>>> 94b54156
 import org.specs2.specification.core.Fragments
 import scala.concurrent.duration._
 
@@ -78,7 +74,7 @@
       val name = address.getHostName
       val port = address.getPort
       val uri = Uri.fromString(s"http://${address.getHostName}:${address.getPort}/echo").yolo
-      val req = POST(uri, Process.eval(Task.now("This is chunked.")))
+      val req = POST(uri, Stream.eval(Task.now("This is chunked.")))
       val body = client.expect[String](req)
       body must returnValue("This is chunked.")
     }
