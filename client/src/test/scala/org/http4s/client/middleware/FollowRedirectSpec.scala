/*
 * Copyright 2013-2020 http4s.org
 *
 * SPDX-License-Identifier: Apache-2.0
 */

package org.http4s
package client
package middleware

import cats.effect._
import cats.effect.concurrent.Semaphore
import cats.implicits._
import fs2._
import java.util.concurrent.atomic._
import org.http4s.Uri.uri
import org.http4s.client.dsl.Http4sClientDsl
import org.http4s.dsl.io._
import org.http4s.headers._
import org.http4s.testing.Http4sLegacyMatchersIO
import org.specs2.mutable.Tables
import org.typelevel.ci.CIString

class FollowRedirectSpec
    extends Http4sSpec
    with Http4sClientDsl[IO]
    with Tables
    with Http4sLegacyMatchersIO {
  private val loopCounter = new AtomicInteger(0)

  val app = HttpRoutes
    .of[IO] {
      case GET -> Root / "loop" / i =>
        val iteration = i.toInt
        if (iteration < 3) {
          val uri = Uri.unsafeFromString(s"/loop/${iteration + 1}")
          MovedPermanently(Location(uri)).map(_.withEntity(iteration.toString))
        } else
          Ok(iteration.toString)

      case req @ _ -> Root / "ok" =>
        Ok(
          req.body,
          Header("X-Original-Method", req.method.toString),
          Header(
            "X-Original-Content-Length",
            req.headers.get(`Content-Length`).fold(0L)(_.length).toString),
          Header("X-Original-Authorization", req.headers.get(Authorization.name).fold("")(_.value))
        )

      case _ -> Root / "different-authority" =>
        TemporaryRedirect(Location(uri("http://www.example.com/ok")))
      case _ -> Root / status =>
        Response[IO](status = Status.fromInt(status.toInt).yolo)
          .putHeaders(Location(uri("/ok")))
          .pure[IO]
    }
    .orNotFound

  val defaultClient = Client.fromHttpApp(app)
  val client = FollowRedirect(3)(defaultClient)

  case class RedirectResponse(
      method: String,
      body: String
  )

  "FollowRedirect" should {
    "follow the proper strategy" in {
      def doIt(
          method: Method,
          status: Status,
          body: String,
          pure: Boolean,
          response: Either[Throwable, RedirectResponse]
      ) = {
        val u = uri("http://localhost") / status.code.toString
        val req: Request[IO] = method match {
          case (OPTIONS | PATCH | POST | PUT) if body.nonEmpty =>
            val bodyBytes = body.getBytes.toList
            Request[IO](
              method,
              u,
              body =
                if (pure) Stream.emits(bodyBytes)
                else Stream.emits(bodyBytes))
          case _ =>
            Request(method, u)
        }
        client
          .run(req)
          .use {
            case Ok(resp) =>
              val method = resp.headers.get(CIString("X-Original-Method")).fold("")(_.toString)
              val body = resp.as[String]
              body.map(RedirectResponse(method, _))
            case resp =>
              IO.raiseError(UnexpectedStatus(resp.status, req.method, req.uri))
          }
          .attempt
          .unsafeRunSync() must beRight(response)
      }

      "method" | "status" | "body" | "pure" | "response" |>
        GET ! MovedPermanently ! "" ! true ! Right(RedirectResponse("GET", "")) |
        HEAD ! MovedPermanently ! "" ! true ! Right(RedirectResponse("HEAD", "")) |
        POST ! MovedPermanently ! "foo" ! true ! Right(RedirectResponse("GET", "")) |
        POST ! MovedPermanently ! "foo" ! false ! Right(RedirectResponse("GET", "")) |
        PUT ! MovedPermanently ! "" ! true ! Right(RedirectResponse("PUT", "")) |
        PUT ! MovedPermanently ! "foo" ! true ! Right(RedirectResponse("PUT", "foo")) |
        PUT ! MovedPermanently ! "foo" ! false ! Left(
          UnexpectedStatus(MovedPermanently, PUT, Uri.unsafeFromString("foo"))) |
        GET ! Found ! "" ! true ! Right(RedirectResponse("GET", "")) |
        HEAD ! Found ! "" ! true ! Right(RedirectResponse("HEAD", "")) |
        POST ! Found ! "foo" ! true ! Right(RedirectResponse("GET", "")) |
        POST ! Found ! "foo" ! false ! Right(RedirectResponse("GET", "")) |
        PUT ! Found ! "" ! true ! Right(RedirectResponse("PUT", "")) |
        PUT ! Found ! "foo" ! true ! Right(RedirectResponse("PUT", "foo")) |
        PUT ! Found ! "foo" ! false ! Left(
          UnexpectedStatus(Found, PUT, Uri.unsafeFromString("foo"))) |
        GET ! SeeOther ! "" ! true ! Right(RedirectResponse("GET", "")) |
        HEAD ! SeeOther ! "" ! true ! Right(RedirectResponse("HEAD", "")) |
        POST ! SeeOther ! "foo" ! true ! Right(RedirectResponse("GET", "")) |
        POST ! SeeOther ! "foo" ! false ! Right(RedirectResponse("GET", "")) |
        PUT ! SeeOther ! "" ! true ! Right(RedirectResponse("GET", "")) |
        PUT ! SeeOther ! "foo" ! true ! Right(RedirectResponse("GET", "")) |
        PUT ! SeeOther ! "foo" ! false ! Right(RedirectResponse("GET", "")) |
        GET ! TemporaryRedirect ! "" ! true ! Right(RedirectResponse("GET", "")) |
        HEAD ! TemporaryRedirect ! "" ! true ! Right(RedirectResponse("HEAD", "")) |
        POST ! TemporaryRedirect ! "foo" ! true ! Right(RedirectResponse("POST", "foo")) |
        POST ! TemporaryRedirect ! "foo" ! false ! Left(
          UnexpectedStatus(TemporaryRedirect, POST, Uri.unsafeFromString("foo"))) |
        PUT ! TemporaryRedirect ! "" ! true ! Right(RedirectResponse("PUT", "")) |
        PUT ! TemporaryRedirect ! "foo" ! true ! Right(RedirectResponse("PUT", "foo")) |
        PUT ! TemporaryRedirect ! "foo" ! false ! Left(
          UnexpectedStatus(TemporaryRedirect, PUT, Uri.unsafeFromString("foo"))) |
        GET ! PermanentRedirect ! "" ! true ! Right(RedirectResponse("GET", "")) |
        HEAD ! PermanentRedirect ! "" ! true ! Right(RedirectResponse("HEAD", "")) |
        POST ! PermanentRedirect ! "foo" ! true ! Right(RedirectResponse("POST", "foo")) |
        POST ! PermanentRedirect ! "foo" ! false ! Left(
          UnexpectedStatus(PermanentRedirect, POST, Uri.unsafeFromString("foo"))) |
        PUT ! PermanentRedirect ! "" ! true ! Right(RedirectResponse("PUT", "")) |
        PUT ! PermanentRedirect ! "foo" ! true ! Right(RedirectResponse("PUT", "foo")) |
<<<<<<< HEAD
        PUT ! PermanentRedirect ! "foo" ! false ! Left(
          UnexpectedStatus(PermanentRedirect, PUT, Uri.unsafeFromString("foo"))) | {
        (method, status, body, pure, response) =>
          doIt(method, status, body, pure, response)
      }
=======
        PUT ! PermanentRedirect ! "foo" ! false ! Left(UnexpectedStatus(PermanentRedirect)) | {
          (method, status, body, pure, response) =>
            doIt(method, status, body, pure, response)
        }
>>>>>>> 15389b8f
    }.pendingUntilFixed

    "Strip payload headers when switching to GET" in {
      // We could test others, and other scenarios, but this was a pain.
      val req = Request[IO](PUT, uri("http://localhost/303")).withEntity("foo")
      client
        .run(req)
        .use { case Ok(resp) =>
          resp.headers.get(CIString("X-Original-Content-Length")).map(_.value).pure[IO]
        }
        .unsafeRunSync()
        .get must be("0")
    }.pendingUntilFixed

    "Not redirect more than 'maxRedirects' iterations" in {
      val statefulApp = HttpRoutes
        .of[IO] { case GET -> Root / "loop" =>
          val body = loopCounter.incrementAndGet.toString
          MovedPermanently(Location(uri("/loop"))).map(_.withEntity(body))
        }
        .orNotFound
      val client = FollowRedirect(3)(Client.fromHttpApp(statefulApp))
      client.run(Request[IO](uri = uri("http://localhost/loop"))).use {
        case MovedPermanently(resp) => resp.as[String].map(_.toInt)
        case _ => IO.pure(-1)
      } must returnValue(4)
    }

    "Dispose of original response when redirecting" in {
      var disposed = 0
      def disposingService(req: Request[IO]) =
        Resource.make(app.run(req))(_ => IO { disposed = disposed + 1 }.void)
      val client = FollowRedirect(3)(Client(disposingService))
      client.expect[String](uri("http://localhost/301")).unsafeRunSync()
      disposed must_== 2 // one for the original, one for the redirect
    }

    "Not hang when redirecting" in {
      Semaphore[IO](2).flatMap { semaphore =>
        def f(req: Request[IO]) =
          Resource.make(semaphore.tryAcquire.flatMap {
            case true => app.run(req)
            case false => IO.raiseError(new IllegalStateException("Exhausted all connections"))
          })(_ => semaphore.release)
        val client = FollowRedirect(3)(Client(f))
        client.status(Request[IO](uri = uri("http://localhost/loop/3")))
      } must returnValue(Status.Ok)
    }

    "Not send sensitive headers when redirecting to a different authority" in {
      val req = PUT(
        "Don't expose mah secrets!",
        uri("http://localhost/different-authority"),
        Header("Authorization", "Bearer s3cr3t"))
      req.flatMap(client.run(_).use { case Ok(resp) =>
        resp.headers.get(CIString("X-Original-Authorization")).map(_.value).pure[IO]
      }) must returnValue(Some(""))
    }

    "Send sensitive headers when redirecting to same authority" in {
      val req = PUT(
        "You already know mah secrets!",
        uri("http://localhost/307"),
        Header("Authorization", "Bearer s3cr3t"))
      req.flatMap(client.run(_).use { case Ok(resp) =>
        resp.headers.get(CIString("X-Original-Authorization")).map(_.value).pure[IO]
      }) must returnValue(Some("Bearer s3cr3t"))
    }

    "Record the intermediate URIs" in {
      client.run(Request[IO](uri = uri("http://localhost/loop/0"))).use { case Ok(resp) =>
        IO.pure(FollowRedirect.getRedirectUris(resp))
      } must returnValue(
        List(
          uri("http://localhost/loop/1"),
          uri("http://localhost/loop/2"),
          uri("http://localhost/loop/3")
        ))
    }

    "Not add any URIs when there are no redirects" in {
      client.run(Request[IO](uri = uri("http://localhost/loop/100"))).use { case Ok(resp) =>
        IO.pure(FollowRedirect.getRedirectUris(resp))
      } must returnValue(List.empty[Uri])
    }
  }
}<|MERGE_RESOLUTION|>--- conflicted
+++ resolved
@@ -141,18 +141,11 @@
           UnexpectedStatus(PermanentRedirect, POST, Uri.unsafeFromString("foo"))) |
         PUT ! PermanentRedirect ! "" ! true ! Right(RedirectResponse("PUT", "")) |
         PUT ! PermanentRedirect ! "foo" ! true ! Right(RedirectResponse("PUT", "foo")) |
-<<<<<<< HEAD
         PUT ! PermanentRedirect ! "foo" ! false ! Left(
           UnexpectedStatus(PermanentRedirect, PUT, Uri.unsafeFromString("foo"))) | {
-        (method, status, body, pure, response) =>
-          doIt(method, status, body, pure, response)
-      }
-=======
-        PUT ! PermanentRedirect ! "foo" ! false ! Left(UnexpectedStatus(PermanentRedirect)) | {
           (method, status, body, pure, response) =>
             doIt(method, status, body, pure, response)
         }
->>>>>>> 15389b8f
     }.pendingUntilFixed
 
     "Strip payload headers when switching to GET" in {
