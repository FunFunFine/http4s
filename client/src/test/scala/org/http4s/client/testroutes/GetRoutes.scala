package org.http4s.client.testroutes

import org.http4s.Status._
import org.http4s.{TransferCoding, Response}

import fs2.Stream.emit

object GetRoutes {
  val SimplePath = "/simple"
  val ChunkedPath = "/chunked"

  val getPaths: Map[String, Response] = {
    import org.http4s.headers._
    Map(
      SimplePath -> Response(Ok).withBody("simple path"),
<<<<<<< HEAD
      ChunkedPath -> Response(Ok).withBody(emit("chunk1")).map(_.putHeaders(`Transfer-Encoding`(TransferCoding.chunked)))
    ).mapValues(_.unsafeRun())
=======
      ChunkedPath -> Response(Ok).withBody(Process.emitAll("chunk".toSeq.map(_.toString)))
    ).mapValues(_.unsafePerformSync)
>>>>>>> c7987887
  }
}<|MERGE_RESOLUTION|>--- conflicted
+++ resolved
@@ -3,7 +3,7 @@
 import org.http4s.Status._
 import org.http4s.{TransferCoding, Response}
 
-import fs2.Stream.emit
+import fs2.Stream.emits
 
 object GetRoutes {
   val SimplePath = "/simple"
@@ -13,12 +13,7 @@
     import org.http4s.headers._
     Map(
       SimplePath -> Response(Ok).withBody("simple path"),
-<<<<<<< HEAD
-      ChunkedPath -> Response(Ok).withBody(emit("chunk1")).map(_.putHeaders(`Transfer-Encoding`(TransferCoding.chunked)))
+      ChunkedPath -> Response(Ok).withBody(emits("chunk".toSeq.map(_.toString)))
     ).mapValues(_.unsafeRun())
-=======
-      ChunkedPath -> Response(Ok).withBody(Process.emitAll("chunk".toSeq.map(_.toString)))
-    ).mapValues(_.unsafePerformSync)
->>>>>>> c7987887
   }
 }