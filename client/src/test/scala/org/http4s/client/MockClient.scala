--- conflicted
+++ resolved
@@ -33,11 +33,7 @@
     def disposableService(service: HttpService): Service[Request, DisposableResponse] =
       Service.lift { req: Request =>
         val disposed = new AtomicBoolean(false)
-<<<<<<< HEAD
-        val req0 = req.withBody(interruptable(req.body, disposed))
-=======
         val req0 = req.withBodyStream(interruptable(req.body, disposed))
->>>>>>> a8994b79
         service(req0) map { resp =>
           DisposableResponse(
             resp.orNotFound.copy(body = interruptable(resp.orNotFound.body, disposed)),
