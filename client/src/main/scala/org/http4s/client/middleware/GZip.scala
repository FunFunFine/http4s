--- conflicted
+++ resolved
@@ -18,15 +18,11 @@
 package client
 package middleware
 
-<<<<<<< HEAD
 import cats.effect.Async
-=======
-import cats.effect.{BracketThrow, Sync}
->>>>>>> 9f58f1cd
 import fs2.{Pipe, Pull, Stream}
+import fs2.compression.DeflateParams
 import org.http4s.headers.{`Accept-Encoding`, `Content-Encoding`}
 import scala.util.control.NoStackTrace
-import fs2.compression.DeflateParams
 
 /** Client middleware for enabling gzip.
   */
@@ -71,11 +67,7 @@
     }
 
   private def decompressWith[F[_]](decompressor: Pipe[F, Byte, Byte])(implicit
-<<<<<<< HEAD
       F: Async[F]): Pipe[F, Byte, Byte] =
-=======
-      F: BracketThrow[F]): Pipe[F, Byte, Byte] =
->>>>>>> 9f58f1cd
     _.pull.peek1
       .flatMap {
         case None => Pull.raiseError(EmptyBodyException)
