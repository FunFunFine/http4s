/*
 * Copyright 2013-2020 http4s.org
 *
 * SPDX-License-Identifier: Apache-2.0
 */

package org.http4s
package client
package middleware

import cats.effect._
<<<<<<< HEAD
import org.typelevel.ci.CIString
=======
import fs2.Stream
import org.http4s.util.CaseInsensitiveString
>>>>>>> d567eb27

/**
  * Simple Middleware for Logging All Requests and Responses
  */
object Logger {
  def apply[F[_]: Concurrent](
      logHeaders: Boolean,
      logBody: Boolean,
      redactHeadersWhen: CIString => Boolean = Headers.SensitiveHeaders.contains,
      logAction: Option[String => F[Unit]] = None
  )(client: Client[F]): Client[F] =
    ResponseLogger.apply(logHeaders, logBody, redactHeadersWhen, logAction)(
      RequestLogger.apply(logHeaders, logBody, redactHeadersWhen, logAction)(
        client
      )
    )

  def logBodyText[F[_]: Concurrent](
      logHeaders: Boolean,
      logBody: Stream[F, Byte] => Option[F[String]],
      redactHeadersWhen: CaseInsensitiveString => Boolean = Headers.SensitiveHeaders.contains,
      logAction: Option[String => F[Unit]] = None
  )(client: Client[F]): Client[F] =
    ResponseLogger.logBodyText(logHeaders, logBody, redactHeadersWhen, logAction)(
      RequestLogger.logBodyText(logHeaders, logBody, redactHeadersWhen, logAction)(
        client
      )
    )

  def logMessage[F[_], A <: Message[F]](message: A)(
      logHeaders: Boolean,
      logBody: Boolean,
      redactHeadersWhen: CIString => Boolean = Headers.SensitiveHeaders.contains)(
      log: String => F[Unit])(implicit F: Sync[F]): F[Unit] =
    org.http4s.internal.Logger
      .logMessage[F, A](message)(logHeaders, logBody, redactHeadersWhen)(log)
}<|MERGE_RESOLUTION|>--- conflicted
+++ resolved
@@ -9,12 +9,8 @@
 package middleware
 
 import cats.effect._
-<<<<<<< HEAD
+import fs2.Stream
 import org.typelevel.ci.CIString
-=======
-import fs2.Stream
-import org.http4s.util.CaseInsensitiveString
->>>>>>> d567eb27
 
 /**
   * Simple Middleware for Logging All Requests and Responses
@@ -35,7 +31,7 @@
   def logBodyText[F[_]: Concurrent](
       logHeaders: Boolean,
       logBody: Stream[F, Byte] => Option[F[String]],
-      redactHeadersWhen: CaseInsensitiveString => Boolean = Headers.SensitiveHeaders.contains,
+      redactHeadersWhen: CIString => Boolean = Headers.SensitiveHeaders.contains,
       logAction: Option[String => F[Unit]] = None
   )(client: Client[F]): Client[F] =
     ResponseLogger.logBodyText(logHeaders, logBody, redactHeadersWhen, logAction)(
