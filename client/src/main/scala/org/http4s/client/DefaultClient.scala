--- conflicted
+++ resolved
@@ -51,16 +51,7 @@
   def toKleisli[A](f: Response[F] => F[A]): Kleisli[F, Request[F], A] =
     Kleisli(run(_).use(f))
 
-<<<<<<< HEAD
-  /**
-    * Returns this client as an [[HttpApp]].  It is the responsibility of
-=======
-  @deprecated("Use toKleisli", "0.18")
-  def toService[A](f: Response[F] => F[A]): Service[F, Request[F], A] =
-    toKleisli(f)
-
   /** Returns this client as an [[HttpApp]].  It is the responsibility of
->>>>>>> cca0f4e7
     * callers of this service to run the response body to dispose of the
     * underlying HTTP connection.
     *
@@ -75,21 +66,6 @@
       }
     }
 
-<<<<<<< HEAD
-=======
-  /** Returns this client as an [[HttpService]].  It is the
-    * responsibility of callers of this service to run the response
-    * body to dispose of the underlying HTTP connection.
-    *
-    * This is intended for use in proxy servers.  `run`, `fetchAs`,
-    * [[toKleisli]], and [[streaming]] are safer alternatives, as their
-    * signatures guarantee disposal of the HTTP connection.
-    */
-  @deprecated("Use toHttpApp. Call `.mapF(OptionT.liftF)` if OptionT is really desired.", "0.19")
-  def toHttpService: HttpService[F] =
-    toHttpApp.mapF(OptionT.liftF(_))
-
->>>>>>> cca0f4e7
   def stream(req: Request[F]): Stream[F, Response[F]] =
     Stream.resource(run(req))
 
@@ -240,24 +216,6 @@
   def get[A](s: String)(f: Response[F] => F[A]): F[A] =
     Uri.fromString(s).fold(F.raiseError, uri => get(uri)(f))
 
-<<<<<<< HEAD
-=======
-  /** Submits a GET request and decodes the response.  The underlying HTTP
-    * connection is closed at the completion of the decoding.
-    */
-  @deprecated("Use expect", "0.14")
-  def getAs[A](uri: Uri)(implicit d: EntityDecoder[F, A]): F[A] =
-    fetchAs(Request[F](Method.GET, uri))(d)
-
-  @deprecated("Use expect", "0.14")
-  def getAs[A](s: String)(implicit d: EntityDecoder[F, A]): F[A] =
-    Uri.fromString(s).fold(F.raiseError, uri => expect[A](uri))
-
-  @deprecated("Use expect", "0.14")
-  def prepAs[T](req: F[Request[F]])(implicit d: EntityDecoder[F, T]): F[T] =
-    fetchAs(req)
-
->>>>>>> cca0f4e7
   private def defaultOnError(resp: Response[F])(implicit F: Applicative[F]): F[Throwable] =
     F.pure(UnexpectedStatus(resp.status))
 }