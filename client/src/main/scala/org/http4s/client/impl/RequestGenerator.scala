--- conflicted
+++ resolved
@@ -16,19 +16,10 @@
 
 trait EntityRequestGenerator[F[_]] extends Any with EmptyRequestGenerator[F] {
   /** Make a [[org.http4s.Request]] using this Method */
-<<<<<<< HEAD
   final def apply[A](uri: Uri, body: A)(implicit F: Monad[F], w: EntityEncoder[F, A]): F[Request[F]] = {
     var h = w.headers
-    w.toEntity(body).flatMap { entity =>
-      entity.length.foreach(l => h = h.put(`Content-Length`(l)))
-      F.pure(Request(method = method, uri = uri, headers = h, body = entity.body))
-=======
-  final def apply[A](uri: Uri, body: A)(implicit w: EntityEncoder[A]): Task[Request] = {
-    val h = w.headers
     w.toEntity(body).flatMap { case Entity(proc, len) =>
       val headers = len.map { l => `Content-Length`.fromLong(l).fold(_ => h, c => h put c) }.getOrElse(h)
-      Task.now(Request(method = method, uri = uri, headers = headers, body = proc))
->>>>>>> 53088cac
+      F.pure(Request(method = method, uri = uri, headers = headers, body = proc))
     }
-  }
 }