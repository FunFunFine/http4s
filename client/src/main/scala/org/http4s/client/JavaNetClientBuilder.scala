/*
 * Copyright 2014 http4s.org
 *
 * Licensed under the Apache License, Version 2.0 (the "License");
 * you may not use this file except in compliance with the License.
 * You may obtain a copy of the License at
 *
 *     http://www.apache.org/licenses/LICENSE-2.0
 *
 * Unless required by applicable law or agreed to in writing, software
 * distributed under the License is distributed on an "AS IS" BASIS,
 * WITHOUT WARRANTIES OR CONDITIONS OF ANY KIND, either express or implied.
 * See the License for the specific language governing permissions and
 * limitations under the License.
 */

package org.http4s
package client

import cats.effect.{Async, Resource, Sync}
import cats.syntax.all._
import fs2.Stream
import fs2.io.{readInputStream, writeOutputStream}
import java.io.IOException
import java.net.{HttpURLConnection, Proxy, URL}
import javax.net.ssl.{HostnameVerifier, HttpsURLConnection, SSLSocketFactory}
import org.http4s.internal.BackendBuilder
import org.http4s.internal.CollectionCompat.CollectionConverters._
import org.typelevel.ci.CIString
import scala.concurrent.duration.{Duration, FiniteDuration}

/** Builder for a [[Client]] backed by on `java.net.HttpUrlConnection`.
  *
  * The java.net client adds no dependencies beyond `http4s-client`.
  * This client is generally not production grade, but convenient for
  * exploration in a REPL.
  *
  * All I/O operations in this client are blocking.
  *
  * @define WHYNOSHUTDOWN Creation of the client allocates no
  * resources, and any resources allocated while using this client
  * are reclaimed by the JVM at its own leisure.
  */
sealed abstract class JavaNetClientBuilder[F[_]] private (
    val connectTimeout: Duration,
    val readTimeout: Duration,
    val proxy: Option[Proxy],
    val hostnameVerifier: Option[HostnameVerifier],
    val sslSocketFactory: Option[SSLSocketFactory]
)(implicit protected val F: Async[F])
    extends BackendBuilder[F, Client[F]] {
  private def copy(
      connectTimeout: Duration = connectTimeout,
      readTimeout: Duration = readTimeout,
      proxy: Option[Proxy] = proxy,
      hostnameVerifier: Option[HostnameVerifier] = hostnameVerifier,
      sslSocketFactory: Option[SSLSocketFactory] = sslSocketFactory
  ): JavaNetClientBuilder[F] =
    new JavaNetClientBuilder[F](
      connectTimeout = connectTimeout,
      readTimeout = readTimeout,
      proxy = proxy,
      hostnameVerifier = hostnameVerifier,
      sslSocketFactory = sslSocketFactory
    ) {}

  def withConnectTimeout(connectTimeout: Duration): JavaNetClientBuilder[F] =
    copy(connectTimeout = connectTimeout)

  def withReadTimeout(readTimeout: Duration): JavaNetClientBuilder[F] =
    copy(readTimeout = readTimeout)

  def withProxyOption(proxy: Option[Proxy]): JavaNetClientBuilder[F] =
    copy(proxy = proxy)
  def withProxy(proxy: Proxy): JavaNetClientBuilder[F] =
    withProxyOption(Some(proxy))
  def withoutProxy: JavaNetClientBuilder[F] =
    withProxyOption(None)

  def withHostnameVerifierOption(
      hostnameVerifier: Option[HostnameVerifier]): JavaNetClientBuilder[F] =
    copy(hostnameVerifier = hostnameVerifier)
  def withHostnameVerifier(hostnameVerifier: HostnameVerifier): JavaNetClientBuilder[F] =
    withHostnameVerifierOption(Some(hostnameVerifier))
  def withoutHostnameVerifier: JavaNetClientBuilder[F] =
    withHostnameVerifierOption(None)

  def withSslSocketFactoryOption(
      sslSocketFactory: Option[SSLSocketFactory]): JavaNetClientBuilder[F] =
    copy(sslSocketFactory = sslSocketFactory)
  def withSslSocketFactory(sslSocketFactory: SSLSocketFactory): JavaNetClientBuilder[F] =
    withSslSocketFactoryOption(Some(sslSocketFactory))
  def withoutSslSocketFactory: JavaNetClientBuilder[F] =
    withSslSocketFactoryOption(None)

  /** Creates a [[Client]].
    *
    * The shutdown of this client is a no-op. $WHYNOSHUTDOWN
    */
  def create: Client[F] =
    Client { (req: Request[F]) =>
      def respond(conn: HttpURLConnection): F[Response[F]] =
        for {
          _ <- configureSsl(conn)
          _ <- F.delay(conn.setConnectTimeout(timeoutMillis(connectTimeout)))
          _ <- F.delay(conn.setReadTimeout(timeoutMillis(readTimeout)))
          _ <- F.delay(conn.setRequestMethod(req.method.renderString))
          _ <- F.delay(req.headers.foreach { case v2.Header.Raw(name, value) =>
            conn.setRequestProperty(name.toString, value)
          })
          _ <- F.delay(conn.setInstanceFollowRedirects(false))
          _ <- F.delay(conn.setDoInput(true))
          // TODO: fix the blocking here
          resp <- fetchResponse(req, conn)
        } yield resp

      for {
        url <- Resource.eval(F.delay(new URL(req.uri.toString)))
        conn <- Resource.make(openConnection(url)) { conn =>
          F.delay(conn.getInputStream().close()).recoverWith { case _: IOException =>
            F.delay(Option(conn.getErrorStream()).foreach(_.close()))
          }
        }
        resp <- Resource.eval(respond(conn))
      } yield resp
    }

  def resource: Resource[F, Client[F]] =
    Resource.make(F.delay(create))(_ => F.unit)

  private def fetchResponse(req: Request[F], conn: HttpURLConnection) =
    for {
      _ <- writeBody(req, conn)
      code <- F.blocking(conn.getResponseCode)
      status <- F.fromEither(Status.fromInt(code))
<<<<<<< HEAD
      headers <- F.blocking(
        Headers(
=======
      headers <- F.delay(
        v2.Headers(
>>>>>>> f5309a41
          conn.getHeaderFields.asScala
            .filter(_._1 != null)
            .flatMap { case (k, vs) => vs.asScala.map(v2.Header.Raw(CIString(k), _)) }
            .toList
        ))
    } yield Response(status = status, headers = headers, body = readBody(conn))

  private def timeoutMillis(d: Duration): Int =
    d match {
      case d: FiniteDuration if d > Duration.Zero => d.toMillis.max(0).min(Int.MaxValue).toInt
      case _ => 0
    }

  private def openConnection(url: URL)(implicit F: Sync[F]) =
    proxy match {
      case Some(p) =>
        F.delay(url.openConnection(p).asInstanceOf[HttpURLConnection])
      case None =>
        F.delay(url.openConnection().asInstanceOf[HttpURLConnection])
    }

  private def writeBody(req: Request[F], conn: HttpURLConnection): F[Unit] =
    if (req.isChunked)
      F.delay(conn.setDoOutput(true)) *>
        F.delay(conn.setChunkedStreamingMode(4096)) *>
        req.body
          .through(writeOutputStream(F.delay(conn.getOutputStream), false))
          .compile
          .drain
    else
      req.contentLength match {
        case Some(len) if len >= 0L =>
          F.delay(conn.setDoOutput(true)) *>
            F.delay(conn.setFixedLengthStreamingMode(len)) *>
            req.body
              .through(writeOutputStream(F.delay(conn.getOutputStream), false))
              .compile
              .drain
        case _ =>
          F.delay(conn.setDoOutput(false))
      }

  private def readBody(conn: HttpURLConnection): Stream[F, Byte] = {
    def inputStream =
      F.delay(Option(conn.getInputStream)).recoverWith {
        case _: IOException if conn.getResponseCode > 0 =>
          F.delay(Option(conn.getErrorStream))
      }
    Stream.eval(inputStream).flatMap {
      case Some(in) => readInputStream(F.pure(in), 4096, false)
      case None => Stream.empty
    }
  }

  private def configureSsl(conn: HttpURLConnection) =
    conn match {
      case connSsl: HttpsURLConnection =>
        for {
          _ <- hostnameVerifier.fold(F.unit)(hv => F.delay(connSsl.setHostnameVerifier(hv)))
          _ <- sslSocketFactory.fold(F.unit)(sslf => F.delay(connSsl.setSSLSocketFactory(sslf)))
        } yield ()
      case _ => F.unit
    }
}

/** Builder for a [[Client]] backed by on `java.net.HttpUrlConnection`. */
object JavaNetClientBuilder {

  /** @param blockingExecutionContext An `ExecutionContext` on which
    * blocking operations will be performed.
    */
  def apply[F[_]: Async]: JavaNetClientBuilder[F] =
    new JavaNetClientBuilder[F](
      connectTimeout = defaults.ConnectTimeout,
      readTimeout = defaults.RequestTimeout,
      proxy = None,
      hostnameVerifier = None,
      sslSocketFactory = None
    ) {}
}<|MERGE_RESOLUTION|>--- conflicted
+++ resolved
@@ -133,13 +133,8 @@
       _ <- writeBody(req, conn)
       code <- F.blocking(conn.getResponseCode)
       status <- F.fromEither(Status.fromInt(code))
-<<<<<<< HEAD
       headers <- F.blocking(
-        Headers(
-=======
-      headers <- F.delay(
         v2.Headers(
->>>>>>> f5309a41
           conn.getHeaderFields.asScala
             .filter(_._1 != null)
             .flatMap { case (k, vs) => vs.asScala.map(v2.Header.Raw(CIString(k), _)) }
