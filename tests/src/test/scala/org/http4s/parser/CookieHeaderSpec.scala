--- conflicted
+++ resolved
@@ -8,15 +8,9 @@
   def hparse(value: String): ParseResult[`Set-Cookie`] = HttpHeaderParser.SET_COOKIE(value)
 
   "Set-Cookie parser" should {
-<<<<<<< HEAD
     "parse a set cookie" in {
       val cookiestr =
-        "myname=\"foo\"; Domain=value; Max-Age=1; Path=value; SameSite=Strict; Secure;HttpOnly"
-=======
-
-    "parse a set cookie" in {
-      val cookiestr = "myname=\"foo\"; Domain=example.com; Max-Age=1; Path=value; Secure;HttpOnly"
->>>>>>> 02c42e92
+        "myname=\"foo\"; Domain=example.com; Max-Age=1; Path=value; SameSite=Strict; Secure;HttpOnly"
       val c = parse(cookiestr).cookie
       c.name must be_==("myname")
       c.domain must beSome("example.com")
@@ -26,18 +20,17 @@
       c.sameSite must be_==(SameSite.Strict)
       c.secure must be_==(true)
       c.httpOnly must be_==(true)
-<<<<<<< HEAD
     }
 
     "default to SameSite=Lax" in {
       val cookiestr = "myname=\"foo\"; Domain=value; Max-Age=1; Path=value"
       val c = parse(cookiestr).cookie
       c.sameSite must be_==(SameSite.Lax)
-=======
     }
 
     "parse a set cookie with lowercase attributes" in {
-      val cookiestr = "myname=\"foo\"; domain=example.com; max-age=1; path=value; secure; httponly"
+      val cookiestr =
+        "myname=\"foo\"; domain=example.com; max-age=1; path=value; secure; httponly"
       val c = parse(cookiestr).cookie
       c.name must be_==("myname")
       c.domain must beSome("example.com")
@@ -77,7 +70,6 @@
       val c = parse(cookiestr).cookie
       c.domain must beSome("example.com")
       c.extension must beSome("http4s=fun; rfc6265=not-fun")
->>>>>>> 02c42e92
     }
   }
 }
