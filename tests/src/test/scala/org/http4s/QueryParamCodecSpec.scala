package org.http4s

<<<<<<< HEAD
import cats.implicits._

class QueryParamCodecSpec extends Http4sSpec {
=======
import scalaz.{ Equal, Validation, NonEmptyList }
import scalaz.syntax.id._
import scalaz.scalacheck.ScalazProperties._
import scalaz.scalacheck.ScalazArbitrary._

import org.scalacheck.{ Arbitrary, Cogen }
import org.scalacheck.Arbitrary._
import org.scalacheck.Prop._

class QueryParamCodecSpec extends Http4sSpec with QueryParamCodecInstances {

>>>>>>> 22386b36
  checkAll("Boolean QueryParamCodec", QueryParamCodecLaws[Boolean])
  checkAll("Double QueryParamCodec" , QueryParamCodecLaws[Double])
  checkAll("Float QueryParamCodec"  , QueryParamCodecLaws[Float])
  checkAll("Short QueryParamCodec"  , QueryParamCodecLaws[Short])
  checkAll("Int QueryParamCodec"    , QueryParamCodecLaws[Int])
  checkAll("Long QueryParamCodec"   , QueryParamCodecLaws[Long])
  checkAll("String QueryParamCodec" , QueryParamCodecLaws[String])

  // Law checks for instances.
  checkAll("Functor[QueryParamDecoder]", functor.laws[QueryParamDecoder])
  checkAll("PlusEmpty[QueryParamDecoder]", plusEmpty.laws[QueryParamDecoder])
  checkAll("Contravariant[QueryParamEncoder]", contravariant.laws[QueryParamEncoder])

  // The PlusEmpty check above validates fail() but we need an explicit test for success().
  "success(a) always succeeds" >> forAll { (n: Int, qpv: QueryParameterValue) =>
    QueryParamDecoder.success(n).decode(qpv) must_== Validation.success(n)
  }

}

trait QueryParamCodecInstances { this: Http4sSpec =>

  // We will assume for the purposes of testing that QueryParamDecoders are equal if they
  // produce the same result for a bunch of arbitrary strings.
  implicit def EqQueryParamDecoder[A: Equal]: Equal[QueryParamDecoder[A]] = {
    val vnp = Equal[Validation[NonEmptyList[ParseFailure], A]]
    Equal.equal { (x, y) =>
      val ss = List.fill(50)(arbitrary[String].sample).flatten.map(QueryParameterValue.apply)
      ss.forall(s => vnp.equal(x.decode(s), y.decode(s)))
    }
  }

  // We will assume for the purposes of testing that QueryParamEncoders are equal if they
  // produce the same result for a bunch of arbitrary inputs.
  implicit def EqQueryParamEncoder[A: Arbitrary]: Equal[QueryParamEncoder[A]] = {
    Equal.equal { (x, y) =>
      val as = List.fill(20)(arbitrary[A].sample).flatten
      as.forall(a => x.encode(a) === y.encode(a))
    }
  }

  implicit def ArbQueryParamDecoder[A: Arbitrary]: Arbitrary[QueryParamDecoder[A]] =
    Arbitrary(arbitrary[String => A].map(QueryParamDecoder[String].map))

  implicit def ArbQueryParamEncoder[A: Cogen]: Arbitrary[QueryParamEncoder[A]] =
    Arbitrary(arbitrary[A => String].map(QueryParamEncoder[String].contramap))

  implicit val ArbQueryParameterValue: Arbitrary[QueryParameterValue] =
    Arbitrary(arbitrary[String].map(QueryParameterValue))

}<|MERGE_RESOLUTION|>--- conflicted
+++ resolved
@@ -1,22 +1,14 @@
 package org.http4s
 
-<<<<<<< HEAD
+import cats._
+import cats.data._
 import cats.implicits._
-
-class QueryParamCodecSpec extends Http4sSpec {
-=======
-import scalaz.{ Equal, Validation, NonEmptyList }
-import scalaz.syntax.id._
-import scalaz.scalacheck.ScalazProperties._
-import scalaz.scalacheck.ScalazArbitrary._
-
+import cats.laws.discipline.{ arbitrary => _, _}
 import org.scalacheck.{ Arbitrary, Cogen }
 import org.scalacheck.Arbitrary._
 import org.scalacheck.Prop._
 
 class QueryParamCodecSpec extends Http4sSpec with QueryParamCodecInstances {
-
->>>>>>> 22386b36
   checkAll("Boolean QueryParamCodec", QueryParamCodecLaws[Boolean])
   checkAll("Double QueryParamCodec" , QueryParamCodecLaws[Double])
   checkAll("Float QueryParamCodec"  , QueryParamCodecLaws[Float])
@@ -26,13 +18,13 @@
   checkAll("String QueryParamCodec" , QueryParamCodecLaws[String])
 
   // Law checks for instances.
-  checkAll("Functor[QueryParamDecoder]", functor.laws[QueryParamDecoder])
-  checkAll("PlusEmpty[QueryParamDecoder]", plusEmpty.laws[QueryParamDecoder])
-  checkAll("Contravariant[QueryParamEncoder]", contravariant.laws[QueryParamEncoder])
+  checkAll("Functor[QueryParamDecoder]", FunctorTests[QueryParamDecoder].functor[Int, String, Boolean])
+  checkAll("MonoidK[QueryParamDecoder]", MonoidKTests[QueryParamDecoder].monoidK[Int])
+  checkAll("Contravariant[QueryParamEncoder]", ContravariantTests[QueryParamEncoder].contravariant[Int, String, Boolean])
 
   // The PlusEmpty check above validates fail() but we need an explicit test for success().
   "success(a) always succeeds" >> forAll { (n: Int, qpv: QueryParameterValue) =>
-    QueryParamDecoder.success(n).decode(qpv) must_== Validation.success(n)
+    QueryParamDecoder.success(n).decode(qpv) must_== n.valid
   }
 
 }
@@ -41,19 +33,19 @@
 
   // We will assume for the purposes of testing that QueryParamDecoders are equal if they
   // produce the same result for a bunch of arbitrary strings.
-  implicit def EqQueryParamDecoder[A: Equal]: Equal[QueryParamDecoder[A]] = {
-    val vnp = Equal[Validation[NonEmptyList[ParseFailure], A]]
-    Equal.equal { (x, y) =>
-      val ss = List.fill(50)(arbitrary[String].sample).flatten.map(QueryParameterValue.apply)
-      ss.forall(s => vnp.equal(x.decode(s), y.decode(s)))
+  implicit def EqQueryParamDecoder[A: Eq]: Eq[QueryParamDecoder[A]] = {
+    val vnp = Eq[Validated[NonEmptyList[ParseFailure], A]]
+    Eq.instance { (x, y) =>
+      val ss = List.fill(100)(arbitrary[String].sample).flatten.map(QueryParameterValue.apply)
+      ss.forall(s => vnp.eqv(x.decode(s), y.decode(s)))
     }
   }
 
   // We will assume for the purposes of testing that QueryParamEncoders are equal if they
   // produce the same result for a bunch of arbitrary inputs.
-  implicit def EqQueryParamEncoder[A: Arbitrary]: Equal[QueryParamEncoder[A]] = {
-    Equal.equal { (x, y) =>
-      val as = List.fill(20)(arbitrary[A].sample).flatten
+  implicit def EqQueryParamEncoder[A: Arbitrary]: Eq[QueryParamEncoder[A]] = {
+    Eq.instance { (x, y) =>
+      val as = List.fill(100)(arbitrary[A].sample).flatten
       as.forall(a => x.encode(a) === y.encode(a))
     }
   }
@@ -66,5 +58,4 @@
 
   implicit val ArbQueryParameterValue: Arbitrary[QueryParameterValue] =
     Arbitrary(arbitrary[String].map(QueryParameterValue))
-
 }