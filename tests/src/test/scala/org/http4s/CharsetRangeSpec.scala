package org.http4s

import cats.kernel.laws._
import org.http4s.CharsetRange.`*`
import org.scalacheck.Arbitrary.arbitrary
import org.scalacheck.Prop.forAll

class CharsetRangeSpec extends Http4sSpec {
  "*" should {
    "match all charsets" in {
      prop { (range: CharsetRange.`*`, cs: Charset) =>
<<<<<<< HEAD
        range.qValue > QValue.Zero ==> { range.isSatisfiedBy(cs) }
      }
    }

    "not be satisfied when q = 0" in {
      prop { cs: Charset =>
        ! `*`.withQValue(QValue.Zero).isSatisfiedBy(cs)
=======
        range.matches(cs)
>>>>>>> 8173289a
      }
    }
  }

  "atomic charset ranges" should {
<<<<<<< HEAD
    "be satisfied by themselves if q > 0" in {
      forAll(arbitrary[CharsetRange.Atom].suchThat(_.qValue > QValue.Zero)) { range =>
        range.isSatisfiedBy(range.charset)
=======
    "match their own charsest" in {
      forAll (arbitrary[CharsetRange.Atom]) { range =>
        range.matches(range.charset)
>>>>>>> 8173289a
      }
    }

    "not be satisfied by any other charsets" in {
      prop { (range: CharsetRange.Atom, cs: Charset) =>
<<<<<<< HEAD
        range.charset != cs ==> { !range.isSatisfiedBy(cs) }
=======
        range.charset != cs ==> { !range.matches(cs) }
>>>>>>> 8173289a
      }
    }
  }

  checkAll("CharsetRange", OrderLaws[CharsetRange].eqv)
}<|MERGE_RESOLUTION|>--- conflicted
+++ resolved
@@ -1,7 +1,6 @@
 package org.http4s
 
 import cats.kernel.laws._
-import org.http4s.CharsetRange.`*`
 import org.scalacheck.Arbitrary.arbitrary
 import org.scalacheck.Prop.forAll
 
@@ -9,41 +8,21 @@
   "*" should {
     "match all charsets" in {
       prop { (range: CharsetRange.`*`, cs: Charset) =>
-<<<<<<< HEAD
-        range.qValue > QValue.Zero ==> { range.isSatisfiedBy(cs) }
-      }
-    }
-
-    "not be satisfied when q = 0" in {
-      prop { cs: Charset =>
-        ! `*`.withQValue(QValue.Zero).isSatisfiedBy(cs)
-=======
         range.matches(cs)
->>>>>>> 8173289a
       }
     }
   }
 
   "atomic charset ranges" should {
-<<<<<<< HEAD
-    "be satisfied by themselves if q > 0" in {
-      forAll(arbitrary[CharsetRange.Atom].suchThat(_.qValue > QValue.Zero)) { range =>
-        range.isSatisfiedBy(range.charset)
-=======
     "match their own charsest" in {
-      forAll (arbitrary[CharsetRange.Atom]) { range =>
+      forAll(arbitrary[CharsetRange.Atom]) { range =>
         range.matches(range.charset)
->>>>>>> 8173289a
       }
     }
 
     "not be satisfied by any other charsets" in {
       prop { (range: CharsetRange.Atom, cs: Charset) =>
-<<<<<<< HEAD
-        range.charset != cs ==> { !range.isSatisfiedBy(cs) }
-=======
         range.charset != cs ==> { !range.matches(cs) }
->>>>>>> 8173289a
       }
     }
   }
