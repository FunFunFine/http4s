package org.http4s.util

import java.nio.charset.{Charset, StandardCharsets}
import java.time.format.DateTimeFormatter
import java.time.{Instant, ZoneId}
import java.util.Locale

<<<<<<< HEAD
=======
import scala.annotation.tailrec
import scala.collection.immutable.BitSet
import scala.concurrent.duration.FiniteDuration

>>>>>>> f0096e5b
import cats.data.NonEmptyList
import fs2._

import scala.annotation.tailrec
import scala.collection.immutable.BitSet

/** A type class that describes how to efficiently render a type
 * @tparam T the type which will be rendered
 */
trait Renderer[T] {

  /** Renders the object to the writer
    * @param writer [[Writer]] to render to
    * @param t object to render
    * @return the same [[Writer]] provided
    */
  def render(writer: Writer, t: T): writer.type
}

object Renderer {
  def renderString[T: Renderer](t: T): String = new StringWriter().append(t).result

  implicit val RFC7231InstantRenderer: Renderer[Instant] = new Renderer[Instant] {

    private val dateFormat =
      DateTimeFormatter.ofPattern("EEE, dd MMM yyyy HH:mm:ss zzz")
        .withLocale(Locale.US)
        .withZone(ZoneId.of("GMT"))

    override def render(writer: Writer, t: Instant): writer.type =
      writer << dateFormat.format(t)

  }

  // Render a finite duration in seconds
  implicit val finiteDurationRenderer: Renderer[FiniteDuration] = new Renderer[FiniteDuration] {
    override def render(writer: Writer, d: FiniteDuration): writer.type =
      writer << d.toSeconds.toString
  }

  // Render a long value, e.g. on the Age header
  implicit val longRenderer: Renderer[Long] = new Renderer[Long] {
    override def render(writer: Writer, d: Long): writer.type =
      writer << d.toString
  }

  implicit def eitherRenderer[A, B](implicit ra: Renderer[A], rb: Renderer[B]): Renderer[Either[A, B]] = new Renderer[Either[A, B]] {
    override def render(writer: Writer, e: Either[A, B]): writer.type =
      e match {
        case Left(a)  => ra.render(writer, a)
        case Right(b) => rb.render(writer, b)
      }
  }
}

/** Mixin that makes a type writable by a [[Writer]] without needing a [[Renderer]] instance */
trait Renderable extends Any {

  /** Base method for rendering this object efficiently */
  def render(writer: Writer): writer.type

  /** Generates a String rendering of this object */
  def renderString: String = Renderer.renderString(this)

  override def toString: String = renderString
}

object Renderable {
  implicit def renderableInst[T <: Renderable]: Renderer[T] =
    genericInstance.asInstanceOf[Renderer[T]]

  // Cache the Renderable because GC pauses suck
  private val genericInstance = new Renderer[Renderable] {
    override def render(writer: Writer, t: Renderable): writer.type =
      t.render(writer)
  }
}

object Writer {
  val HeaderValueDQuote = BitSet("\\\"".map(_.toInt):_*)
}

/** Efficiently accumulate [[Renderable]] representations */
trait Writer {
  def append(s: String):                 this.type
  def append(ci: CaseInsensitiveString): this.type = append(ci.toString)
  def append(char: Char):                this.type = append(char.toString)
  def append(float: Float):              this.type = append(float.toString)
  def append(double: Double):            this.type = append(double.toString)
  def append(int: Int):                  this.type = append(int.toString)
  def append(long: Long):                this.type = append(long.toString)

  def append[T](r: T)(implicit R: Renderer[T]): this.type = R.render(this, r)

  def quote(s: String, escapedChars: BitSet = Writer.HeaderValueDQuote, escapeChar: Char = '\\'): this.type = {
    this << '"'

    @tailrec
    def go(i: Int): Unit = if (i < s.length) {
      val c = s.charAt(i)
      if (escapedChars.contains(c.toInt)) this << escapeChar
      this << c
      go(i + 1)
    }

    go(0)
    this << '"'
  }

  def addStrings(s: Seq[String], sep: String = "", start: String = "", end: String = ""): this.type = {
    append(start)
    if (s.nonEmpty) {
      append(s.head)
      s.tail.foreach(s => append(sep).append(s))
    }
    append(end)
  }

  def addStringNel(s: NonEmptyList[String], sep: String = "", start: String = "", end: String = ""): this.type = {
    append(start)
    append(s.head)
    s.tail.foreach(s => append(sep).append(s))
    append(end)
  }

  def addSeq[T: Renderer](s: Seq[T], sep: String = "", start: String = "", end: String = ""): this.type = {
    append(start)
    if (s.nonEmpty) {
      append(s.head)
      s.tail.foreach(s => append(s).append(sep))
    }
    append(end)
  }

  final def <<(s: String):                this.type = append(s)
  final def <<#(s: String):               this.type = quote(s)
  final def <<(s: CaseInsensitiveString): this.type = append(s)
  final def <<(char: Char):               this.type = append(char)
  final def <<(float: Float):             this.type = append(float)
  final def <<(double: Double):           this.type = append(double)
  final def <<(int: Int):                 this.type = append(int)
  final def <<(long: Long):               this.type = append(long)
  final def <<[T: Renderer](r: T):        this.type = append(r)


}

/** [[Writer]] that will result in a `String`
  * @param size initial buffer size of the underlying `StringBuilder`
  */
class StringWriter(size: Int = StringWriter.InitialCapacity) extends Writer {
  private val sb = new java.lang.StringBuilder(size)

  def append(s: String): this.type = { sb.append(s); this }
  override def append(char: Char): this.type = { sb.append(char); this }
  override def append(float: Float): this.type = { sb.append(float); this }
  override def append(double: Double): this.type = { sb.append(double); this }
  override def append(int: Int): this.type = { sb.append(int); this }
  override def append(long: Long): this.type = { sb.append(long); this }

  def result: String = sb.toString
}

object StringWriter {
  private val InitialCapacity = 64
}

/** [[Writer]] that will result in a `ByteVector`
  * @param bv initial ByteVector`
  */
final case class ChunkWriter(
  var toChunk: Chunk[Byte] = Chunk.empty,
  charset: Charset = StandardCharsets.UTF_8
) extends Writer {

  override def append(s: String): this.type = {
    toChunk = (toChunk ++ Chunk.bytes(s.getBytes(charset))).toChunk
    this
  }

  override def append(char: Char): this.type      = append(char.toString)
  override def append(float: Float): this.type    = append(float.toString)
  override def append(double: Double): this.type  = append(double.toString)
  override def append(int: Int): this.type        = append(int.toString)
  override def append(long: Long): this.type      = append(long.toString)
}
<|MERGE_RESOLUTION|>--- conflicted
+++ resolved
@@ -5,18 +5,12 @@
 import java.time.{Instant, ZoneId}
 import java.util.Locale
 
-<<<<<<< HEAD
-=======
-import scala.annotation.tailrec
-import scala.collection.immutable.BitSet
-import scala.concurrent.duration.FiniteDuration
-
->>>>>>> f0096e5b
 import cats.data.NonEmptyList
 import fs2._
 
 import scala.annotation.tailrec
 import scala.collection.immutable.BitSet
+import scala.concurrent.duration.FiniteDuration
 
 /** A type class that describes how to efficiently render a type
  * @tparam T the type which will be rendered
