package org.http4s
package parser

import java.io.UnsupportedEncodingException
import java.nio.CharBuffer
<<<<<<< HEAD
=======
import org.http4s._
import org.http4s.util.UrlCodingUtils
>>>>>>> 4a7050a1

import scala.annotation.switch
import scala.collection.immutable.BitSet
import scala.io.Codec

import cats.data._
import org.http4s.batteries._

/** Split an encoded query string into unencoded key value pairs
  * It always assumes any input is a  valid query, including "".
  * If "" should be interpreted as no query that __MUST__ be
  * checked beforehand.
  */
private[http4s] class QueryParser(codec: Codec, colonSeparators: Boolean, qChars: BitSet = QueryParser.ExtendedQChars) {
  import QueryParser._

  /** Decodes the input into key value pairs.
    * `flush` signals that this is the last input */
  def decode(input: CharBuffer, flush: Boolean): ParseResult[Query] = {
    val acc = Query.newBuilder
    decodeBuffer(input, (k,v) => acc += ((k,v)), flush) match {
      case Some(e) => ParseResult.fail("Decoding of url encoded data failed.", e)
      case None    => ParseResult.success(acc.result)
    }
  }

  // Some[String] represents an error message, None = success
  def decodeBuffer(input: CharBuffer, acc: (String, Option[String]) => Query.Builder, flush: Boolean): Option[String] = {
    val valAcc = new StringBuilder(InitialBufferCapactiy)

    var error: String = null
    var key: String = null
    var state: State = KEY

    def appendValue(): Unit = {
      if (state == KEY) {
        val s = valAcc.result()
        val k = decodeParam(s)
        valAcc.clear()
        acc(k, None)
      }
      else {
        val k = decodeParam(key)
        key = null
        val s = valAcc.result()
        valAcc.clear()
        val v = Some(decodeParam(s))
        acc(k, v)
      }
      ()
    }

    def endPair(): Unit = {
      if (!flush) input.mark()
      appendValue()
      state = KEY
    }

    if (!flush) input.mark()

    // begin iterating through the chars
    while(error == null && input.hasRemaining) {
      val c = input.get()
      (c: @switch) match {
        case '&' => endPair()

        case ';' if colonSeparators => endPair()

        case '=' =>
          if (state == VALUE) valAcc.append('=')
          else {
            state = VALUE
            key = valAcc.result()
            valAcc.clear()
          }

        case c if (qChars.contains(c.toInt)) => valAcc.append(c)

        case c => error = s"Invalid char while splitting key/value pairs: '$c'"
      }
    }
    if (error != null) Some(error)
    else {
      if (flush) appendValue()
      else input.reset()    // rewind to the last mark position
      None
    }
  }

  private def decodeParam(str: String): String =
    try UrlCodingUtils.urlDecode(str, codec.charSet, plusIsSpace = true)
    catch {
      case e: IllegalArgumentException     => ""
      case e: UnsupportedEncodingException => ""
    }
}

private[http4s] object QueryParser {
  private val InitialBufferCapactiy = 32

  def parseQueryString(queryString: String, codec: Codec = Codec.UTF8): ParseResult[Query] = {
    if (queryString.isEmpty) right(Query.empty)
    else new QueryParser(codec, true).decode(CharBuffer.wrap(queryString), true)
  }

  private sealed trait State
  private case object KEY extends State
  private case object VALUE extends State

  /** Defines the characters that are allowed unquoted within a query string as
    * defined in RFC 3986*/
  val QChars = BitSet((Pchar ++ "/?".toSet - '&' - '=').map(_.toInt).toSeq:_*)
  /** PHP also includes square brackets ([ and ]) with query strings. This goes
    * against the spec but due to PHP's widespread adoption it is necessary to
    * support this extension. */
  val ExtendedQChars = QChars ++ ("[]".map(_.toInt).toSet)
  private def Pchar = Unreserved ++ SubDelims ++ ":@%".toSet
  private def Unreserved =  "-._~".toSet ++ AlphaNum
  private def SubDelims  = "!$&'()*+,;=".toSet
  private def AlphaNum   = (('a' to 'z') ++ ('A' to 'Z') ++ ('0' to '9')).toSet
}<|MERGE_RESOLUTION|>--- conflicted
+++ resolved
@@ -3,11 +3,6 @@
 
 import java.io.UnsupportedEncodingException
 import java.nio.CharBuffer
-<<<<<<< HEAD
-=======
-import org.http4s._
-import org.http4s.util.UrlCodingUtils
->>>>>>> 4a7050a1
 
 import scala.annotation.switch
 import scala.collection.immutable.BitSet
@@ -15,6 +10,7 @@
 
 import cats.data._
 import org.http4s.batteries._
+import org.http4s.util.UrlCodingUtils
 
 /** Split an encoded query string into unencoded key value pairs
   * It always assumes any input is a  valid query, including "".
