--- conflicted
+++ resolved
@@ -26,27 +26,23 @@
 
 object HttpHeaderParser
     extends SimpleHeaders
+    with AcceptCharsetHeader
+    with AcceptEncodingHeader
     with AcceptHeader
     with AcceptLanguageHeader
+    with AuthorizationHeader
     with CacheControlHeader
     with ContentTypeHeader
     with CookieHeader
-    with AcceptCharsetHeader
-    with AcceptEncodingHeader
-    with AuthorizationHeader
+    with LinkHeader
+    with LocationHeader
+    with OriginHeader
+    with ProxyAuthenticateHeader
     with RangeParser
-    with LocationHeader
     with RefererHeader
     with StrictTransportSecurityHeader
-    with ProxyAuthenticateHeader
     with WwwAuthenticateHeader
-    with ZipkinHeader
-<<<<<<< HEAD
-    with LinkHeader {
-=======
-    with OriginHeader {
->>>>>>> 1de73aeb
-
+    with ZipkinHeader {
   type HeaderParser = String => ParseResult[Parsed]
 
   private val allParsers =
