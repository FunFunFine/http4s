--- conflicted
+++ resolved
@@ -112,14 +112,9 @@
         }
       }
     }.parse
-<<<<<<< HEAD
    */
   
-  def LAST_MODIFIED(value: String): ParseResult[`Last-Modified`] = 
-=======
-
   def LAST_MODIFIED(value: String): ParseResult[`Last-Modified`] =
->>>>>>> e9490f99
     new Http4sHeaderParser[`Last-Modified`](value) {
       def entry = rule {
         HttpDate ~ EOL ~> (`Last-Modified`(_))
