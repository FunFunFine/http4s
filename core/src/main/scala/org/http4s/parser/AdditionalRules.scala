--- conflicted
+++ resolved
@@ -15,213 +15,12 @@
 package parser
 
 import cats.parse.{Parser => P}
-<<<<<<< HEAD
-import cats.syntax.all._
-import java.time.{ZoneOffset, ZonedDateTime}
-import org.http4s.EntityTag.{Strong, Weak, Weakness}
-import org.http4s.internal.parboiled2._
-import org.http4s.internal.parboiled2.support.{::, HNil}
-import org.http4s.internal.parsing.Rfc3986
-import scala.util.Try
-
-private[http4s] trait AdditionalRules extends Rfc2616BasicRules { this: Parser =>
-
-  def EOL: Rule0 = rule(OptWS ~ EOI) // Strip trailing whitespace
-
-  def Digits: Rule1[String] = rule(capture(oneOrMore(Digit)))
-
-  def Value = rule(Token | QuotedString)
-
-  def Parameter: Rule1[(String, String)] =
-    rule {
-      Token ~ "=" ~ OptWS ~ Value ~> ((_: String, _: String))
-    }
-
-  def HttpDate: Rule1[HttpDate] = rule((RFC1123Date | RFC850Date | ASCTimeDate))
-
-  // RFC1123 date string, e.g. `Sun, 06 Nov 1994 08:49:37 GMT`
-  def RFC1123Date: Rule1[HttpDate] =
-    rule {
-      // TODO: hopefully parboiled2 will get more helpers so we don't need to chain methods to get under 5 args
-      Wkday ~ str(", ") ~ Date1 ~ ch(' ') ~ Time ~ ch(' ') ~ ("GMT" | "UTC") ~> {
-        (wkday: Int, day: Int, month: Int, year: Int, hour: Int, min: Int, sec: Int) =>
-          createDateTime(year, month, day, hour, min, sec, wkday)
-      }
-    }
-
-  // RFC 850 date string, e.g. `Sunday, 06-Nov-94 08:49:37 GMT`
-  def RFC850Date: Rule1[HttpDate] =
-    rule {
-      // TODO: hopefully parboiled2 will get more helpers so we don't need to chain methods to get under 5 args
-      Weekday ~ str(", ") ~ Date2 ~ ch(' ') ~ Time ~ ch(' ') ~ ("GMT" | "UTC") ~> {
-        (wkday: Int, day: Int, month: Int, year: Int, hour: Int, min: Int, sec: Int) =>
-          // We'll assume that if the date is less than 100 it is missing the 1900 part
-          val fullYear = if (year < 100) 1900 + year else year
-          createDateTime(fullYear, month, day, hour, min, sec, wkday)
-      }
-    }
-
-  // ANSI C's asctime() format, e.g. `Sun Nov  6 08:49:37 1994`
-  def ASCTimeDate: Rule1[HttpDate] =
-    rule {
-      Wkday ~ ch(' ') ~ Date3 ~ ch(' ') ~ Time ~ ch(' ') ~ Digit4 ~> {
-        (wkday: Int, month: Int, day: Int, hour: Int, min: Int, sec: Int, year: Int) =>
-          createDateTime(year, month, day, hour, min, sec, wkday)
-      }
-    }
-
-  def Date1: RuleN[Int :: Int :: Int :: HNil] =
-    rule {
-      (Digit2 | Digit1) ~ ch(' ') ~ Month ~ ch(' ') ~ Digit4
-    }
-
-  def Date2: RuleN[Int :: Int :: Int :: HNil] =
-    rule {
-      (Digit2 | Digit1) ~ ch('-') ~ Month ~ ch('-') ~ (Digit2 | Digit4)
-    }
-
-  def Date3: Rule2[Int, Int] = rule(Month ~ ch(' ') ~ (Digit2 | ch(' ') ~ Digit1))
-
-  def Time: RuleN[Int :: Int :: Int :: HNil] = rule(Digit2 ~ ch(':') ~ Digit2 ~ ch(':') ~ Digit2)
-
-  def Wkday: Rule1[Int] =
-    rule {
-      ("Sun" ~ push(0)) |
-        ("Mon" ~ push(1)) |
-        ("Tue" ~ push(2)) |
-        ("Wed" ~ push(3)) |
-        ("Thu" ~ push(4)) |
-        ("Fri" ~ push(5)) |
-        ("Sat" ~ push(6))
-    }
-
-  def Weekday: Rule1[Int] =
-    rule {
-      ("Sunday" ~ push(0)) |
-        ("Monday" ~ push(1)) |
-        ("Tuesday" ~ push(2)) |
-        ("Wednesday" ~ push(3)) |
-        ("Thursday" ~ push(4)) |
-        ("Friday" ~ push(5)) |
-        ("Saturday" ~ push(6))
-    }
-
-  def Month: Rule1[Int] =
-    rule {
-      ("Jan" ~ push(1)) |
-        ("Feb" ~ push(2)) |
-        ("Mar" ~ push(3)) |
-        ("Apr" ~ push(4)) |
-        ("May" ~ push(5)) |
-        ("Jun" ~ push(6)) |
-        ("Jul" ~ push(7)) |
-        ("Aug" ~ push(8)) |
-        ("Sep" ~ push(9)) |
-        ("Oct" ~ push(10)) |
-        ("Nov" ~ push(11)) |
-        ("Dec" ~ push(12))
-    }
-
-  def Digit1: Rule1[Int] =
-    rule {
-      capture(Digit) ~> { (s: String) =>
-        s.toInt
-      }
-    }
-
-  def Digit2: Rule1[Int] =
-    rule {
-      capture(Digit ~ Digit) ~> { (s: String) =>
-        s.toInt
-      }
-    }
-
-  def Digit3: Rule1[Int] =
-    rule {
-      capture(Digit ~ Digit ~ Digit) ~> { (s: String) =>
-        s.toInt
-      }
-    }
-
-  def Digit4: Rule1[Int] =
-    rule {
-      capture(Digit ~ Digit ~ Digit ~ Digit) ~> { (s: String) =>
-        s.toInt
-      }
-    }
-
-  def NegDigit1: Rule1[Int] =
-    rule {
-      "-" ~ capture(Digit) ~> { (s: String) =>
-        s.toInt
-      }
-    }
-
-  private def createDateTime(
-      year: Int,
-      month: Int,
-      day: Int,
-      hour: Int,
-      min: Int,
-      sec: Int,
-      wkday: Int): HttpDate =
-    Try {
-      org.http4s.HttpDate.unsafeFromZonedDateTime(
-        ZonedDateTime.of(year, month, day, hour, min, sec, 0, ZoneOffset.UTC))
-    }.getOrElse {
-      // TODO Would be better if this message had the real input.
-      throw new ParseFailure("Invalid date", s"$wkday $year-$month-$day $hour:$min:$sec")
-    }
-
-  /* 3.9 Quality Values */
-
-  def QValue: Rule1[QValue] =
-    rule {
-      // more loose than the spec which only allows 1 to max. 3 digits/zeros
-      (capture(ch('0') ~ optional(ch('.') ~ oneOrMore(Digit))) ~>
-        (
-          org.http4s.QValue
-            .fromString(_)
-            .valueOr(e => throw e.copy(sanitized = "Invalid q-value")))) |
-        (ch('1') ~ optional(ch('.') ~ zeroOrMore(ch('0'))) ~ push(org.http4s.QValue.One))
-    }
-
-  /* 2.3 ETag http://tools.ietf.org/html/rfc7232#section-2.3
-     entity-tag = [ weak ] opaque-tag
-     weak       = %x57.2F ; "W/", case-sensitive
-     opaque-tag = DQUOTE *etagc DQUOTE
-     etagc      = %x21 / %x23-7E / obs-text ; VCHAR except double quotes, plus obs-text
-   */
-  def EntityTag: Rule1[EntityTag] = {
-    def weak: Rule1[Weakness] = rule("W/" ~ push(Weak) | push(Strong))
-
-    // obs-text: http://tools.ietf.org/html/rfc7230#section-3.2.6
-    def obsText: Rule0 = rule("\u0080" - "\u00FF")
-
-    def etagc: Rule0 = rule("\u0021" | "\u0023" - "\u007e" | obsText)
-=======
 import org.http4s.internal.parsing.{Rfc3986, Rfc7230}
 
 private[http4s] object AdditionalRules {
   def EOI = P.char('\uFFFF')
->>>>>>> af845498
 
   def EOL = Rfc7230.ows *> EOI.rep0
-
-<<<<<<< HEAD
-    rule {
-      weak ~ opaqueTag ~> { (weakness: Weakness, tag: String) =>
-        org.http4s.EntityTag(tag, weakness)
-      }
-    }
-  }
-}
-
-private[http4s] object AdditionalRules {
-  import Rfc2616BasicRules._
-  def EOI = P.char('\uFFFF')
-
-  def EOL = optWs *> EOI.rep0
 
   val NonNegativeLong: P[Long] = Rfc3986.digit.rep.string.mapFilter { s =>
     try Some(s.toLong)
@@ -229,12 +28,4 @@
       case _: NumberFormatException => None
     }
   }
-=======
-  val NonNegativeLong: P[Long] = Rfc3986.digit.rep.string.mapFilter { s =>
-    try Some(s.toLong)
-    catch {
-      case _: NumberFormatException => None
-    }
-  }
->>>>>>> af845498
 }