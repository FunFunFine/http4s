package org

import cats._
import cats.data._
import fs2._
import fs2.util.{Attempt, Suspendable}

package object http4s { // scalastyle:ignore

  type AuthScheme = util.CaseInsensitiveString

  type EntityBody[+F[_]] = Stream[F, Byte]

  val EmptyBody: EntityBody[Nothing] =
    Stream.empty[Nothing, Byte]

  val ApiVersion: Http4sVersion =
    Http4sVersion(BuildInfo.apiVersion._1, BuildInfo.apiVersion._2)

  type DecodeResult[F[_], A] = EitherT[F, DecodeFailure, A]

  type ParseResult[+A] = Either[ParseFailure, A]

  val DefaultCharset = Charset.`UTF-8`

  /**
   * A Service wraps a function of request type `A` to a Task that runs
   * to response type `B`.  By wrapping the [[Service]], we can compose them
   * using Kleisli operations.
   */
  type Service[F[_], A, B] = Kleisli[F, A, B]

  /**
    * A [[Service]] that produces a Task to compute a [[Response]] from a
    * [[Request]].  An HttpService can be run on any supported http4s
    * server backend, such as Blaze, Jetty, or Tomcat.
    */
  type HttpService[F[_]] = Service[F, Request[F], MaybeResponse[F]]

  type AuthedService[F[_], T] = Service[F, AuthedRequest[F, T], MaybeResponse[F]]

  /* Lives here to work around https://issues.scala-lang.org/browse/SI-7139 */
  object HttpService extends Serializable {
    /**
      * Lifts a total function to an `HttpService`. The function is expected to
      * handle all requests it is given.  If `f` is a `PartialFunction`, use
      * `apply` instead.
      */
    def lift[F[_]](f: Request[F] => F[MaybeResponse[F]]): HttpService[F] = Service.lift(f)

    /** Lifts a partial function to an `HttpService`.  Responds with
      * [[org.http4s.Response.fallthrough]], which generates a 404, for any request
      * where `pf` is not defined.
      */
    def apply[F[_]](pf: PartialFunction[Request[F], F[Response[F]]])(implicit F: Applicative[F]): HttpService[F] =
      // I don't feel good about myself
      lift(req => pf.asInstanceOf[PartialFunction[Request[F], F[MaybeResponse[F]]]].applyOrElse(req, Function.const(F.pure(Pass[F]))))

    def empty[F[_]: Suspendable]: HttpService[F] =
      Service.constVal(Pass[F])
  }

<<<<<<< HEAD
  object AuthedService {
=======
  object AuthedService extends Serializable {
    private [this] val _empty: AuthedService[Any] =
      Service.const(Pass.now)

>>>>>>> 2f1317dc
    /**
      * Lifts a total function to an `HttpService`. The function is expected to
      * handle all requests it is given.  If `f` is a `PartialFunction`, use
      * `apply` instead.
      */
    def lift[F[_], T](f: AuthedRequest[F, T] => F[MaybeResponse[F]]): AuthedService[F, T] = Service.lift(f)

    /** Lifts a partial function to an `AuthedService`.  Responds with
      * [[org.http4s.Response.fallthrough]], which generates a 404, for any request
      * where `pf` is not defined.
      */
    def apply[F[_], T](pf: PartialFunction[AuthedRequest[F, T], F[Response[F]]])(implicit F: Applicative[F]): AuthedService[F, T] =
      // This one also makes me sick
      lift(req => pf.asInstanceOf[PartialFunction[AuthedRequest[F, T], F[MaybeResponse[F]]]].applyOrElse(req, Function.const(F.pure(Pass[F]))))

    /**
      * The empty service (all requests fallthrough).
      *
      * @tparam T - ignored.
      * @return
      */
    def empty[F[_]: Suspendable, T]: AuthedService[F, T] =
      Service.constVal(Pass[F])
  }

  type Callback[A] = Attempt[A] => Unit

  /** A stream of server-sent events */
  type EventStream[F[_]] = Stream[F, ServerSentEvent]

  @deprecated("Moved to org.http4s.syntax.AllSyntax", "0.16")
  type Http4sSyntax = syntax.AllSyntax
  @deprecated("Moved to org.http4s.syntax.all", "0.16")
  val Http4sSyntax = syntax.all
}<|MERGE_RESOLUTION|>--- conflicted
+++ resolved
@@ -60,14 +60,7 @@
       Service.constVal(Pass[F])
   }
 
-<<<<<<< HEAD
   object AuthedService {
-=======
-  object AuthedService extends Serializable {
-    private [this] val _empty: AuthedService[Any] =
-      Service.const(Pass.now)
-
->>>>>>> 2f1317dc
     /**
       * Lifts a total function to an `HttpService`. The function is expected to
       * handle all requests it is given.  If `f` is a `PartialFunction`, use
