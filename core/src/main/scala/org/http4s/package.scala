package org

import http4s.ext.Http4sString
import play.api.libs.iteratee.{Enumeratee, Iteratee, Enumerator}
import scala.language.implicitConversions
import scala.concurrent.Future
//import spray.http.HttpHeaders.RawHeader

package object http4s {
<<<<<<< HEAD
  type Route = PartialFunction[Request[Raw], Future[Responder[HttpChunk]]]

  type Raw = Array[Byte]
  type URI = String

  // Our Http message "currency" types
  sealed trait HasHeaders {
    def headers: Headers
  }

  sealed trait HttpPrelude extends HasHeaders

  sealed trait HttpChunk {
    def bytes: Raw
  }

  sealed trait HttpBodyChunk extends HttpChunk
  case class HttpEntity(bytes: Raw) extends HttpBodyChunk

  sealed trait MultipartEntity extends HttpBodyChunk {
    def name: String
    def contentType: String
  }
  case class MultipartChunk(bytes: Raw, contentType: String, name: String) extends MultipartEntity
  case class FileChunk(bytes: Raw, contentType: String, name: String) extends MultipartEntity

  case class RequestPrelude(method: Method, headers: Headers, uri: URI) extends HttpPrelude
  case class ResponsePrelude(status: StatusLine, headers: Headers) extends HttpPrelude
  case class HttpTrailer(headers: Headers) extends HasHeaders with HttpChunk {
    final val bytes = Array.empty[Byte]
  }

  // End currency


  val EmptyBody: Enumerator[HttpChunk] = Enumerator.eof
  val EmptyRequestBody: Enumerator[Raw] = Enumerator.eof
=======
  type Route = PartialFunction[RequestHead, Iteratee[Chunk, Responder]]

  type ResponderBody = Enumeratee[Chunk, Chunk]

  type Chunk = Array[Byte]
  type Raw = Chunk
>>>>>>> 942a8ec8

  type Middleware = (Route => Route)

  private[http4s] implicit def string2Http4sString(s: String) = new Http4sString(s)

  trait RouteHandler {
    def route: Route
  }

//  /**
//   * Warms up the spray.http module by triggering the loading of most classes in this package,
//   * so as to increase the speed of the first usage.
//   */
//  def warmUp() {
//    HttpRequest(
//      headers = List(
//        RawHeader("Accept", "*/*,text/plain,custom/custom"),
//        RawHeader("Accept-Charset", "*,UTF-8"),
//        RawHeader("Accept-Encoding", "gzip,custom"),
//        RawHeader("Accept-Language", "*,nl-be,custom"),
//        RawHeader("Authorization", "Basic QWxhZGRpbjpvcGVuIHNlc2FtZQ=="),
//        RawHeader("Cache-Control", "no-cache"),
//        RawHeader("Connection", "close"),
//        RawHeader("Content-Disposition", "form-data"),
//        RawHeader("Content-Encoding", "deflate"),
//        RawHeader("Content-Length", "42"),
//        RawHeader("Content-Type", "application/json"),
//        RawHeader("Cookie", "http4s=cool"),
//        RawHeader("Host", "http4s.org"),
//        RawHeader("X-Forwarded-For", "1.2.3.4"),
//        RawHeader("Fancy-Custom-Header", "yeah")
//      ),
//      entity = "http4s thanks spray greatly!"
//    ).parseAll
//    HttpResponse(status = 200)
//  }

  /*
  type RequestRewriter = PartialFunction[Request, Request]

  def rewriteRequest(f: RequestRewriter): Middleware = {
    route: Route => f.orElse({ case req: Request => req }: RequestRewriter).andThen(route)
  }

  type ResponseTransformer = PartialFunction[Response, Response]

  def transformResponse(f: ResponseTransformer): Middleware = {
    route: Route => route andThen { handler => handler.map(f) }
  }
  */
}<|MERGE_RESOLUTION|>--- conflicted
+++ resolved
@@ -7,8 +7,9 @@
 //import spray.http.HttpHeaders.RawHeader
 
 package object http4s {
-<<<<<<< HEAD
-  type Route = PartialFunction[Request[Raw], Future[Responder[HttpChunk]]]
+  type Route = PartialFunction[RequestHead, Iteratee[Raw, Responder]]
+
+  type ResponderBody = Enumeratee[HttpEntity, HttpEntity]
 
   type Raw = Array[Byte]
   type URI = String
@@ -45,14 +46,6 @@
 
   val EmptyBody: Enumerator[HttpChunk] = Enumerator.eof
   val EmptyRequestBody: Enumerator[Raw] = Enumerator.eof
-=======
-  type Route = PartialFunction[RequestHead, Iteratee[Chunk, Responder]]
-
-  type ResponderBody = Enumeratee[Chunk, Chunk]
-
-  type Chunk = Array[Byte]
-  type Raw = Chunk
->>>>>>> 942a8ec8
 
   type Middleware = (Route => Route)
 
