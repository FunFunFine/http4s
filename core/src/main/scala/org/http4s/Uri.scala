--- conflicted
+++ resolved
@@ -10,25 +10,15 @@
 
 package org.http4s
 
-<<<<<<< HEAD
-import cats.{Eq, Hash, Order, Show}
+import cats.{Eq, Eval, Hash, Order, Show}
 import cats.kernel.Semigroup
-=======
-import cats.{Eq, Eval, Hash, Order, Show}
->>>>>>> a81b4a68
 import cats.syntax.either._
 import cats.syntax.hash._
 import cats.syntax.order._
 import java.net.{Inet4Address, Inet6Address, InetAddress}
 import java.nio.{ByteBuffer, CharBuffer}
-<<<<<<< HEAD
 import java.nio.charset.{Charset => JCharset, StandardCharsets}
-import org.http4s.internal.{bug, hashLower}
-=======
-import java.nio.charset.{Charset => JCharset}
-import java.nio.charset.StandardCharsets
 import org.http4s.internal.{bug, compareField, hashLower, reduceComparisons}
->>>>>>> a81b4a68
 import org.http4s.internal.parboiled2.{Parser => PbParser, _}
 import org.http4s.internal.parboiled2.CharPredicate.{Alpha, Digit, HexDigit}
 import org.http4s.parser._
@@ -301,7 +291,35 @@
       }
   }
 
-<<<<<<< HEAD
+  object Authority {
+    def apply(
+        userInfo: Option[UserInfo] = None,
+        host: Host = RegName("localhost"),
+        port: Option[Int] = None): Authority =
+      new Authority(userInfo, host, port)
+
+    implicit val catsInstancesForHttp4sAuthority
+        : Hash[Authority] with Order[Authority] with Show[Authority] =
+      new Hash[Authority] with Order[Authority] with Show[Authority] {
+        override def hash(x: Authority): Int =
+          x.hashCode
+
+        override def compare(x: Authority, y: Authority): Int = {
+          def compareAuthorities[A: Order](focus: Authority => A): Int =
+            compareField(x, y, focus)
+
+          reduceComparisons(
+            compareAuthorities(_.userInfo),
+            Eval.later(compareAuthorities(_.host)),
+            Eval.later(compareAuthorities(_.port))
+          )
+        }
+
+        override def show(a: Authority): String =
+          a.renderString
+      }
+  }
+
   final class Path private (
       val segments: Vector[Path.Segment],
       val absolute: Boolean,
@@ -451,39 +469,11 @@
           )
       }
 
-    implicit val eq: Eq[Path] = Eq.fromUniversalEquals[Path]
-    implicit val semigroup: Semigroup[Path] = (a: Path, b: Path) => a.concat(b)
-=======
-  object Authority
-      extends scala.runtime.AbstractFunction3[Option[UserInfo], Host, Option[Int], Authority] {
-
-    override def apply(
-        userInfo: Option[UserInfo] = None,
-        host: Host = RegName("localhost"),
-        port: Option[Int] = None): Authority =
-      new Authority(userInfo, host, port)
-
-    implicit val catsInstancesForHttp4sAuthority
-        : Hash[Authority] with Order[Authority] with Show[Authority] =
-      new Hash[Authority] with Order[Authority] with Show[Authority] {
-        override def hash(x: Authority): Int =
-          x.hashCode
-
-        override def compare(x: Authority, y: Authority): Int = {
-          def compareAuthorities[A: Order](focus: Authority => A): Int =
-            compareField(x, y, focus)
-
-          reduceComparisons(
-            compareAuthorities(_.userInfo),
-            Eval.later(compareAuthorities(_.host)),
-            Eval.later(compareAuthorities(_.port))
-          )
-        }
-
-        override def show(a: Authority): String =
-          a.renderString
-      }
->>>>>>> a81b4a68
+    implicit val http4sInstancesForPath: Order[Path] with Semigroup[Path] =
+      new Order[Path] with Semigroup[Path] {
+        def compare(x: Path, y: Path): Int = x.compare(y)
+        def combine(x: Path, y: Path): Path = x.concat(y)
+      }
   }
 
   /** The userinfo subcomponent may consist of a user name and,
@@ -893,11 +883,8 @@
     def value: String = host.toString
   }
 
-<<<<<<< HEAD
-  object RegName { def apply(name: String): RegName = new RegName(CIString(name)) }
-=======
   object RegName {
-    def apply(name: String): RegName = new RegName(name.ci)
+    def apply(name: String): RegName = new RegName(CIString(name))
 
     implicit val catsInstancesForHttp4sUriRegName: Hash[RegName] with Order[RegName] with Show[RegName] =
       new Hash[RegName] with Order[RegName] with Show[RegName] {
@@ -911,7 +898,6 @@
           a.toString
       }
   }
->>>>>>> a81b4a68
 
   /**
     * Resolve a relative Uri reference, per RFC 3986 sec 5.2
