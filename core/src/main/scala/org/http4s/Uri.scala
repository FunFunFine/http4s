--- conflicted
+++ resolved
@@ -20,14 +20,7 @@
 import java.nio.charset.{Charset => JCharset}
 import java.nio.charset.StandardCharsets
 import org.http4s.internal.{UriCoding, bug, compareField, hashLower, reduceComparisons}
-<<<<<<< HEAD
-import org.http4s.internal.parboiled2.{Parser => PbParser, _}
-import org.http4s.internal.parboiled2.CharPredicate.{Alpha, Digit, HexDigit}
 import org.http4s.internal.parsing.Rfc3986
-import org.http4s.parser._
-=======
-import org.http4s.internal.parsing.Rfc3986
->>>>>>> af845498
 import org.http4s.util.{Renderable, Writer}
 import org.typelevel.ci.CIString
 import scala.collection.immutable
@@ -355,18 +348,6 @@
         .orElse((string("http") <* not(unary)).as(http))
         .backtrack
         .orElse((alpha *> unary.rep0).string.map(new Scheme(_)))
-<<<<<<< HEAD
-    }
-
-    private[http4s] trait Parser { self: PbParser =>
-      def scheme =
-        rule {
-          "https" ~ Alpha.unary_!() ~ push(https) |
-            "http" ~ Alpha.unary_!() ~ push(http) |
-            capture(Alpha ~ zeroOrMore(Alpha | Digit | "+" | "-" | ".")) ~> (new Scheme(_))
-        }
-=======
->>>>>>> af845498
     }
 
     implicit val http4sOrderForScheme: Order[Scheme] =
@@ -748,19 +729,6 @@
       (username ~ (char(':') *> password).?).map { case (u, p) =>
         UserInfo(decode(u, cs), p.map(decode(_, cs)))
       }
-<<<<<<< HEAD
-    }
-
-    private[http4s] trait Parser { self: Rfc3986Parser =>
-      def userInfo: Rule1[UserInfo] =
-        rule {
-          capture(zeroOrMore(Unreserved | PctEncoded | SubDelims)) ~
-            (":" ~ capture(zeroOrMore(Unreserved | PctEncoded | SubDelims | ":"))).? ~>
-            ((username: String, password: Option[String]) =>
-              UserInfo(decode(username), password.map(decode)))
-        }
-=======
->>>>>>> af845498
     }
 
     implicit val http4sInstancesForUserInfo
@@ -821,11 +789,7 @@
       /* IP-literal    = "[" ( IPv6address / IPvFuture  ) "]" */
       val ipLiteral = char('[') *> ipv6Address.orElse(ipVFuture) <* char(']')
 
-<<<<<<< HEAD
-      ipLiteral.orElse(ipv4Address).orElse(regName)
-=======
       ipLiteral.orElse(ipv4Address.backtrack).orElse(regName)
->>>>>>> af845498
     }
 
     implicit val catsInstancesForHttp4sUriHost: Hash[Host] with Order[Host] with Show[Host] =
@@ -934,21 +898,6 @@
           throw bug(s"Inet4Address.getAddress not exactly four bytes: ${array}")
       }
 
-<<<<<<< HEAD
-    private[http4s] trait Parser { self: PbParser with IpParser =>
-      def ipv4Address: Rule1[Ipv4Address] =
-        rule {
-          // format: off
-        decOctet ~ "." ~ decOctet ~ "." ~ decOctet ~ "." ~ decOctet ~>
-        { (a: Byte, b: Byte, c: Byte, d: Byte) => new Ipv4Address(a, b, c, d) }
-        // format:on
-      }
-
-      private def decOctet = rule {capture(DecOctet) ~> (_.toInt.toByte)}
-    }
-
-=======
->>>>>>> af845498
     private[http4s] val parser: P[Ipv4Address] =
       Rfc3986.ipv4Bytes.map { case (a, b, c, d) => Ipv4Address(a, b, c, d) }
 
@@ -1113,18 +1062,10 @@
       import cats.parse.Parser
       import Rfc3986.{hexdig, ipv4Bytes}
 
-<<<<<<< HEAD
-
-      def ls32: Rule2[Short, Short] = rule {
-        (h16 ~ ":" ~ h16) |
-        (decOctet ~ "." ~ decOctet ~ "." ~ decOctet ~ "." ~ decOctet) ~> { (a: Byte, b: Byte, c: Byte, d: Byte) =>
-          push(((a << 8) | b).toShort) ~ push(((c << 8) | d).toShort)
-=======
       def toIpv6(lefts: collection.Seq[Short], rights: collection.Seq[Short]): Ipv6Address =
         lefts ++ collection.Seq.fill(8 - lefts.size - rights.size)(0.toShort) ++ rights match {
           case collection.Seq(a, b, c, d, e, f, g, h) =>
             Ipv6Address(a, b, c, d, e, f, g, h)
->>>>>>> af845498
         }
 
       val h16: P[Short] =
@@ -1170,77 +1111,6 @@
       fullIpv6WihtOptionalIpv4.backtrack.orElse(shortIpv6WithIpv4.backtrack).orElse(shortIpv6)
     }
 
-<<<<<<< HEAD
-    private[http4s] val parser: P[Ipv6Address] = {
-      import cats.parse.Parser.{char, string}
-      import Rfc3986.{hexdig, ipv4Bytes}
-
-      def toIpv6(lefts: collection.Seq[Short], rights: collection.Seq[Short]): Ipv6Address =
-        lefts ++ collection.Seq.fill(8 - lefts.size - rights.size)(0.toShort) ++ rights match {
-          case collection.Seq(a, b, c, d, e, f, g, h) =>
-            Ipv6Address(a, b, c, d, e, f, g, h)
-        }
-
-      def repN[A](n: Int, p: cats.parse.Parser0[A], sep: cats.parse.Parser0[Unit] = P.unit): cats.parse.Parser0[List[A]] =
-        ((p ~ sep).replicateA(n - 1) ~ p)
-          .map { case (head, tail) => head.map(_._1) :+ tail }
-          .backtrack
-          .orElse(if (n == 1) p.map(List(_)).backtrack else repN(n - 1, p, sep).backtrack)
-
-      val h16: P[Short] =
-        (hexdig ~ hexdig.? ~ hexdig.? ~ hexdig.?).string.map { (s: String) =>
-          java.lang.Integer.parseInt(s, 16).toShort
-        }
-
-      val colon = char(':')
-      val doubleColon = string("::").void
-      val h16Colon = h16 <* colon
-
-      val ls32: P[List[Short]] = {
-        val option1 = ((h16 <* colon.void) ~ h16).map(t => List(t._1, t._2))
-        val option2 = ipv4Bytes.map { case (a: Byte, b: Byte, c: Byte, d: Byte) =>
-          List(((a << 8) | b).toShort, ((c << 8) | d).toShort)
-        }
-        option1.backtrack.orElse(option2)
-      }
-
-      (repN(6, h16Colon).with1 ~ ls32)
-        .map { case (ls: collection.Seq[Short], rs) => toIpv6(ls, rs) }
-        .backtrack
-        .orElse((doubleColon *> repN(4, h16Colon, P.unit) ~ ls32)
-          .map { case (rs: List[Short], rs2) => toIpv6(Seq.empty, rs ++ rs2) })
-        .backtrack
-        .orElse(((h16.?.with1 <* doubleColon) ~ h16Colon.repExactlyAs[List[Short]](3).backtrack ~ ls32)
-          .map { case ((ls: Option[Short], rs), rs2) => toIpv6(ls.toSeq, rs ++ rs2) })
-        .backtrack
-        .orElse(
-          ((repN(2, h16, colon.void).?.with1 <* doubleColon) ~ h16Colon.repExactlyAs[List[Short]](2).backtrack ~ ls32)
-            .map { case ((ls: Option[List[Short]], rs), rs2) =>
-              toIpv6(ls.getOrElse(Seq.empty), rs ++ rs2)
-            })
-        .backtrack
-        .orElse(((repN(3, h16, colon.void).?.with1 <* doubleColon) ~ h16Colon ~ ls32)
-          .map { case ((ls: Option[List[Short]], r0: Short), rs) =>
-            toIpv6(ls.getOrElse(Seq.empty), Seq(r0) ++ rs)
-          })
-        .backtrack
-        .orElse(((repN(4, h16, colon.void).?.with1 <* doubleColon) ~ ls32)
-          .map { case (ls: Option[collection.Seq[Short]], rs) =>
-            toIpv6(ls.getOrElse(Seq.empty), rs)
-          })
-        .backtrack
-        .orElse(((repN(5, h16, colon.void).?.with1 <* doubleColon) ~ h16)
-          .map { case (ls: Option[collection.Seq[Short]], rs: Short) =>
-            toIpv6(ls.getOrElse(Seq.empty), Seq(rs))
-          })
-        .backtrack
-        .orElse((repN(6, h16, colon.void).?.with1 <* doubleColon)
-          .map {(ls: Option[collection.Seq[Short]]) => toIpv6(ls.getOrElse(Seq.empty), Seq.empty)})
-        .backtrack
-    }
-
-=======
->>>>>>> af845498
     implicit val http4sInstancesForIpv6Address: HttpCodec[Ipv6Address]
       with Order[Ipv6Address]
       with Hash[Ipv6Address]
@@ -1268,16 +1138,6 @@
 
   object RegName {
     def apply(name: String): RegName = new RegName(CIString(name))
-<<<<<<< HEAD
-
-    /* reg-name    = *( unreserved / pct-encoded / sub-delims) */
-    val parser: Parser0[RegName] = {
-      import Rfc3986.{pctEncoded, subDelims, unreserved}
-
-      unreserved.orElse(pctEncoded).orElse(subDelims).rep0.string.map(s => RegName(CIString(decode(s))))
-    }
-
-=======
 
     /* reg-name    = *( unreserved / pct-encoded / sub-delims) */
     val parser: Parser0[RegName] = {
@@ -1291,7 +1151,6 @@
         .map(s => RegName(CIString(decode(s))))
     }
 
->>>>>>> af845498
     implicit val catsInstancesForHttp4sUriRegName
         : Hash[RegName] with Order[RegName] with Show[RegName] =
       new Hash[RegName] with Order[RegName] with Show[RegName] {
@@ -1445,17 +1304,10 @@
       spaceIsPlus: Boolean = false,
       toSkip: Char => Boolean = toSkip): String =
     UriCoding.encode(toEncode, charset, spaceIsPlus, toSkip)
-<<<<<<< HEAD
 
   private lazy val toSkip =
     UriCoding.Unreserved ++ "!$&'()*+,;=:/?@"
 
-=======
-
-  private lazy val toSkip =
-    UriCoding.Unreserved ++ "!$&'()*+,;=:/?@"
-
->>>>>>> af845498
   private lazy val SkipEncodeInPath =
     UriCoding.Unreserved ++ ":@!$&'()*+,;="
 
@@ -1524,15 +1376,6 @@
     charset.decode(out).toString
   }
 
-<<<<<<< HEAD
-  /** Literal syntax for URIs.  Invalid or non-literal arguments are rejected
-    * at compile time.
-    */
-  @deprecated("""use uri"" string interpolation instead""", "0.20")
-  def uri(s: String): Uri = macro Uri.Macros.uriLiteral
-
-=======
->>>>>>> af845498
   implicit val catsInstancesForHttp4sUri: Hash[Uri] with Order[Uri] with Show[Uri] =
     new Hash[Uri] with Order[Uri] with Show[Uri] {
       override def hash(x: Uri): Int =
