--- conflicted
+++ resolved
@@ -19,7 +19,7 @@
 import cats.parse.Parser
 import cats.{Order, Show}
 import org.http4s.util.Writer
-import scala.reflect.macros.blackbox
+import scala.reflect.macros.whitebox
 
 /** A Quality Value.  Represented as thousandths for an exact representation rounded to three
   * decimal places.
@@ -122,12 +122,8 @@
   /** Exists to support compile-time verified literals. Do not call directly. */
   def ☠(thousandths: Int): QValue = new QValue(thousandths)
 
-<<<<<<< HEAD
-  class Macros(val c: blackbox.Context) {
-=======
   @deprecated("This location of the implementation complicates Dotty support", "0.21.16")
   class Macros(val c: whitebox.Context) {
->>>>>>> 40260574
     import c.universe._
 
     def qValueLiteral(d: c.Expr[Double]): Tree =
