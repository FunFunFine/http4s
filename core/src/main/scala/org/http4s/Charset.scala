/*
 * Derived from https://github.com/spray/spray/blob/v1.1-M7/spray-http/src/main/scala/spray/http/HttpCharset.scala
 *
 * Copyright (C) 2011-2012 spray.io
 * Based on code copyright (C) 2010-2011 by the BlueEyes Web Framework Team (http://github.com/jdegoes/blueeyes)
 *
 * Licensed under the Apache License, Version 2.0 (the "License");
 * you may not use this file except in compliance with the License.
 * You may obtain a copy of the License at
 *
 * http://www.apache.org/licenses/LICENSE-2.0
 *
 * Unless required by applicable law or agreed to in writing, software
 * distributed under the License is distributed on an "AS IS" BASIS,
 * WITHOUT WARRANTIES OR CONDITIONS OF ANY KIND, either express or implied.
 * See the License for the specific language governing permissions and
 * limitations under the License.
 */
package org.http4s

import java.nio.charset.{Charset => NioCharset, StandardCharsets}
<<<<<<< HEAD

import org.http4s.batteries._
import org.http4s.util._
=======
import java.util.{HashMap, Locale}
import scala.collection.JavaConverters._
import org.http4s.util._
import scalaz.{\/, -\/, \/-}
>>>>>>> 7f1554d1

final case class Charset private (nioCharset: NioCharset) extends Renderable {
  def satisfies(charsetRange: CharsetRange): Boolean = charsetRange isSatisfiedBy this

  def withQuality(q: QValue): CharsetRange.Atom = CharsetRange.Atom(this, q)
  def toRange: CharsetRange.Atom = withQuality(QValue.One)

  def render(writer: Writer): writer.type = writer << nioCharset.name
}

object Charset {
  val `US-ASCII`     = Charset(StandardCharsets.US_ASCII)
  val `ISO-8859-1`   = Charset(StandardCharsets.ISO_8859_1)
  val `UTF-8`        = Charset(StandardCharsets.UTF_8)
  val `UTF-16`       = Charset(StandardCharsets.UTF_16)
  val `UTF-16BE`     = Charset(StandardCharsets.UTF_16BE)
  val `UTF-16LE`     = Charset(StandardCharsets.UTF_16LE)

  // Charset.forName caches a whopping two values and then
  // synchronizes.  We can prevent this by pre-caching all the lookups
  // that will succeed.
  private val cache: HashMap[String, NioCharset] = {
    val map = new HashMap[String, NioCharset]
    for {
      cs <- NioCharset.availableCharsets.values.asScala
      name <- cs.name :: cs.aliases.asScala.toList
    } map.put(name.toLowerCase(Locale.ROOT), cs)
    map
  }

  def fromNioCharset(nioCharset: NioCharset): Charset = Charset(nioCharset)

  def fromString(name: String): ParseResult[Charset] =
<<<<<<< HEAD
    Either.catchNonFatal(NioCharset.forName(name)).bimap(
      _ => ParseFailure("Invalid charset", s"$name is not a supported Charset"),
      Charset(_)
    )
=======
    cache.get(name.toLowerCase(Locale.ROOT)) match {
      case nioCharset: NioCharset => \/-(Charset.apply(nioCharset))
      case null => -\/(ParseFailure("Invalid charset", s"$name is not a supported Charset"))
    }
>>>>>>> 7f1554d1
}<|MERGE_RESOLUTION|>--- conflicted
+++ resolved
@@ -19,16 +19,10 @@
 package org.http4s
 
 import java.nio.charset.{Charset => NioCharset, StandardCharsets}
-<<<<<<< HEAD
-
-import org.http4s.batteries._
-import org.http4s.util._
-=======
 import java.util.{HashMap, Locale}
 import scala.collection.JavaConverters._
+
 import org.http4s.util._
-import scalaz.{\/, -\/, \/-}
->>>>>>> 7f1554d1
 
 final case class Charset private (nioCharset: NioCharset) extends Renderable {
   def satisfies(charsetRange: CharsetRange): Boolean = charsetRange isSatisfiedBy this
@@ -62,15 +56,8 @@
   def fromNioCharset(nioCharset: NioCharset): Charset = Charset(nioCharset)
 
   def fromString(name: String): ParseResult[Charset] =
-<<<<<<< HEAD
-    Either.catchNonFatal(NioCharset.forName(name)).bimap(
-      _ => ParseFailure("Invalid charset", s"$name is not a supported Charset"),
-      Charset(_)
-    )
-=======
     cache.get(name.toLowerCase(Locale.ROOT)) match {
-      case nioCharset: NioCharset => \/-(Charset.apply(nioCharset))
-      case null => -\/(ParseFailure("Invalid charset", s"$name is not a supported Charset"))
+      case nioCharset: NioCharset => Right(Charset.apply(nioCharset))
+      case null => Left(ParseFailure("Invalid charset", s"$name is not a supported Charset"))
     }
->>>>>>> 7f1554d1
 }