package org.http4s

import java.io.File
import java.net.{InetSocketAddress, InetAddress}

import cats._
import cats.implicits._
import fs2._
import fs2.interop.cats._
import fs2.text._
import org.http4s.headers._
import org.http4s.util.nonEmptyList._
import org.http4s.server.ServerSoftware

/**
 * Represents a HTTP Message. The interesting subclasses are Request and Response
 * while most of the functionality is found in [[MessageSyntax]] and [[ResponseOps]]
 * @see [[MessageSyntax]], [[ResponseOps]]
 */
sealed trait Message extends MessageOps { self =>
  type Self <: Message { type Self = self.Self }

  def httpVersion: HttpVersion

  def headers: Headers

  def body: EntityBody

  final def bodyAsText(implicit defaultCharset: Charset = DefaultCharset): Stream[Task, String] = {
    (charset getOrElse defaultCharset) match {
      case Charset.`UTF-8` =>
        // suspect this one is more efficient, though this is superstition
        body.through(utf8Decode)
      case cs =>
        body.through(util.decode(cs))
    }
  }

  /** True if and only if the body is composed solely of Emits and Halt.  This
    * indicates that the body can be re-run without side-effects. */
  // TODO fs2 port need to replace unemit
  /*
  def isBodyPure: Boolean =
    body.unemit._2.isHalt
<<<<<<< HEAD
   */
  
=======

>>>>>>> 356f2422
  def attributes: AttributeMap

  protected def change(body: EntityBody = body,
                       headers: Headers = headers,
                       attributes: AttributeMap = attributes): Self

  override def transformHeaders(f: Headers => Headers): Self =
    change(headers = f(headers))

  override def withAttribute[A](key: AttributeKey[A], value: A): Self =
    change(attributes = attributes.put(key, value))

  /** Replace the body of this message with a new body
    *
    * @param b body to attach to this method
    * @param w [[EntityEncoder]] with which to convert the body to an [[EntityBody]]
    * @tparam T type of the Body
    * @return a new message with the new body
    */
  def withBody[T](b: T)(implicit w: EntityEncoder[T]): Task[Self] = {
    w.toEntity(b).map { entity =>
      val hs = entity.length match {
        case Some(l) => `Content-Length`(l)::w.headers.toList
        case None    => w.headers
      }
      change(body = entity.body, headers = headers ++ hs)
    }
  }

  def contentLength: Option[Long] = headers.get(`Content-Length`).map(_.length)

  def contentType: Option[`Content-Type`] = headers.get(`Content-Type`)

  /** Returns the charset parameter of the `Content-Type` header, if present.
    * Does not introspect the body for media types that define a charset internally. */
  def charset: Option[Charset] = contentType.flatMap(_.charset)

  def isChunked: Boolean = headers.get(`Transfer-Encoding`).exists(_.values.contains(TransferCoding.chunked))

  /**
   * The trailer headers, as specified in Section 3.6.1 of RFC 2616.  The resulting
   * task might not complete unless the entire body has been consumed.
   */
  def trailerHeaders: Task[Headers] = attributes.get(Message.Keys.TrailerHeaders).getOrElse(Task.now(Headers.empty))

  /** Decode the [[Message]] to the specified type
    *
    * @param decoder [[EntityDecoder]] used to decode the [[Message]]
    * @tparam T type of the result
    * @return the `Task` which will generate the `DecodeResult[T]`
    */
  override def attemptAs[T](implicit decoder: EntityDecoder[T]): DecodeResult[T] =
    decoder.decode(this, strict = false)
}

object Message {
  object Keys {
    val TrailerHeaders = AttributeKey.http4s[Task[Headers]]("trailer-headers")
  }
}

/** Representation of an incoming HTTP message
  *
  * A Request encapsulates the entirety of the incoming HTTP request including the
  * status line, headers, and a possible request body.
  *
  * @param method [[Method.GET]], [[Method.POST]], etc.
  * @param uri representation of the request URI
  * @param httpVersion the HTTP version
  * @param headers collection of [[Header]]s
  * @param body scalaz.stream.Process[Task,Chunk] defining the body of the request
  * @param attributes Immutable Map used for carrying additional information in a type safe fashion
  */
final case class Request(
  method: Method = Method.GET,
  uri: Uri = Uri(path = "/"),
  httpVersion: HttpVersion = HttpVersion.`HTTP/1.1`,
  headers: Headers = Headers.empty,
  body: EntityBody = EmptyBody,
  attributes: AttributeMap = AttributeMap.empty
) extends Message with RequestOps {
  import Request._

  type Self = Request

  override protected def change(body: EntityBody, headers: Headers, attributes: AttributeMap): Self =
    copy(body = body, headers = headers, attributes = attributes)

  lazy val authType: Option[AuthScheme] = headers.get(Authorization).map(_.credentials.authScheme)

  lazy val (scriptName, pathInfo) = {
    val caret = attributes.get(Request.Keys.PathInfoCaret).getOrElse(0)
    uri.path.splitAt(caret)
  }

  def withPathInfo(pi: String): Request =
    copy(uri = uri.withPath(scriptName + pi))

  lazy val pathTranslated: Option[File] = attributes.get(Keys.PathTranslated)

  def queryString: String = uri.query.renderString

  /**
   * Representation of the query string as a map
   *
   * In case a parameter is available in query string but no value is there the
   * sequence will be empty. If the value is empty the the sequence contains an
   * empty string.
   *
   * =====Examples=====
   * <table>
   * <tr><th>Query String</th><th>Map</th></tr>
   * <tr><td><code>?param=v</code></td><td><code>Map("param" -> Seq("v"))</code></td></tr>
   * <tr><td><code>?param=</code></td><td><code>Map("param" -> Seq(""))</code></td></tr>
   * <tr><td><code>?param</code></td><td><code>Map("param" -> Seq())</code></td></tr>
   * <tr><td><code>?=value</code></td><td><code>Map("" -> Seq("value"))</code></td></tr>
   * <tr><td><code>?p1=v1&amp;p1=v2&amp;p2=v3&amp;p2=v3</code></td><td><code>Map("p1" -> Seq("v1","v2"), "p2" -> Seq("v3","v4"))</code></td></tr>
   * </table>
   *
   * The query string is lazily parsed. If an error occurs during parsing
   * an empty `Map` is returned.
   */
  def multiParams: Map[String, Seq[String]] = uri.multiParams

  /**
   * View of the head elements of the URI parameters in query string.
   *
   * In case a parameter has no value the map returns an empty string.
   *
   * @see multiParams
   */
  def params: Map[String, String] = uri.params

  private lazy val connectionInfo = attributes.get(Keys.ConnectionInfo)

  lazy val remote: Option[InetSocketAddress] = connectionInfo.map(_.remote)
  lazy val remoteAddr: Option[String] = remote.map(_.getHostString)
  lazy val remoteHost: Option[String] = remote.map(_.getHostName)
  lazy val remotePort: Option[Int]    = remote.map(_.getPort)

  lazy val remoteUser: Option[String] = None

  lazy val server: Option[InetSocketAddress] = connectionInfo.map(_.local)
  lazy val serverAddr: String = {
    server.map(_.getHostString)
      .orElse(uri.host.map(_.value))
      .orElse(headers.get(Host).map(_.host))
      .getOrElse(InetAddress.getLocalHost.getHostName)
  }

  lazy val serverPort: Int = {
    server.map(_.getPort)
      .orElse(uri.port)
      .orElse(headers.get(Host).flatMap(_.port))
      .getOrElse(80) // scalastyle:ignore
  }

  /** Whether the Request was received over a secure medium */
  lazy val isSecure: Option[Boolean] = connectionInfo.map(_.secure)

  def serverSoftware: ServerSoftware = attributes.get(Keys.ServerSoftware).getOrElse(ServerSoftware.Unknown)

  def decodeWith[A](decoder: EntityDecoder[A], strict: Boolean)(f: A => Task[Response]): Task[Response] =
    decoder.decode(this, strict = strict).fold(_.toHttpResponse(httpVersion), f).flatten

  override def toString: String =
    s"""Request(method=$method, uri=$uri, headers=${headers})"""

  // A request is idempotent if and only if its method is idempotent and its body
  // is pure.  If true, this request can be submitted multipe times.
  // TODO fs2 port uncomment when isBodyPure is back
  /*
  def isIdempotent: Boolean =
    method.isIdempotent && isBodyPure
   */
}

object Request {

  final case class Connection(local: InetSocketAddress, remote: InetSocketAddress, secure: Boolean)

  object Keys {
    val PathInfoCaret = AttributeKey.http4s[Int]("request.pathInfoCaret")
    val PathTranslated = AttributeKey.http4s[File]("request.pathTranslated")
    val ConnectionInfo = AttributeKey.http4s[Connection]("request.remote")
    val ServerSoftware = AttributeKey.http4s[ServerSoftware]("request.serverSoftware")
  }
}

/**
 * Represents that a service either returns a [[Response]] or a [[Pass]] to fall through
 * to another service.
 */
sealed trait MaybeResponse {
  def cata[A](f: Response => A, a: => A): A =
    this match {
      case r: Response => f(r)
      case Pass => a
    }

  def orElse[B >: Response](b: => B): B =
    this match {
      case r: Response => r
      case Pass => b
    }

  def orNotFound: Response =
    orElse(Response(Status.NotFound))

  def toOption: Option[Response] =
    cata(Some(_), None)
}

object MaybeResponse {
  implicit val instance: Monoid[MaybeResponse] =
    new Monoid[MaybeResponse] {
      def empty =
        Pass
      def combine(a: MaybeResponse, b: MaybeResponse) =
        a orElse b
    }

  implicit val taskInstance: Monoid[Task[MaybeResponse]] =
    new Monoid[Task[MaybeResponse]] {
      def empty =
        Pass.now
      def combine(ta: Task[MaybeResponse], tb: Task[MaybeResponse]): Task[MaybeResponse] =
        ta.flatMap(_.cata(Task.now, tb))
    }
}

case object Pass extends MaybeResponse {
  val now: Task[MaybeResponse] =
    Task.now(Pass)
}

/** Representation of the HTTP response to send back to the client
 *
 * @param status [[Status]] code and message
 * @param headers [[Headers]] containing all response headers
 * @param body scalaz.stream.Process[Task,Chunk] representing the possible body of the response
 * @param attributes [[AttributeMap]] containing additional parameters which may be used by the http4s
 *                   backend for additional processing such as java.io.File object
 */
final case class Response(
  status: Status = Status.Ok,
  httpVersion: HttpVersion = HttpVersion.`HTTP/1.1`,
  headers: Headers = Headers.empty,
  body: EntityBody = EmptyBody,
  attributes: AttributeMap = AttributeMap.empty)
    extends Message with MaybeResponse with ResponseOps {
  type Self = Response

  override def withStatus(status: Status): Self =
    copy(status = status)

  override protected def change(body: EntityBody, headers: Headers, attributes: AttributeMap): Self =
    copy(body = body, headers = headers, attributes = attributes)

  override def toString: String =
    s"""Response(status=${status.code}, headers=$headers)"""
}

object Response {
  @deprecated("Use Pass.now instead", "0.16")
  val fallthrough: Task[MaybeResponse] =
    Pass.now

  def notFound(request: Request): Task[Response] = {
    val body = s"${request.pathInfo} not found"
    Response(Status.NotFound).withBody(body)
  }
}<|MERGE_RESOLUTION|>--- conflicted
+++ resolved
@@ -42,12 +42,8 @@
   /*
   def isBodyPure: Boolean =
     body.unemit._2.isHalt
-<<<<<<< HEAD
-   */
-  
-=======
-
->>>>>>> 356f2422
+   */
+
   def attributes: AttributeMap
 
   protected def change(body: EntityBody = body,
