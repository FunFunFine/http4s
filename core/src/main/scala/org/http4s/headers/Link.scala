/*
 * Copyright 2013 http4s.org
 *
 * Licensed under the Apache License, Version 2.0 (the "License");
 * you may not use this file except in compliance with the License.
 * You may obtain a copy of the License at
 *
 *     http://www.apache.org/licenses/LICENSE-2.0
 *
 * Unless required by applicable law or agreed to in writing, software
 * distributed under the License is distributed on an "AS IS" BASIS,
 * WITHOUT WARRANTIES OR CONDITIONS OF ANY KIND, either express or implied.
 * See the License for the specific language governing permissions and
 * limitations under the License.
 */

package org.http4s.headers

import cats.data.NonEmptyList
import cats.parse.{Parser, Parser0}
import org.http4s._
<<<<<<< HEAD
import org.http4s.internal.parsing.Rfc7230.{headerRep1, quotedString, token}
import org.http4s.parser.Rfc2616BasicRules.optWs
=======
import org.http4s.internal.parsing.Rfc7230.{headerRep1, ows, quotedString, token}

>>>>>>> af845498
import java.nio.charset.StandardCharsets

object Link extends HeaderKey.Internal[Link] with HeaderKey.Recurring {

  override def parse(s: String): ParseResult[Link] =
    ParseResult.fromParser(parser, "Invalid Link header")(s)

  private[http4s] val parser: Parser[Link] = {
    import cats.parse.Parser._

    sealed trait LinkParam
    final case class Rel(value: String) extends LinkParam
    final case class Rev(value: String) extends LinkParam
    final case class Title(value: String) extends LinkParam
    final case class Type(value: MediaRange) extends LinkParam

    // https://tools.ietf.org/html/rfc3986#section-4.1
    val linkValue: Parser0[LinkValue] = {
      import Uri._
      uriReference(StandardCharsets.UTF_8).map { uri =>
        headers.LinkValue(uri)
      }
    }

    val linkParam: Parser0[LinkParam] = {
      val relParser = (string("rel=") *> token.orElse(quotedString))
        .map { rel =>
          Rel(rel)
        }

      val revParser = (string("rev=") *> token.orElse(quotedString)).map { rev =>
        Rev(rev)
      }

      val titleParser = (string("title=") *> token.orElse(quotedString)).map { title =>
        Title(title)
      }

      val typeParser = {
        val mediaRange = string("type=") *> MediaRange.parser.orElse(
          string("\"") *> MediaRange.parser <* string("\""))
        mediaRange.map(tpe => Type(tpe))
      }

      relParser.orElse(revParser).orElse(titleParser).orElse(typeParser)
    }

    val linkValueWithAttr: Parser[LinkValue] =
<<<<<<< HEAD
      ((char('<') *> linkValue <* char('>')) ~ (char(';') *> optWs *> linkParam).rep0).map {
=======
      ((char('<') *> linkValue <* char('>')) ~ (char(';') *> ows *> linkParam).rep0).map {
>>>>>>> af845498
        case (linkValue, linkParams) =>
          linkParams.foldLeft(linkValue) { case (lv, lp) =>
            lp match {
              case Rel(rel) =>
                if (lv.rel.isDefined) lv else lv.copy(rel = Some(rel))
              case Rev(rev) => lv.copy(rev = Some(rev))
              case Title(title) => lv.copy(title = Some(title))
              case Type(tpe) => lv.copy(`type` = Some(tpe))
            }
          }
      }

    headerRep1(linkValueWithAttr).map(links => Link(links.head, links.tail: _*))
  }
}

final case class Link(values: NonEmptyList[LinkValue]) extends Header.RecurringRenderable {
  override def key: Link.type = Link
  type Value = LinkValue
}<|MERGE_RESOLUTION|>--- conflicted
+++ resolved
@@ -19,13 +19,8 @@
 import cats.data.NonEmptyList
 import cats.parse.{Parser, Parser0}
 import org.http4s._
-<<<<<<< HEAD
-import org.http4s.internal.parsing.Rfc7230.{headerRep1, quotedString, token}
-import org.http4s.parser.Rfc2616BasicRules.optWs
-=======
 import org.http4s.internal.parsing.Rfc7230.{headerRep1, ows, quotedString, token}
 
->>>>>>> af845498
 import java.nio.charset.StandardCharsets
 
 object Link extends HeaderKey.Internal[Link] with HeaderKey.Recurring {
@@ -74,11 +69,7 @@
     }
 
     val linkValueWithAttr: Parser[LinkValue] =
-<<<<<<< HEAD
-      ((char('<') *> linkValue <* char('>')) ~ (char(';') *> optWs *> linkParam).rep0).map {
-=======
       ((char('<') *> linkValue <* char('>')) ~ (char(';') *> ows *> linkParam).rep0).map {
->>>>>>> af845498
         case (linkValue, linkParams) =>
           linkParams.foldLeft(linkValue) { case (lv, lp) =>
             lp match {
