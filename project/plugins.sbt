resolvers += "jgit-repo" at "http://download.eclipse.org/jgit/maven"

<<<<<<< HEAD
addSbtPlugin("com.earldouglas"            %  "xsbt-web-plugin"           % "4.0.2")
addSbtPlugin("com.github.cb372"           %  "sbt-explicit-dependencies" % "0.2.8")
addSbtPlugin("com.github.tkawachi"        %  "sbt-doctest"               % "0.7.2")
addSbtPlugin("com.lucidchart"             %  "sbt-scalafmt-coursier"     % "1.15")
addSbtPlugin("org.scalastyle"             %% "scalastyle-sbt-plugin"     % "1.0.0")
addSbtPlugin("com.typesafe"               %  "sbt-mima-plugin"           % "0.3.0")
addSbtPlugin("com.typesafe.sbt"           %  "sbt-native-packager"       % "1.3.17")
addSbtPlugin("com.typesafe.sbt"           %  "sbt-twirl"                 % "1.4.0")
addSbtPlugin("io.get-coursier"            %  "sbt-coursier"              % "1.0.3")
addSbtPlugin("io.spray"                   %  "sbt-revolver"              % "0.9.1")
addSbtPlugin("org.tpolecat"               %  "tut-plugin"                % "0.6.10")
addSbtPlugin("pl.project13.scala"         %  "sbt-jmh"                   % "0.3.4")
addSbtPlugin("com.timushev.sbt"           %  "sbt-updates"               % "0.3.4")
addSbtPlugin("io.github.davidgregory084"  %  "sbt-tpolecat"              % "0.1.5")
addSbtPlugin("com.eed3si9n"               %  "sbt-buildinfo"             % "0.7.0")
addSbtPlugin("com.eed3si9n"               %  "sbt-unidoc"                % "0.4.1")
addSbtPlugin("com.github.gseitz"          %  "sbt-release"               % "1.0.11")
addSbtPlugin("com.jsuereth"               %  "sbt-pgp"                   % "1.1.2")
addSbtPlugin("com.typesafe.sbt"           %  "sbt-ghpages"               % "0.6.3")
addSbtPlugin("com.typesafe.sbt"           %  "sbt-site"                  % "1.3.2")
addSbtPlugin("org.tpolecat"               %  "tut-plugin"                % "0.6.10")
addSbtPlugin("org.xerial.sbt"             %  "sbt-sonatype"              % "2.4")

=======
addSbtPlugin("com.earldouglas"     %  "xsbt-web-plugin"           % "4.0.2")
addSbtPlugin("com.github.cb372"    %  "sbt-explicit-dependencies" % "0.2.8")
addSbtPlugin("com.github.tkawachi" %  "sbt-doctest"               % "0.7.2")
addSbtPlugin("com.lucidchart"      %  "sbt-scalafmt-coursier"     % "1.15")
addSbtPlugin("org.scalastyle"      %% "scalastyle-sbt-plugin"     % "1.0.0")
addSbtPlugin("com.typesafe"        %  "sbt-mima-plugin"           % "0.3.0")
addSbtPlugin("com.typesafe.sbt"    %  "sbt-native-packager"       % "1.3.18")
addSbtPlugin("com.typesafe.sbt"    %  "sbt-twirl"                 % "1.4.0")
addSbtPlugin("io.get-coursier"     %  "sbt-coursier"              % "1.0.3")
addSbtPlugin("io.spray"            %  "sbt-revolver"              % "0.9.1")
addSbtPlugin("io.verizon.build"    %  "sbt-rig"                   % "5.0.39")
addSbtPlugin("org.tpolecat"        %  "tut-plugin"                % "0.6.10")
addSbtPlugin("pl.project13.scala"  %  "sbt-jmh"                   % "0.3.4")
addSbtPlugin("com.timushev.sbt"    %  "sbt-updates"               % "0.4.0")
>>>>>>> a7d564f7
libraryDependencies += "ch.qos.logback" % "logback-classic" % "1.2.3"

// https://github.com/coursier/coursier/issues/450
classpathTypes += "maven-plugin"<|MERGE_RESOLUTION|>--- conflicted
+++ resolved
@@ -1,13 +1,12 @@
 resolvers += "jgit-repo" at "http://download.eclipse.org/jgit/maven"
 
-<<<<<<< HEAD
 addSbtPlugin("com.earldouglas"            %  "xsbt-web-plugin"           % "4.0.2")
 addSbtPlugin("com.github.cb372"           %  "sbt-explicit-dependencies" % "0.2.8")
 addSbtPlugin("com.github.tkawachi"        %  "sbt-doctest"               % "0.7.2")
 addSbtPlugin("com.lucidchart"             %  "sbt-scalafmt-coursier"     % "1.15")
 addSbtPlugin("org.scalastyle"             %% "scalastyle-sbt-plugin"     % "1.0.0")
 addSbtPlugin("com.typesafe"               %  "sbt-mima-plugin"           % "0.3.0")
-addSbtPlugin("com.typesafe.sbt"           %  "sbt-native-packager"       % "1.3.17")
+addSbtPlugin("com.typesafe.sbt"    %  "sbt-native-packager"       % "1.3.18")
 addSbtPlugin("com.typesafe.sbt"           %  "sbt-twirl"                 % "1.4.0")
 addSbtPlugin("io.get-coursier"            %  "sbt-coursier"              % "1.0.3")
 addSbtPlugin("io.spray"                   %  "sbt-revolver"              % "0.9.1")
@@ -23,23 +22,6 @@
 addSbtPlugin("com.typesafe.sbt"           %  "sbt-site"                  % "1.3.2")
 addSbtPlugin("org.tpolecat"               %  "tut-plugin"                % "0.6.10")
 addSbtPlugin("org.xerial.sbt"             %  "sbt-sonatype"              % "2.4")
-
-=======
-addSbtPlugin("com.earldouglas"     %  "xsbt-web-plugin"           % "4.0.2")
-addSbtPlugin("com.github.cb372"    %  "sbt-explicit-dependencies" % "0.2.8")
-addSbtPlugin("com.github.tkawachi" %  "sbt-doctest"               % "0.7.2")
-addSbtPlugin("com.lucidchart"      %  "sbt-scalafmt-coursier"     % "1.15")
-addSbtPlugin("org.scalastyle"      %% "scalastyle-sbt-plugin"     % "1.0.0")
-addSbtPlugin("com.typesafe"        %  "sbt-mima-plugin"           % "0.3.0")
-addSbtPlugin("com.typesafe.sbt"    %  "sbt-native-packager"       % "1.3.18")
-addSbtPlugin("com.typesafe.sbt"    %  "sbt-twirl"                 % "1.4.0")
-addSbtPlugin("io.get-coursier"     %  "sbt-coursier"              % "1.0.3")
-addSbtPlugin("io.spray"            %  "sbt-revolver"              % "0.9.1")
-addSbtPlugin("io.verizon.build"    %  "sbt-rig"                   % "5.0.39")
-addSbtPlugin("org.tpolecat"        %  "tut-plugin"                % "0.6.10")
-addSbtPlugin("pl.project13.scala"  %  "sbt-jmh"                   % "0.3.4")
-addSbtPlugin("com.timushev.sbt"    %  "sbt-updates"               % "0.4.0")
->>>>>>> a7d564f7
 libraryDependencies += "ch.qos.logback" % "logback-classic" % "1.2.3"
 
 // https://github.com/coursier/coursier/issues/450
