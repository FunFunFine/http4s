--- conflicted
+++ resolved
@@ -203,64 +203,13 @@
     }
   }
 
-<<<<<<< HEAD
-  lazy val alpnBoot                         = "org.mortbay.jetty.alpn" %  "alpn-boot"                 % "8.1.13.v20181017"
-  lazy val argonaut                         = "io.argonaut"            %% "argonaut"                  % "6.2.5"
-  lazy val asyncHttpClient                  = "org.asynchttpclient"    %  "async-http-client"         % "2.12.1"
-  lazy val blaze                            = "org.http4s"             %% "blaze-http"                % "0.14.12"
-  lazy val boopickle                        = "io.suzaku"              %% "boopickle"                 % "1.3.1"
-  lazy val cats                             = "org.typelevel"          %% "cats-core"                 % "2.1.1"
-  lazy val catsEffect                       = "org.typelevel"          %% "cats-effect"               % "2.1.2"
-  lazy val catsEffectLaws                   = "org.typelevel"          %% "cats-effect-laws"          % catsEffect.revision
-  lazy val catsEffectTestingSpecs2          = "com.codecommit"         %% "cats-effect-testing-specs2" % "0.4.0"
-  lazy val catsKernelLaws                   = "org.typelevel"          %% "cats-kernel-laws"          % cats.revision
-  lazy val catsLaws                         = "org.typelevel"          %% "cats-laws"                 % cats.revision
-  lazy val circeGeneric                     = "io.circe"               %% "circe-generic"             % "0.13.0"
-  lazy val circeJawn                        = "io.circe"               %% "circe-jawn"                % circeGeneric.revision
-  lazy val circeLiteral                     = "io.circe"               %% "circe-literal"             % circeGeneric.revision
-  lazy val circeParser                      = "io.circe"               %% "circe-parser"              % circeGeneric.revision
-  lazy val circeTesting                     = "io.circe"               %% "circe-testing"             % circeGeneric.revision
-  lazy val cryptobits                       = "org.reactormonk"        %% "cryptobits"                % "1.3"
-  lazy val dropwizardMetricsCore            = "io.dropwizard.metrics"  %  "metrics-core"              % "4.1.5"
-  lazy val dropwizardMetricsJson            = "io.dropwizard.metrics"  %  "metrics-json"              % dropwizardMetricsCore.revision
-  lazy val disciplineSpecs2                 = "org.typelevel"          %% "discipline-specs2"         % "1.1.0"
-  lazy val fs2Io                            = "co.fs2"                 %% "fs2-io"                    % "2.3.0"
-  lazy val fs2ReactiveStreams               = "co.fs2"                 %% "fs2-reactive-streams"      % fs2Io.revision
-  lazy val javaxServletApi                  = "javax.servlet"          %  "javax.servlet-api"         % "3.1.0"
-  lazy val jawnFs2                          = "org.http4s"             %% "jawn-fs2"                  % "1.0.0"
-  lazy val jawnJson4s                       = "org.typelevel"          %% "jawn-json4s"               % "1.0.0"
-  lazy val jawnPlay                         = "org.typelevel"          %% "jawn-play"                 % "1.0.0"
-  lazy val jettyClient                      = "org.eclipse.jetty"      %  "jetty-client"              % "9.4.28.v20200408"
-  lazy val jettyRunner                      = "org.eclipse.jetty"      %  "jetty-runner"              % jettyServer.revision
-  lazy val jettyServer                      = "org.eclipse.jetty"      %  "jetty-server"              % "9.4.28.v20200408"
-  lazy val jettyServlet                     = "org.eclipse.jetty"      %  "jetty-servlet"             % jettyServer.revision
-  lazy val json4sCore                       = "org.json4s"             %% "json4s-core"               % "3.6.7"
-  lazy val json4sJackson                    = "org.json4s"             %% "json4s-jackson"            % json4sCore.revision
-  lazy val json4sNative                     = "org.json4s"             %% "json4s-native"             % json4sCore.revision
-  lazy val jspApi                           = "javax.servlet.jsp"      %  "javax.servlet.jsp-api"     % "2.3.3" // YourKit hack
-  lazy val keypool                          = "io.chrisdavenport"      %% "keypool"                   % "0.2.0"
-  lazy val log4catsCore                     = "io.chrisdavenport"      %% "log4cats-core"             % "1.0.1"
-  lazy val log4catsSlf4j                    = "io.chrisdavenport"      %% "log4cats-slf4j"            % log4catsCore.revision
-  lazy val log4catsTesting                  = "io.chrisdavenport"      %% "log4cats-testing"          % log4catsCore.revision
-  lazy val log4s                            = "org.log4s"              %% "log4s"                     % "1.8.2"
-  lazy val logbackClassic                   = "ch.qos.logback"         %  "logback-classic"           % "1.2.3"
-  lazy val mockito                          = "org.mockito"            %  "mockito-core"              % "3.3.3"
-  lazy val okhttp                           = "com.squareup.okhttp3"   %  "okhttp"                    % "4.4.1"
-  lazy val playJson                         = "com.typesafe.play"      %% "play-json"                 % "2.8.1"
-  lazy val prometheusClient                 = "io.prometheus"          %  "simpleclient"              % "0.8.1"
-  lazy val prometheusCommon                 = "io.prometheus"          %  "simpleclient_common"       % prometheusClient.revision
-  lazy val prometheusHotspot                = "io.prometheus"          %  "simpleclient_hotspot"      % prometheusClient.revision
-  lazy val parboiled                        = "org.http4s"             %% "parboiled"                 % "2.0.1"
-  lazy val quasiquotes                      = "org.scalamacros"        %% "quasiquotes"               % "2.1.0"
-  lazy val scalacheck                       = "org.scalacheck"         %% "scalacheck"                % "1.14.3"
-=======
   object V { // Dependency versions
     // We pull multiple modules from several projects. This is a convenient
     // reference of all the projects we depend on, and hopefully will reduce
     // error-prone merge conflicts in the dependencies below.
     val alpn = "8.1.13.v20181017"
     val argonaut = "6.2.5"
-    val asyncHttpClient = "2.11.0"
+    val asyncHttpClient = "2.12.1"
     val blaze = "0.14.12"
     val boopickle = "1.3.1"
     val cats = "2.1.1"
@@ -347,7 +296,6 @@
   lazy val parboiled                        = "org.http4s"             %% "parboiled"                 % V.parboiledHttp4s
   lazy val quasiquotes                      = "org.scalamacros"        %% "quasiquotes"               % V.quasiquotes
   lazy val scalacheck                       = "org.scalacheck"         %% "scalacheck"                % V.scalacheck
->>>>>>> f78a44d8
   def scalaReflect(sv: String)              = "org.scala-lang"         %  "scala-reflect"             % sv
   lazy val scalatagsApi                     = "com.lihaoyi"            %% "scalatags"                 % V.scalatags
   lazy val scalaXml                         = "org.scala-lang.modules" %% "scala-xml"                 % V.scalaXml
