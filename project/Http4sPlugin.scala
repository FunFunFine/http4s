--- conflicted
+++ resolved
@@ -234,7 +234,6 @@
   lazy val prometheusHotspot                = "io.prometheus"          %  "simpleclient_hotspot"      % prometheusClient.revision
   lazy val parboiled                        = "org.http4s"             %% "parboiled"                 % "2.0.1"
   lazy val quasiquotes                      = "org.scalamacros"        %% "quasiquotes"               % "2.1.0"
-<<<<<<< HEAD
   lazy val scalacheck                       = "org.scalacheck"         %% "scalacheck"                % "1.14.3"
   def scalaReflect(sv: String)              = "org.scala-lang"         %  "scala-reflect"             % sv
   lazy val scalatagsApi                     = "com.lihaoyi"            %% "scalatags"                 % "0.8.5"
@@ -244,19 +243,7 @@
   lazy val specs2Matcher                    = "org.specs2"             %% "specs2-matcher"            % specs2Core.revision
   lazy val specs2MatcherExtra               = "org.specs2"             %% "specs2-matcher-extra"      % specs2Core.revision
   lazy val specs2Scalacheck                 = "org.specs2"             %% "specs2-scalacheck"         % specs2Core.revision
-  lazy val tomcatCatalina                   = "org.apache.tomcat"      %  "tomcat-catalina"           % "9.0.30"
-=======
-  def scalacheck(sv:String)                 = "org.scalacheck"         %% "scalacheck"                % scalacheckVersion(sv)
-  def scalaCompiler(so: String, sv: String) = so             %  "scala-compiler"            % sv
-  def scalaReflect(so: String, sv: String)  = so             %  "scala-reflect"             % sv
-  lazy val scalatagsApi                     = "com.lihaoyi"            %% "scalatags"                 % "0.6.8"
-  lazy val scalaXml                         = "org.scala-lang.modules" %% "scala-xml"                 % "1.1.1"
-  def specs2Core(sv: String)                = "org.specs2"             %% "specs2-core"               % specs2Version(sv)
-  def specs2Matcher(sv: String)             = "org.specs2"             %% "specs2-matcher"            % specs2Version(sv)
-  def specs2MatcherExtra(sv: String)        = "org.specs2"             %% "specs2-matcher-extra"      % specs2Version(sv)
-  def specs2Scalacheck(sv: String)          = "org.specs2"             %% "specs2-scalacheck"         % specs2Version(sv)
   lazy val tomcatCatalina                   = "org.apache.tomcat"      %  "tomcat-catalina"           % "9.0.31"
->>>>>>> 99f4b91c
   lazy val tomcatCoyote                     = "org.apache.tomcat"      %  "tomcat-coyote"             % tomcatCatalina.revision
   lazy val twirlApi                         = "com.typesafe.play"      %% "twirl-api"                 % "1.4.2"
   lazy val vault                            = "io.chrisdavenport"      %% "vault"                     % "2.0.0"
