--- conflicted
+++ resolved
@@ -209,11 +209,7 @@
   lazy val blaze                            = "org.http4s"             %% "blaze-http"                % "0.14.11"
   lazy val boopickle                        = "io.suzaku"              %% "boopickle"                 % "1.3.1"
   lazy val cats                             = "org.typelevel"          %% "cats-core"                 % "2.1.1"
-<<<<<<< HEAD
   lazy val catsEffect                       = "org.typelevel"          %% "cats-effect"               % "2.1.2"
-=======
-  lazy val catsEffect                       = "org.typelevel"          %% "cats-effect"               % "2.1.1"
->>>>>>> f9282d14
   lazy val catsEffectLaws                   = "org.typelevel"          %% "cats-effect-laws"          % catsEffect.revision
   lazy val catsEffectTestingSpecs2          = "com.codecommit"         %% "cats-effect-testing-specs2" % "0.4.0"
   lazy val catsKernelLaws                   = "org.typelevel"          %% "cats-kernel-laws"          % cats.revision
@@ -226,13 +222,8 @@
   lazy val cryptobits                       = "org.reactormonk"        %% "cryptobits"                % "1.3"
   lazy val dropwizardMetricsCore            = "io.dropwizard.metrics"  %  "metrics-core"              % "4.1.5"
   lazy val dropwizardMetricsJson            = "io.dropwizard.metrics"  %  "metrics-json"              % dropwizardMetricsCore.revision
-<<<<<<< HEAD
-  lazy val disciplineSpecs2                 = "org.typelevel"          %% "discipline-specs2"         % "1.0.0"
+  lazy val disciplineSpecs2                 = "org.typelevel"          %% "discipline-specs2"         % "1.1.0"
   lazy val fs2Io                            = "co.fs2"                 %% "fs2-io"                    % "2.3.0"
-=======
-  lazy val disciplineSpecs2                 = "org.typelevel"          %% "discipline-specs2"         % "1.1.0"
-  lazy val fs2Io                            = "co.fs2"                 %% "fs2-io"                    % "2.2.2"
->>>>>>> f9282d14
   lazy val fs2ReactiveStreams               = "co.fs2"                 %% "fs2-reactive-streams"      % fs2Io.revision
   lazy val javaxServletApi                  = "javax.servlet"          %  "javax.servlet-api"         % "3.1.0"
   lazy val jawnFs2                          = "org.http4s"             %% "jawn-fs2"                  % "1.0.0"
