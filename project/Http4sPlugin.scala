package org.http4s.build

import com.lucidchart.sbt.scalafmt.ScalafmtCorePlugin
import com.lucidchart.sbt.scalafmt.ScalafmtCorePlugin.autoImport._
import com.timushev.sbt.updates.UpdatesPlugin.autoImport._ // autoImport vs. UpdateKeys necessary here for implicit
import com.typesafe.sbt.SbtGit.git
import com.typesafe.sbt.SbtPgp.autoImport._
import com.typesafe.sbt.git.JGit
import com.typesafe.sbt.pgp.PgpKeys.publishSigned
import com.typesafe.tools.mima.plugin.MimaPlugin
import com.typesafe.tools.mima.plugin.MimaPlugin.autoImport._
import java.lang.{Runtime => JRuntime}
import sbt.Keys._
import sbt._
import sbtrelease.ReleasePlugin.autoImport._
import sbtrelease.ReleaseStateTransformations._
import sbtrelease._

object Http4sPlugin extends AutoPlugin {
  object autoImport {
    val isTravisBuild = settingKey[Boolean]("true if this build is running as either a PR or a release build within Travis CI")
    val http4sMimaVersion = settingKey[Option[String]]("Version to target for MiMa compatibility")
    val http4sPublish = settingKey[Boolean]("Is this a publishing build?")
    val http4sApiVersion = taskKey[(Int, Int)]("API version of http4s")
    val http4sJvmTarget = taskKey[String]("JVM target")
    val http4sBuildData = taskKey[Unit]("Export build metadata for Hugo")
  }
  import autoImport._

  override def trigger = allRequirements

  override def requires = MimaPlugin && ScalafmtCorePlugin

  override lazy val buildSettings = Seq(
    // Many steps only run on one build. We distinguish the primary build from
    // secondary builds by the Travis build number.
    isTravisBuild := sys.env.get("TRAVIS").isDefined,
    
    // Publishing to gh-pages and sonatype only done from select branches and
    // never from pull requests.
    http4sPublish := {
      sys.env.get("TRAVIS").contains("true") &&
        sys.env.get("TRAVIS_PULL_REQUEST").contains("false") &&
        sys.env.get("TRAVIS_REPO_SLUG").contains("http4s/http4s") &&
        sys.env.get("TEST").contains("publish")
    },
    ThisBuild / http4sApiVersion := (ThisBuild / version).map {
      case VersionNumber(Seq(major, minor, _*), _, _) => (major.toInt, minor.toInt)
    }.value,
    git.remoteRepo := "git@github.com:http4s/http4s.git"
  ) ++ signingSettings

  override lazy val projectSettings: Seq[Setting[_]] = Seq(
    // Getting some spurious unreachable code warnings in 2.13.0-M5
    scalacOptions -= {
      CrossVersion.partialVersion(scalaVersion.value) match {
        case Some((2, 13)) =>
          "-Xfatal-warnings"
        case _ =>
          "I DON'T EXIST I'M WORKING AROUND NOT BEING ABLE TO CALL scalaVersion.value FROM ~="
      }
    },

    // https://github.com/tkawachi/sbt-doctest/issues/102
    Test / compile / scalacOptions -= "-Ywarn-unused:params",

    scalacOptions ++= {
      CrossVersion.partialVersion(scalaVersion.value) match {
        case Some((2, minor)) if minor >= 12 =>
          Seq("-Ybackend-parallelism", math.min(JRuntime.getRuntime.availableProcessors, 16).toString)
        case _ =>
          Seq.empty
      },
    },

    http4sMimaVersion := {
      version.value match {
        case VersionNumber(Seq(major, minor, patch), _, _) if patch.toInt > 0 =>
          Some(s"$major.$minor.${patch.toInt - 1}")
        case _ =>
          None
      }
    },
    mimaFailOnProblem := http4sMimaVersion.value.isDefined,
    mimaPreviousArtifacts := (http4sMimaVersion.value map {
      organization.value % s"${moduleName.value}_${scalaBinaryVersion.value}" % _
    }).toSet,

    addCompilerPlugin("org.typelevel" % "kind-projector" % "0.10.3" cross CrossVersion.binary),
    addCompilerPlugin("com.olegpy" %% "better-monadic-for" % "0.3.0"),

    scalafmtVersion := "1.5.1",
    Test / scalafmt := {
      (Compile / scalafmt).value
      (Test / scalafmt).value
      ()
    },
    Test / scalafmt / test := {
      (Compile / scalafmt / test).value
      (Test / scalafmt / test).value
      ()
    },

    http4sBuildData := {
      val dest = target.value / "hugo-data" / "build.toml"
      val (major, minor) = http4sApiVersion.value

      val releases = latestPerMinorVersion(baseDirectory.value)
        .map { case ((major, minor), v) => s""""$major.$minor" = "${v.string}""""}
        .mkString("\n")

      // Would be more elegant if `[versions.http4s]` was nested, but then
      // the index lookups in `shortcodes/version.html` get complicated.
      val buildData: String =
        s"""
           |[versions]
           |"http4s.api" = "$major.$minor"
           |"http4s.current" = "${version.value}"
           |"http4s.doc" = "${docExampleVersion(version.value)}"
           |circe = "${circeJawn.revision}"
           |cryptobits = "${cryptobits.revision}"
           |"argonaut-shapeless_6.2" = "1.2.0-M6"
           |
           |[releases]
           |$releases
         """.stripMargin

      IO.write(dest, buildData)
    },

    dependencyUpdatesFilter -= moduleFilter(organization = "javax.servlet"), // servlet-4.0 is not yet supported by jetty-9 or tomcat-9, so don't accidentally depend on its new features
  ) ++ releaseSettings

  val releaseSettings = Seq(
    // Reset a couple sbt-release defaults that rig changed
    releaseVersion := { ver =>
      Version(ver).map(v =>
        v.copy(qualifier = v.qualifier.map(_.replaceAllLiterally("-SNAPSHOT", "")))
          .string
      ).getOrElse(versionFormatError(ver))
    },
    releaseTagName := s"v${if (releaseUseGlobalVersion.value) (ThisBuild / version).value else version.value}",
    releasePublishArtifactsAction := Def.taskDyn {
      if (isSnapshot.value) publish
      else publishSigned
    }.value,
    releaseProcess := {
      implicit class StepSyntax(val step: ReleaseStep) {
        def when(cond: Boolean) =
          if (cond) step else ReleaseStep(identity)
      }

      implicit class StateFCommand(val step: State => State) {
        def when(cond: Boolean) =
          StepSyntax(step).when(cond)
      }

      val release = !isSnapshot.value
      val publishable = http4sPublish.value

      Seq(
        checkSnapshotDependencies.when(release),
        inquireVersions.when(release),
        setReleaseVersion.when(release),
        tagRelease.when(publishable && release),
        runClean,
        releaseStepCommandAndRemaining("+mimaReportBinaryIssues"),
        releaseStepCommandAndRemaining("+publishSigned").when(publishable),
        releaseStepCommand("sonatypeReleaseAll").when(publishable && release),
        setNextVersion.when(publishable && release),
        commitNextVersion.when(publishable && release),
        pushChanges.when(publishable && release),
        // We need a superfluous final step to ensure exit code
        // propagation from failed steps above.
        //
        // https://github.com/sbt/sbt-release/issues/95
        releaseStepCommand("show core/version")
      )
    }
  )

  val signingSettings = Seq(
    useGpg := false,
    usePgpKeyHex("42FAD8A85B13261D"),
    pgpPublicRing := baseDirectory.value / "project" / ".gnupg" / "pubring.gpg",
    pgpSecretRing := baseDirectory.value / "project" / ".gnupg" / "secring.gpg",
    pgpPassphrase := sys.env.get("PGP_PASS").map(_.toArray),
  )

  def extractApiVersion(version: String) = {
    val VersionExtractor = """(\d+)\.(\d+)\..*""".r
    version match {
      case VersionExtractor(major, minor) => (major.toInt, minor.toInt)
    }
  }

  def extractDocsPrefix(version: String) =
    extractApiVersion(version).productIterator.mkString("/v", ".", "")

  /**
    * @return the version we want to document, for example in tuts,
    * given the version being built.
    *
    * For snapshots after a stable release, return the previous stable
    * release.  For snapshots of 0.16.0 and 0.17.0, return the latest
    * milestone.  Otherwise, just return the current version.
    */
  def docExampleVersion(currentVersion: String) = {
    val MilestoneVersionExtractor = """(0).(16|17).(0)a?-SNAPSHOT""".r
    val latestMilestone = "M1"
    val VersionExtractor = """(\d+)\.(\d+)\.(\d+).*""".r
    currentVersion match {
      case MilestoneVersionExtractor(major, minor, patch) =>
        s"${major.toInt}.${minor.toInt}.${patch.toInt}-$latestMilestone"
      case VersionExtractor(major, minor, patch) if patch.toInt > 0 =>
        s"${major.toInt}.${minor.toInt}.${patch.toInt - 1}"
      case _ =>
        currentVersion
    }
  }

  def latestPerMinorVersion(file: File): Map[(Int, Int), Version] =
    JGit(file).tags.collect {
      case ref if ref.getName.startsWith("refs/tags/v") =>
        Version(ref.getName.substring("refs/tags/v".size))
    }.foldLeft(Map.empty[(Int, Int), Version]) {
      case (m, Some(v)) =>
        def toMinor(v: Version) = (v.major, v.subversions.headOption.getOrElse(0))
        def patch(v: Version) = v.subversions.drop(1).headOption.getOrElse(0)
        // M before RC before final
        def milestone(v: Version) = v.qualifier match {
          case Some(q) if q.startsWith("-M") => (0, q.substring(2).toInt)
          case Some(q) if q.startsWith("-RC") => (1, q.substring(3).toInt)
          case None => (2, 0)
        }
        val versionOrdering: Ordering[Version] =
          Ordering[(Int, (Int, Int))].on(v => (patch(v), milestone(v)))
        val key = toMinor(v)
        val max = m.get(key).fold(v) { v0 => versionOrdering.max(v, v0) }
        m.updated(key, max)
      case (m, None) => m
    }

  def addAlpnPath(attList: Keys.Classpath): Seq[String] = {
    for {
      file <- attList.map(_.data)
      path = file.getAbsolutePath if path.contains("jetty") && path.contains("alpn-boot")
    } yield {
      println(s"Adding Alpn classes to boot classpath: $path")
      "-Xbootclasspath/p:" + path
    }
  }

  lazy val alpnBoot                         = "org.mortbay.jetty.alpn" %  "alpn-boot"                 % "8.1.13.v20181017"
  lazy val argonaut                         = "io.argonaut"            %% "argonaut"                  % "6.2.3"
  lazy val asyncHttpClient                  = "org.asynchttpclient"    %  "async-http-client"         % "2.10.0"
  lazy val blaze                            = "org.http4s"             %% "blaze-http"                % "0.14.5"
  lazy val boopickle                        = "io.suzaku"              %% "boopickle"                 % "1.3.1"
  lazy val cats                             = "org.typelevel"          %% "cats-core"                 % "2.0.0-M4"
  lazy val catsEffect                       = "org.typelevel"          %% "cats-effect"               % "2.0.0-M4"
  lazy val catsEffectLaws                   = "org.typelevel"          %% "cats-effect-laws"          % catsEffect.revision
  lazy val catsKernelLaws                   = "org.typelevel"          %% "cats-kernel-laws"          % cats.revision
  lazy val catsLaws                         = "org.typelevel"          %% "cats-laws"                 % cats.revision
  lazy val circeGeneric                     = "io.circe"               %% "circe-generic"             % circeJawn.revision
  lazy val circeJawn                        = "io.circe"               %% "circe-jawn"                % "0.12.0-M3"
  lazy val circeLiteral                     = "io.circe"               %% "circe-literal"             % circeJawn.revision
  lazy val circeParser                      = "io.circe"               %% "circe-parser"              % circeJawn.revision
  lazy val circeTesting                     = "io.circe"               %% "circe-testing"             % circeJawn.revision
  lazy val cryptobits                       = "org.reactormonk"        %% "cryptobits"                % "1.2"
  lazy val dropwizardMetricsCore            = "io.dropwizard.metrics"  %  "metrics-core"              % "4.1.0"
  lazy val dropwizardMetricsJson            = "io.dropwizard.metrics"  %  "metrics-json"              % dropwizardMetricsCore.revision
  lazy val disciplineSpecs2                 = "org.typelevel"          %% "discipline-specs2"         % "0.12.0-M3"
  lazy val fs2Io                            = "co.fs2"                 %% "fs2-io"                    % "1.1.0-M1"
  lazy val fs2ReactiveStreams               = "co.fs2"                 %% "fs2-reactive-streams"      % fs2Io.revision
  lazy val javaxServletApi                  = "javax.servlet"          %  "javax.servlet-api"         % "3.1.0"
<<<<<<< HEAD
  lazy val jawnFs2                          = "org.http4s"             %% "jawn-fs2"                  % "0.15.0-M1"
  lazy val jawnJson4s                       = "org.typelevel"          %% "jawn-json4s"               % "0.14.2"
  lazy val jawnPlay                         = "org.typelevel"          %% "jawn-play"                 % "0.14.2"
  lazy val jettyClient                      = "org.eclipse.jetty"      %  "jetty-client"              % "9.4.18.v20190429"
=======
  lazy val jawnFs2                          = "org.http4s"             %% "jawn-fs2"                  % "0.14.2"
  lazy val jawnJson4s                       = "org.typelevel"          %% "jawn-json4s"               % "0.14.1"
  lazy val jawnPlay                         = "org.typelevel"          %% "jawn-play"                 % "0.14.1"
  lazy val jettyClient                      = "org.eclipse.jetty"      %  "jetty-client"              % "9.4.19.v20190610"
>>>>>>> 0f4563f5
  lazy val jettyRunner                      = "org.eclipse.jetty"      %  "jetty-runner"              % jettyServer.revision
  lazy val jettyServer                      = "org.eclipse.jetty"      %  "jetty-server"              % "9.4.19.v20190610"
  lazy val jettyServlet                     = "org.eclipse.jetty"      %  "jetty-servlet"             % jettyServer.revision
  lazy val json4sCore                       = "org.json4s"             %% "json4s-core"               % "3.6.6"
  lazy val json4sJackson                    = "org.json4s"             %% "json4s-jackson"            % json4sCore.revision
  lazy val json4sNative                     = "org.json4s"             %% "json4s-native"             % json4sCore.revision
  lazy val jspApi                           = "javax.servlet.jsp"      %  "javax.servlet.jsp-api"     % "2.3.3" // YourKit hack
  lazy val log4s                            = "org.log4s"              %% "log4s"                     % "1.8.2"
  lazy val logbackClassic                   = "ch.qos.logback"         %  "logback-classic"           % "1.2.3"
  lazy val mockito                          = "org.mockito"            %  "mockito-core"              % "2.28.2"
  lazy val okhttp                           = "com.squareup.okhttp3"   %  "okhttp"                    % "3.14.2"
  lazy val playJson                         = "com.typesafe.play"      %% "play-json"                 % "2.7.4"
  lazy val prometheusClient                 = "io.prometheus"          %  "simpleclient"              % "0.6.0"
  lazy val prometheusCommon                 = "io.prometheus"          %  "simpleclient_common"       % prometheusClient.revision
  lazy val prometheusHotspot                = "io.prometheus"          %  "simpleclient_hotspot"      % prometheusClient.revision
  lazy val parboiled                        = "org.http4s"             %% "parboiled"                 % "2.0.1"
  lazy val quasiquotes                      = "org.scalamacros"        %% "quasiquotes"               % "2.1.0"
<<<<<<< HEAD
  lazy val scalacheck                       = "org.scalacheck"         %% "scalacheck"                % "1.14.0"
  lazy val scalatagsApi                     = "com.lihaoyi"            %% "scalatags"                 % "0.7.0"
  lazy val scalaXml                         = "org.scala-lang.modules" %% "scala-xml"                 % "1.2.0"
  lazy val specs2Core                       = "org.specs2"             %% "specs2-core"               % "4.5.1"
  lazy val specs2Matcher                    = "org.specs2"             %% "specs2-matcher"            % specs2Core.revision
  lazy val specs2MatcherExtra               = "org.specs2"             %% "specs2-matcher-extra"      % specs2Core.revision
  lazy val specs2Scalacheck                 = "org.specs2"             %% "specs2-scalacheck"         % specs2Core.revision
  lazy val treeHugger                       = "com.eed3si9n"           %% "treehugger"                % "0.4.3"
  lazy val tomcatCatalina                   = "org.apache.tomcat"      %  "tomcat-catalina"           % "9.0.21"
=======
  def scalacheck(sv:String)                 = "org.scalacheck"         %% "scalacheck"                % scalacheckVersion(sv)
  def scalaCompiler(so: String, sv: String) = so             %  "scala-compiler"            % sv
  def scalaReflect(so: String, sv: String)  = so             %  "scala-reflect"             % sv
  lazy val scalatagsApi                     = "com.lihaoyi"            %% "scalatags"                 % "0.6.8"
  lazy val scalaXml                         = "org.scala-lang.modules" %% "scala-xml"                 % "1.1.1"
  def specs2Core(sv: String)                = "org.specs2"             %% "specs2-core"               % specs2Version(sv)
  def specs2Matcher(sv: String)             = "org.specs2"             %% "specs2-matcher"            % specs2Version(sv)
  def specs2MatcherExtra(sv: String)        = "org.specs2"             %% "specs2-matcher-extra"      % specs2Version(sv)
  def specs2Scalacheck(sv: String)          = "org.specs2"             %% "specs2-scalacheck"         % specs2Version(sv)
  lazy val tomcatCatalina                   = "org.apache.tomcat"      %  "tomcat-catalina"            % "9.0.21"
>>>>>>> 0f4563f5
  lazy val tomcatCoyote                     = "org.apache.tomcat"      %  "tomcat-coyote"             % tomcatCatalina.revision
  lazy val twirlApi                         = "com.typesafe.play"      %% "twirl-api"                 % "1.4.2"
  lazy val vault                            = "io.chrisdavenport"      %% "vault"                     % "2.0.0-M2"
}<|MERGE_RESOLUTION|>--- conflicted
+++ resolved
@@ -273,17 +273,10 @@
   lazy val fs2Io                            = "co.fs2"                 %% "fs2-io"                    % "1.1.0-M1"
   lazy val fs2ReactiveStreams               = "co.fs2"                 %% "fs2-reactive-streams"      % fs2Io.revision
   lazy val javaxServletApi                  = "javax.servlet"          %  "javax.servlet-api"         % "3.1.0"
-<<<<<<< HEAD
   lazy val jawnFs2                          = "org.http4s"             %% "jawn-fs2"                  % "0.15.0-M1"
   lazy val jawnJson4s                       = "org.typelevel"          %% "jawn-json4s"               % "0.14.2"
   lazy val jawnPlay                         = "org.typelevel"          %% "jawn-play"                 % "0.14.2"
-  lazy val jettyClient                      = "org.eclipse.jetty"      %  "jetty-client"              % "9.4.18.v20190429"
-=======
-  lazy val jawnFs2                          = "org.http4s"             %% "jawn-fs2"                  % "0.14.2"
-  lazy val jawnJson4s                       = "org.typelevel"          %% "jawn-json4s"               % "0.14.1"
-  lazy val jawnPlay                         = "org.typelevel"          %% "jawn-play"                 % "0.14.1"
   lazy val jettyClient                      = "org.eclipse.jetty"      %  "jetty-client"              % "9.4.19.v20190610"
->>>>>>> 0f4563f5
   lazy val jettyRunner                      = "org.eclipse.jetty"      %  "jetty-runner"              % jettyServer.revision
   lazy val jettyServer                      = "org.eclipse.jetty"      %  "jetty-server"              % "9.4.19.v20190610"
   lazy val jettyServlet                     = "org.eclipse.jetty"      %  "jetty-servlet"             % jettyServer.revision
@@ -301,7 +294,6 @@
   lazy val prometheusHotspot                = "io.prometheus"          %  "simpleclient_hotspot"      % prometheusClient.revision
   lazy val parboiled                        = "org.http4s"             %% "parboiled"                 % "2.0.1"
   lazy val quasiquotes                      = "org.scalamacros"        %% "quasiquotes"               % "2.1.0"
-<<<<<<< HEAD
   lazy val scalacheck                       = "org.scalacheck"         %% "scalacheck"                % "1.14.0"
   lazy val scalatagsApi                     = "com.lihaoyi"            %% "scalatags"                 % "0.7.0"
   lazy val scalaXml                         = "org.scala-lang.modules" %% "scala-xml"                 % "1.2.0"
@@ -309,20 +301,7 @@
   lazy val specs2Matcher                    = "org.specs2"             %% "specs2-matcher"            % specs2Core.revision
   lazy val specs2MatcherExtra               = "org.specs2"             %% "specs2-matcher-extra"      % specs2Core.revision
   lazy val specs2Scalacheck                 = "org.specs2"             %% "specs2-scalacheck"         % specs2Core.revision
-  lazy val treeHugger                       = "com.eed3si9n"           %% "treehugger"                % "0.4.3"
   lazy val tomcatCatalina                   = "org.apache.tomcat"      %  "tomcat-catalina"           % "9.0.21"
-=======
-  def scalacheck(sv:String)                 = "org.scalacheck"         %% "scalacheck"                % scalacheckVersion(sv)
-  def scalaCompiler(so: String, sv: String) = so             %  "scala-compiler"            % sv
-  def scalaReflect(so: String, sv: String)  = so             %  "scala-reflect"             % sv
-  lazy val scalatagsApi                     = "com.lihaoyi"            %% "scalatags"                 % "0.6.8"
-  lazy val scalaXml                         = "org.scala-lang.modules" %% "scala-xml"                 % "1.1.1"
-  def specs2Core(sv: String)                = "org.specs2"             %% "specs2-core"               % specs2Version(sv)
-  def specs2Matcher(sv: String)             = "org.specs2"             %% "specs2-matcher"            % specs2Version(sv)
-  def specs2MatcherExtra(sv: String)        = "org.specs2"             %% "specs2-matcher-extra"      % specs2Version(sv)
-  def specs2Scalacheck(sv: String)          = "org.specs2"             %% "specs2-scalacheck"         % specs2Version(sv)
-  lazy val tomcatCatalina                   = "org.apache.tomcat"      %  "tomcat-catalina"            % "9.0.21"
->>>>>>> 0f4563f5
   lazy val tomcatCoyote                     = "org.apache.tomcat"      %  "tomcat-coyote"             % tomcatCatalina.revision
   lazy val twirlApi                         = "com.typesafe.play"      %% "twirl-api"                 % "1.4.2"
   lazy val vault                            = "io.chrisdavenport"      %% "vault"                     % "2.0.0-M2"
