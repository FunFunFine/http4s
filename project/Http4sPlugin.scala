package org.http4s.sbt

import com.timushev.sbt.updates.UpdatesPlugin.autoImport._ // autoImport vs. UpdateKeys necessary here for implicit
import com.typesafe.sbt.SbtGit.git
import com.typesafe.sbt.git.JGit
import de.heikoseeberger.sbtheader.{License, LicenseStyle}
import de.heikoseeberger.sbtheader.HeaderPlugin.autoImport._
import explicitdeps.ExplicitDepsPlugin.autoImport.unusedCompileDependenciesFilter
import sbt.Keys._
import sbt._

object Http4sPlugin extends AutoPlugin {
  object autoImport {
    val isCi = settingKey[Boolean]("true if this build is running on CI")
    val http4sApiVersion = taskKey[(Int, Int)]("API version of http4s")
    val http4sBuildData = taskKey[Unit]("Export build metadata for Hugo")
  }
  import autoImport._

  override def trigger = allRequirements

  override def requires = Http4sOrgPlugin

  val scala_213 = "2.13.2"
  val scala_212 = "2.12.11"

  override lazy val buildSettings = Seq(
    // Many steps only run on one build. We distinguish the primary build from
    // secondary builds by the Travis build number.
    isCi := sys.env.get("CI").isDefined,
    ThisBuild / http4sApiVersion := (ThisBuild / version).map {
      case VersionNumber(Seq(major, minor, _*), _, _) => (major.toInt, minor.toInt)
    }.value,
  )

  override lazy val projectSettings: Seq[Setting[_]] = Seq(
    scalaVersion := scala_213,
    crossScalaVersions := Seq(scala_213, scala_212),

    addCompilerPlugin("org.typelevel" % "kind-projector" % "0.11.0" cross CrossVersion.full),
    addCompilerPlugin("com.olegpy" %% "better-monadic-for" % "0.3.1"),

    http4sBuildData := {
      val dest = target.value / "hugo-data" / "build.toml"
      val (major, minor) = http4sApiVersion.value

      val releases = latestPerMinorVersion(baseDirectory.value)
        .map { case ((major, minor), v) => s""""$major.$minor" = "${v.toString}""""}
        .mkString("\n")

      // Would be more elegant if `[versions.http4s]` was nested, but then
      // the index lookups in `shortcodes/version.html` get complicated.
      val buildData: String =
        s"""
           |[versions]
           |"http4s.api" = "$major.$minor"
           |"http4s.current" = "${version.value}"
           |"http4s.doc" = "${docExampleVersion(version.value)}"
           |circe = "${circeJawn.revision}"
           |cryptobits = "${cryptobits.revision}"
           |"argonaut-shapeless_6.2" = "1.2.0-M6"
           |
           |[releases]
           |$releases
         """.stripMargin

      IO.write(dest, buildData)
    },

    // servlet-4.0 is not yet supported by jetty-9 or tomcat-9, so don't accidentally depend on its new features
    dependencyUpdatesFilter -= moduleFilter(organization = "javax.servlet", revision = "4.0.0"),
    dependencyUpdatesFilter -= moduleFilter(organization = "javax.servlet", revision = "4.0.1"),
    // breaks binary compatibility in caffeine module with 0.8.1
    dependencyUpdatesFilter -= moduleFilter(organization = "io.prometheus", revision = "0.9.0"),
    // Jetty prereleases appear because of their non-semver prod releases
    dependencyUpdatesFilter -= moduleFilter(organization = "org.eclipse.jetty", revision = "10.0.0-alpha0"),
    dependencyUpdatesFilter -= moduleFilter(organization = "org.eclipse.jetty", revision = "10.0.0.alpha1"),
    dependencyUpdatesFilter -= moduleFilter(organization = "org.eclipse.jetty", revision = "10.0.0.alpha2"),
    dependencyUpdatesFilter -= moduleFilter(organization = "org.eclipse.jetty.http2", revision = "10.0.0-alpha0"),
    dependencyUpdatesFilter -= moduleFilter(organization = "org.eclipse.jetty.http2", revision = "10.0.0.alpha1"),
    dependencyUpdatesFilter -= moduleFilter(organization = "org.eclipse.jetty.http2", revision = "10.0.0.alpha2"),
    // Broke binary compatibility with 2.10.5
    dependencyUpdatesFilter -= moduleFilter(organization = "org.asynchttpclient", revision = "2.11.0"),
    dependencyUpdatesFilter -= moduleFilter(organization = "org.asynchttpclient", revision = "2.12.0"),
    dependencyUpdatesFilter -= moduleFilter(organization = "org.asynchttpclient", revision = "2.12.1"),
    // No release notes. If it's compatible with 6.2.5, prove it and PR it.
    dependencyUpdatesFilter -= moduleFilter(organization = "io.argonaut", revision = "6.3.0"),
    // Cursed release. Calls ByteBuffer incompatibly with JDK8
    dependencyUpdatesFilter -= moduleFilter(name = "boopickle", revision = "1.3.2"),

    excludeFilter.in(headerSources) := HiddenFileFilter ||
      new FileFilter {
        def accept(file: File) = {
          attributedSources.contains(baseDirectory.value.toPath.relativize(file.toPath).toString)
        }

        val attributedSources = Set(
          "src/main/scala/org/http4s/argonaut/Parser.scala",
          "src/main/scala/org/http4s/CacheDirective.scala",
          "src/main/scala/org/http4s/Challenge.scala",
          "src/main/scala/org/http4s/Charset.scala",
          "src/main/scala/org/http4s/ContentCoding.scala",
          "src/main/scala/org/http4s/Credentials.scala",
          "src/main/scala/org/http4s/Header.scala",
          "src/main/scala/org/http4s/LanguageTag.scala",
          "src/main/scala/org/http4s/MediaType.scala",
          "src/main/scala/org/http4s/RangeUnit.scala",
          "src/main/scala/org/http4s/ResponseCookie.scala",
          "src/main/scala/org/http4s/TransferCoding.scala",
          "src/main/scala/org/http4s/Uri.scala",
          "src/main/scala/org/http4s/parser/AcceptCharsetHeader.scala",
          "src/main/scala/org/http4s/parser/AcceptEncodingHeader.scala",
          "src/main/scala/org/http4s/parser/AcceptHeader.scala",
          "src/main/scala/org/http4s/parser/AcceptLanguageHeader.scala",
          "src/main/scala/org/http4s/parser/AdditionalRules.scala",
          "src/main/scala/org/http4s/parser/AuthorizationHeader.scala",
          "src/main/scala/org/http4s/parser/CacheControlHeader.scala",
          "src/main/scala/org/http4s/parser/ContentTypeHeader.scala",
          "src/main/scala/org/http4s/parser/CookieHeader.scala",
          "src/main/scala/org/http4s/parser/HttpHeaderParser.scala",
          "src/main/scala/org/http4s/parser/Rfc2616BasicRules.scala",
          "src/main/scala/org/http4s/parser/SimpleHeaders.scala",
          "src/main/scala/org/http4s/parser/WwwAuthenticateHeader.scala",
          "src/main/scala/org/http4s/util/UrlCoding.scala",
          "src/main/scala/org/http4s/dsl/impl/Path.scala",
          "src/test/scala/org/http4s/dsl/PathSpec.scala",
          "src/main/scala/org/http4s/ember/core/ChunkedEncoding.scala",
          "src/main/scala/org/http4s/testing/ErrorReportingUtils.scala",
          "src/main/scala/org/http4s/testing/IOMatchers.scala",
          "src/main/scala/org/http4s/testing/RunTimedMatchers.scala",
          "src/test/scala/org/http4s/Http4sSpec.scala",
          "src/test/scala/org/http4s/util/illTyped.scala",
          "src/test/scala/org/http4s/testing/ErrorReporting.scala",
          "src/test/scala/org/http4s/UriSpec.scala"
        )
      }
  )

  def extractApiVersion(version: String) = {
    val VersionExtractor = """(\d+)\.(\d+)\..*""".r
    version match {
      case VersionExtractor(major, minor) => (major.toInt, minor.toInt)
    }
  }

  def extractDocsPrefix(version: String) =
    extractApiVersion(version).productIterator.mkString("/v", ".", "")

  /**
    * @return the version we want to document, for example in tuts,
    * given the version being built.
    *
    * For snapshots after a stable release, return the previous stable
    * release.  For snapshots of 0.16.0 and 0.17.0, return the latest
    * milestone.  Otherwise, just return the current version.
    */
  def docExampleVersion(currentVersion: String) = {
    val MilestoneVersionExtractor = """(0).(16|17).(0)a?-SNAPSHOT""".r
    val latestMilestone = "M1"
    val VersionExtractor = """(\d+)\.(\d+)\.(\d+).*""".r
    currentVersion match {
      case MilestoneVersionExtractor(major, minor, patch) =>
        s"${major.toInt}.${minor.toInt}.${patch.toInt}-$latestMilestone"
      case VersionExtractor(major, minor, patch) if patch.toInt > 0 =>
        s"${major.toInt}.${minor.toInt}.${patch.toInt - 1}"
      case _ =>
        currentVersion
    }
  }

  def latestPerMinorVersion(file: File): Map[(Long, Long), VersionNumber] = {
    def majorMinor(v: VersionNumber) = v match {
      case VersionNumber(Seq(major, minor, _), _, _) =>
        Some((major, minor))
      case _ =>
        None
    }

    // M before RC before final
    def patchSortKey(v: VersionNumber) = v match {
      case VersionNumber(Seq(_, _, patch), Seq(q), _) if q startsWith "M" =>
        (patch, 0L, q.drop(1).toLong)
      case VersionNumber(Seq(_, _, patch), Seq(q), _) if q startsWith "RC" =>
        (patch, 1L, q.drop(2).toLong)
      case VersionNumber(Seq(_, _, patch), Seq(), _) => (patch, 2L, 0L)
      case _ => (-1L, -1L, -1L)
    }

    JGit(file).tags.collect {
      case ref if ref.getName.startsWith("refs/tags/v") =>
        VersionNumber(ref.getName.substring("refs/tags/v".size))
    }.foldLeft(Map.empty[(Long, Long), VersionNumber]) {
      case (m, v) =>
        majorMinor(v) match {
          case Some(key) =>
            val max = m.get(key).fold(v) { v0 => Ordering[(Long, Long, Long)].on(patchSortKey).max(v, v0) }
            m.updated(key, max)
          case None => m
        }
    }
  }

  object V { // Dependency versions
    // We pull multiple modules from several projects. This is a convenient
    // reference of all the projects we depend on, and hopefully will reduce
    // error-prone merge conflicts in the dependencies below.
    val argonaut = "6.3.0"
    val asyncHttpClient = "2.12.1"
    val blaze = "0.14.12"
    val boopickle = "1.3.1"
    val cats = "2.1.1"
    val catsEffect = "2.1.3"
    val catsEffectTesting = "0.4.0"
    val circe = "0.13.0"
    val cryptobits = "1.3"
    val disciplineSpecs2 = "1.1.0"
<<<<<<< HEAD
    val dropwizardMetrics = "4.1.7"
=======
    val dropwizardMetrics = "4.1.8"
>>>>>>> 5a98a867
    val fs2 = "2.3.0"
    val jawn = "1.0.0"
    val jawnFs2 = "1.0.0"
    val jetty = "9.4.28.v20200408"
    val json4s = "3.6.8"
<<<<<<< HEAD
    val log4cats = "1.0.1"
=======
    val log4cats = "1.1.1"
>>>>>>> 5a98a867
    val keypool = "0.2.0"
    val logback = "1.2.3"
    val log4s = "1.8.2"
    val mockito = "3.3.3"
    val okhttp = "4.6.0"
    val parboiledHttp4s = "2.0.1"
    val playJson = "2.8.1"
    val prometheusClient = "0.9.0"
    val quasiquotes = "2.1.0"
    val scalacheck = "1.14.3"
    val scalatags = "0.9.1"
    val scalaXml = "1.3.0"
    val servlet = "3.1.0"
    val specs2 = "4.9.4"
    val tomcat = "9.0.35"
    val treehugger = "0.4.4"
    val twirl = "1.4.2"
    val vault = "2.0.0"
  }

  lazy val argonaut                         = "io.argonaut"            %% "argonaut"                  % V.argonaut
  lazy val argonautJawn                     = "io.argonaut"            %% "argonaut-jawn"             % V.argonaut
  lazy val asyncHttpClient                  = "org.asynchttpclient"    %  "async-http-client"         % V.asyncHttpClient
  lazy val blaze                            = "org.http4s"             %% "blaze-http"                % V.blaze
  lazy val boopickle                        = "io.suzaku"              %% "boopickle"                 % V.boopickle
  lazy val cats                             = "org.typelevel"          %% "cats-core"                 % V.cats
  lazy val catsEffect                       = "org.typelevel"          %% "cats-effect"               % V.catsEffect
  lazy val catsEffectLaws                   = "org.typelevel"          %% "cats-effect-laws"          % V.catsEffect
  lazy val catsEffectTestingSpecs2          = "com.codecommit"         %% "cats-effect-testing-specs2" % V.catsEffectTesting
  lazy val catsKernelLaws                   = "org.typelevel"          %% "cats-kernel-laws"          % V.cats
  lazy val catsLaws                         = "org.typelevel"          %% "cats-laws"                 % V.cats
  lazy val circeGeneric                     = "io.circe"               %% "circe-generic"             % V.circe
  lazy val circeJawn                        = "io.circe"               %% "circe-jawn"                % V.circe
  lazy val circeLiteral                     = "io.circe"               %% "circe-literal"             % V.circe
  lazy val circeParser                      = "io.circe"               %% "circe-parser"              % V.circe
  lazy val circeTesting                     = "io.circe"               %% "circe-testing"             % V.circe
  lazy val cryptobits                       = "org.reactormonk"        %% "cryptobits"                % V.cryptobits
  lazy val disciplineSpecs2                 = "org.typelevel"          %% "discipline-specs2"         % V.disciplineSpecs2
  lazy val dropwizardMetricsCore            = "io.dropwizard.metrics"  %  "metrics-core"              % V.dropwizardMetrics
  lazy val dropwizardMetricsJson            = "io.dropwizard.metrics"  %  "metrics-json"              % V.dropwizardMetrics
  lazy val fs2Io                            = "co.fs2"                 %% "fs2-io"                    % V.fs2
  lazy val fs2ReactiveStreams               = "co.fs2"                 %% "fs2-reactive-streams"      % V.fs2
  lazy val javaxServletApi                  = "javax.servlet"          %  "javax.servlet-api"         % V.servlet
  lazy val jawnFs2                          = "org.http4s"             %% "jawn-fs2"                  % V.jawnFs2
  lazy val jawnJson4s                       = "org.typelevel"          %% "jawn-json4s"               % V.jawn
  lazy val jawnPlay                         = "org.typelevel"          %% "jawn-play"                 % V.jawn
  lazy val jettyClient                      = "org.eclipse.jetty"      %  "jetty-client"              % V.jetty
  lazy val jettyHttp2Server                 = "org.eclipse.jetty.http2" %  "http2-server"             % V.jetty
  lazy val jettyRunner                      = "org.eclipse.jetty"      %  "jetty-runner"              % V.jetty
  lazy val jettyServer                      = "org.eclipse.jetty"      %  "jetty-server"              % V.jetty
  lazy val jettyServlet                     = "org.eclipse.jetty"      %  "jetty-servlet"             % V.jetty
  lazy val json4sCore                       = "org.json4s"             %% "json4s-core"               % V.json4s
  lazy val json4sJackson                    = "org.json4s"             %% "json4s-jackson"            % V.json4s
  lazy val json4sNative                     = "org.json4s"             %% "json4s-native"             % V.json4s
  lazy val keypool                          = "io.chrisdavenport"      %% "keypool"                   % V.keypool
  lazy val log4catsCore                     = "io.chrisdavenport"      %% "log4cats-core"             % V.log4cats
  lazy val log4catsSlf4j                    = "io.chrisdavenport"      %% "log4cats-slf4j"            % V.log4cats
  lazy val log4catsTesting                  = "io.chrisdavenport"      %% "log4cats-testing"          % V.log4cats
  lazy val log4s                            = "org.log4s"              %% "log4s"                     % V.log4s
  lazy val logbackClassic                   = "ch.qos.logback"         %  "logback-classic"           % V.logback
  lazy val mockito                          = "org.mockito"            %  "mockito-core"              % V.mockito
  lazy val okhttp                           = "com.squareup.okhttp3"   %  "okhttp"                    % V.okhttp
  lazy val playJson                         = "com.typesafe.play"      %% "play-json"                 % V.playJson
  lazy val prometheusClient                 = "io.prometheus"          %  "simpleclient"              % V.prometheusClient
  lazy val prometheusCommon                 = "io.prometheus"          %  "simpleclient_common"       % V.prometheusClient
  lazy val prometheusHotspot                = "io.prometheus"          %  "simpleclient_hotspot"      % V.prometheusClient
  lazy val parboiled                        = "org.http4s"             %% "parboiled"                 % V.parboiledHttp4s
  lazy val quasiquotes                      = "org.scalamacros"        %% "quasiquotes"               % V.quasiquotes
  lazy val scalacheck                       = "org.scalacheck"         %% "scalacheck"                % V.scalacheck
  def scalaReflect(sv: String)              = "org.scala-lang"         %  "scala-reflect"             % sv
  lazy val scalatagsApi                     = "com.lihaoyi"            %% "scalatags"                 % V.scalatags
  lazy val scalaXml                         = "org.scala-lang.modules" %% "scala-xml"                 % V.scalaXml
  lazy val specs2Cats                       = "org.specs2"             %% "specs2-cats"               % V.specs2
  lazy val specs2Core                       = "org.specs2"             %% "specs2-core"               % V.specs2
  lazy val specs2Matcher                    = "org.specs2"             %% "specs2-matcher"            % V.specs2
  lazy val specs2MatcherExtra               = "org.specs2"             %% "specs2-matcher-extra"      % V.specs2
  lazy val specs2Scalacheck                 = "org.specs2"             %% "specs2-scalacheck"         % V.specs2
  lazy val tomcatCatalina                   = "org.apache.tomcat"      %  "tomcat-catalina"           % V.tomcat
  lazy val tomcatCoyote                     = "org.apache.tomcat"      %  "tomcat-coyote"             % V.tomcat
  lazy val treeHugger                       = "com.eed3si9n"           %% "treehugger"                % V.treehugger
  lazy val twirlApi                         = "com.typesafe.play"      %% "twirl-api"                 % V.twirl
  lazy val vault                            = "io.chrisdavenport"      %% "vault"                     % V.vault
}<|MERGE_RESOLUTION|>--- conflicted
+++ resolved
@@ -70,8 +70,6 @@
     // servlet-4.0 is not yet supported by jetty-9 or tomcat-9, so don't accidentally depend on its new features
     dependencyUpdatesFilter -= moduleFilter(organization = "javax.servlet", revision = "4.0.0"),
     dependencyUpdatesFilter -= moduleFilter(organization = "javax.servlet", revision = "4.0.1"),
-    // breaks binary compatibility in caffeine module with 0.8.1
-    dependencyUpdatesFilter -= moduleFilter(organization = "io.prometheus", revision = "0.9.0"),
     // Jetty prereleases appear because of their non-semver prod releases
     dependencyUpdatesFilter -= moduleFilter(organization = "org.eclipse.jetty", revision = "10.0.0-alpha0"),
     dependencyUpdatesFilter -= moduleFilter(organization = "org.eclipse.jetty", revision = "10.0.0.alpha1"),
@@ -79,12 +77,6 @@
     dependencyUpdatesFilter -= moduleFilter(organization = "org.eclipse.jetty.http2", revision = "10.0.0-alpha0"),
     dependencyUpdatesFilter -= moduleFilter(organization = "org.eclipse.jetty.http2", revision = "10.0.0.alpha1"),
     dependencyUpdatesFilter -= moduleFilter(organization = "org.eclipse.jetty.http2", revision = "10.0.0.alpha2"),
-    // Broke binary compatibility with 2.10.5
-    dependencyUpdatesFilter -= moduleFilter(organization = "org.asynchttpclient", revision = "2.11.0"),
-    dependencyUpdatesFilter -= moduleFilter(organization = "org.asynchttpclient", revision = "2.12.0"),
-    dependencyUpdatesFilter -= moduleFilter(organization = "org.asynchttpclient", revision = "2.12.1"),
-    // No release notes. If it's compatible with 6.2.5, prove it and PR it.
-    dependencyUpdatesFilter -= moduleFilter(organization = "io.argonaut", revision = "6.3.0"),
     // Cursed release. Calls ByteBuffer incompatibly with JDK8
     dependencyUpdatesFilter -= moduleFilter(name = "boopickle", revision = "1.3.2"),
 
@@ -214,21 +206,13 @@
     val circe = "0.13.0"
     val cryptobits = "1.3"
     val disciplineSpecs2 = "1.1.0"
-<<<<<<< HEAD
-    val dropwizardMetrics = "4.1.7"
-=======
     val dropwizardMetrics = "4.1.8"
->>>>>>> 5a98a867
     val fs2 = "2.3.0"
     val jawn = "1.0.0"
     val jawnFs2 = "1.0.0"
     val jetty = "9.4.28.v20200408"
     val json4s = "3.6.8"
-<<<<<<< HEAD
-    val log4cats = "1.0.1"
-=======
     val log4cats = "1.1.1"
->>>>>>> 5a98a867
     val keypool = "0.2.0"
     val logback = "1.2.3"
     val log4s = "1.8.2"
