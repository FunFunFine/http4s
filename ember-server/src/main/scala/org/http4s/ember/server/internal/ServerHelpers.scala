/*
 * Copyright 2019 http4s.org
 *
 * Licensed under the Apache License, Version 2.0 (the "License");
 * you may not use this file except in compliance with the License.
 * You may obtain a copy of the License at
 *
 *     http://www.apache.org/licenses/LICENSE-2.0
 *
 * Unless required by applicable law or agreed to in writing, software
 * distributed under the License is distributed on an "AS IS" BASIS,
 * WITHOUT WARRANTIES OR CONDITIONS OF ANY KIND, either express or implied.
 * See the License for the specific language governing permissions and
 * limitations under the License.
 */

package org.http4s.ember.server.internal

import fs2._
import fs2.concurrent._
import fs2.io.tcp._
import fs2.io.tls._
import cats.effect._
import cats.effect.concurrent._
import cats.syntax.all._
import scala.concurrent.duration._
import java.net.InetSocketAddress
import org.http4s._
import org.http4s.implicits._
import org.http4s.headers.{Connection, Date}
import _root_.org.http4s.ember.core.{Encoder, Parser}
import _root_.org.http4s.ember.core.Util.readWithTimeout
import _root_.io.chrisdavenport.log4cats.Logger
import cats.data.NonEmptyList

private[server] object ServerHelpers {

  private val closeCi = "close".ci

  private val connectionCi = "connection".ci
  private val close = Connection(NonEmptyList.of(closeCi))
  private val keepAlive = Connection(NonEmptyList.one("keep-alive".ci))

  def server[F[_]: ContextShift](
      bindAddress: InetSocketAddress,
      httpApp: HttpApp[F],
      sg: SocketGroup,
      tlsInfoOpt: Option[(TLSContext, TLSParameters)],
      ready: Deferred[F, Either[Throwable, Unit]],
      shutdown: Shutdown[F],
      // Defaults
      onError: Throwable => Response[F] = { (_: Throwable) =>
        Response[F](Status.InternalServerError)
      },
      onWriteFailure: (Option[Request[F]], Response[F], Throwable) => F[Unit],
      maxConcurrency: Int = Int.MaxValue,
      receiveBufferSize: Int = 256 * 1024,
      maxHeaderSize: Int = 10 * 1024,
      requestHeaderReceiveTimeout: Duration = 5.seconds,
      idleTimeout: Duration = 60.seconds,
      additionalSocketOptions: List[SocketOptionMapping[_]] = List.empty,
      logger: Logger[F]
  )(implicit F: Concurrent[F], C: Clock[F]): Stream[F, Nothing] = {
    def socketReadRequest(
        socket: Socket[F],
        requestHeaderReceiveTimeout: Duration,
        receiveBufferSize: Int,
        isReused: Boolean
    ): F[Request[F]] = {
      val (initial, readDuration) = (requestHeaderReceiveTimeout, idleTimeout, isReused) match {
        case (fin: FiniteDuration, idle: FiniteDuration, true) => (true, idle + fin)
        case (fin: FiniteDuration, _, false) => (true, fin)
        case _ => (false, Duration.Zero)
      }

      SignallingRef[F, Boolean](initial).flatMap { timeoutSignal =>
        C.realTime(MILLISECONDS)
          .flatMap(now =>
            Parser.Request
              .parser(maxHeaderSize)(
                readWithTimeout[F](socket, now, readDuration, timeoutSignal.get, receiveBufferSize)
              )
              .flatMap { req =>
                timeoutSignal.set(false).as(req)
              })
      }
    }

    def upgradeSocket(
        socketInit: Socket[F],
        tlsInfoOpt: Option[(TLSContext, TLSParameters)]): Resource[F, Socket[F]] =
      tlsInfoOpt.fold(socketInit.pure[Resource[F, *]]) { case (context, params) =>
        context
          .server(socketInit, params, { (s: String) => logger.trace(s) }.some)
          .widen[Socket[F]]
      }

    def runApp(socket: Socket[F], isReused: Boolean): F[(Request[F], Response[F])] =
      for {
        req <- socketReadRequest(socket, requestHeaderReceiveTimeout, receiveBufferSize, isReused)
        resp <- httpApp.run(req).handleError(onError)
      } yield (req, resp)

    def send(socket: Socket[F])(request: Option[Request[F]], resp: Response[F]): F[Unit] =
      Encoder
        .respToBytes[F](resp)
        .through(socket.writes())
        .compile
        .drain
        .attempt
        .flatMap {
          case Left(err) => onWriteFailure(request, resp, err)
          case Right(()) => Sync[F].pure(())
        }

    def postProcessResponse(req: Request[F], resp: Response[F]): F[Response[F]] = {
      val reqHasClose = req.headers.exists {
        // We know this is raw because we have not parsed any headers in the underlying alg.
        // If Headers are being parsed into processed for in ParseHeaders this is incorrect.
        case Header.Raw(name, values) => name == connectionCi && values.contains(closeCi.value)
        case _ => false
      }
      val connection: Connection =
        if (reqHasClose) close
        else keepAlive
      for {
        date <- HttpDate.current[F].map(Date(_))
      } yield resp.withHeaders(Headers.of(date, connection) ++ resp.headers)
    }

    def withUpgradedSocket(socket: Socket[F]): Stream[F, Nothing] =
      (Stream(false) ++ Stream(true).repeat)
        .flatMap { isReused =>
          Stream
            .eval(runApp(socket, isReused).attempt)
            .evalMap {
              case Right((req, resp)) =>
                postProcessResponse(req, resp).map(resp => (req, resp).asRight[Throwable])
              case other => other.pure[F]
            }
            .evalTap {
              case Right((request, response)) => send(socket)(Some(request), response)
              case Left(err) => send(socket)(None, onError(err))
            }
        }
        .takeWhile {
          case Left(_) => false
          case Right((req, resp)) =>
            !(
              req.headers.get(Connection).exists(_.hasClose) ||
                resp.headers.get(Connection).exists(_.hasClose)
            )
        }
        .drain

<<<<<<< HEAD
    val streams = sg
      .server[F](bindAddress, additionalSocketOptions = additionalSocketOptions)
=======
    val server: Stream[F, Resource[F, Socket[F]]] =
      Stream
        .resource(
          sg.serverResource[F](bindAddress, additionalSocketOptions = additionalSocketOptions))
        .attempt
        .evalTap(e => ready.complete(e.void))
        .rethrow
        .flatMap { case (_, clients) => clients }

    server
>>>>>>> 2b109193
      .interruptWhen(shutdown.signal.attempt)
      .map { connect =>
        shutdown.trackConnection >>
          Stream
            .resource(connect.flatMap(upgradeSocket(_, tlsInfoOpt)))
            .flatMap(withUpgradedSocket(_))
      }

    StreamForking.forking(streams, maxConcurrency)
  }
}<|MERGE_RESOLUTION|>--- conflicted
+++ resolved
@@ -153,10 +153,6 @@
         }
         .drain
 
-<<<<<<< HEAD
-    val streams = sg
-      .server[F](bindAddress, additionalSocketOptions = additionalSocketOptions)
-=======
     val server: Stream[F, Resource[F, Socket[F]]] =
       Stream
         .resource(
@@ -166,8 +162,7 @@
         .rethrow
         .flatMap { case (_, clients) => clients }
 
-    server
->>>>>>> 2b109193
+    val streams: Stream[F, Stream[F, Socket[F]]] = server
       .interruptWhen(shutdown.signal.attempt)
       .map { connect =>
         shutdown.trackConnection >>
