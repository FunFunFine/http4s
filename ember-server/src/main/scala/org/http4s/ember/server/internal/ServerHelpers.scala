/*
 * Copyright 2019 http4s.org
 *
 * Licensed under the Apache License, Version 2.0 (the "License");
 * you may not use this file except in compliance with the License.
 * You may obtain a copy of the License at
 *
 *     http://www.apache.org/licenses/LICENSE-2.0
 *
 * Unless required by applicable law or agreed to in writing, software
 * distributed under the License is distributed on an "AS IS" BASIS,
 * WITHOUT WARRANTIES OR CONDITIONS OF ANY KIND, either express or implied.
 * See the License for the specific language governing permissions and
 * limitations under the License.
 */

package org.http4s.ember.server.internal

import cats._
import cats.data.NonEmptyList
import cats.effect._
import cats.effect.concurrent._
import cats.effect.implicits._
import cats.syntax.all._
import com.comcast.ip4s.SocketAddress
import fs2.Stream
import fs2.io.tcp._
import fs2.io.tls._
import java.net.InetSocketAddress
import org.http4s._
import org.http4s.ember.core.Util.durationToFinite
import org.http4s.ember.core.{Drain, EmptyStreamError, Encoder, Parser, Read}
import org.http4s.headers.{Connection, Date}
import org.http4s.internal.tls.{deduceKeyLength, getCertChain}
import org.http4s.server.{SecureSession, ServerRequestKeys}
import org.typelevel.ci._
import org.typelevel.log4cats.Logger
import org.typelevel.vault.Vault
import scala.concurrent.duration._
import scodec.bits.ByteVector

private[server] object ServerHelpers {

<<<<<<< HEAD
  private val closeCi = ci"close"

  private val connectionCi = ci"connection"
  private val close = Connection(NonEmptyList.of(closeCi))
  private val keepAlive = Connection(NonEmptyList.one(ci"keep-alive"))
=======
  private[this] val closeCi = "close".ci
  private[this] val connectionCi = "connection".ci
  private[this] val close = Connection(NonEmptyList.of(closeCi))
  private[this] val keepAlive = Connection(NonEmptyList.one("keep-alive".ci))
>>>>>>> 5e197047

  private val serverFailure =
    Response(Status.InternalServerError).putHeaders(org.http4s.headers.`Content-Length`.zero)

  def server[F[_]: ContextShift](
      bindAddress: InetSocketAddress,
      httpApp: HttpApp[F],
      sg: SocketGroup,
      tlsInfoOpt: Option[(TLSContext, TLSParameters)],
      ready: Deferred[F, Either[Throwable, Unit]],
      shutdown: Shutdown[F],
      // Defaults
      errorHandler: Throwable => F[Response[F]],
      onWriteFailure: (Option[Request[F]], Response[F], Throwable) => F[Unit],
      maxConcurrency: Int,
      receiveBufferSize: Int,
      maxHeaderSize: Int,
      requestHeaderReceiveTimeout: Duration,
      idleTimeout: Duration,
      additionalSocketOptions: List[SocketOptionMapping[_]] = List.empty,
      logger: Logger[F]
  )(implicit F: Concurrent[F], T: Timer[F]): Stream[F, Nothing] = {

    val server: Stream[F, Resource[F, Socket[F]]] =
      Stream
        .resource(
          sg.serverResource[F](bindAddress, additionalSocketOptions = additionalSocketOptions))
        .attempt
        .evalTap(e => ready.complete(e.void))
        .rethrow
        .flatMap { case (_, clients) => clients }

    val streams: Stream[F, Stream[F, Nothing]] = server
      .interruptWhen(shutdown.signal.attempt)
      .map { connect =>
        shutdown.trackConnection >>
          Stream
            .resource(connect.flatMap(upgradeSocket(_, tlsInfoOpt, logger)))
            .flatMap(
              runConnection(
                _,
                logger,
                idleTimeout,
                receiveBufferSize,
                maxHeaderSize,
                requestHeaderReceiveTimeout,
                httpApp,
                errorHandler,
                onWriteFailure
              ))
      }

    StreamForking.forking(streams, maxConcurrency)
  }

  // private[internal] def reachedEndError[F[_]: Sync](
  //     socket: Socket[F],
  //     idleTimeout: Duration,
  //     receiveBufferSize: Int): Stream[F, Byte] =
  //   Stream.repeatEval(socket.read(receiveBufferSize, durationToFinite(idleTimeout))).flatMap {
  //     case None =>
  //       Stream.raiseError(new EOFException("Unexpected EOF - socket.read returned None") with NoStackTrace)
  //     case Some(value) => Stream.chunk(value)
  //   }

  private[internal] def upgradeSocket[F[_]: Concurrent: ContextShift](
      socketInit: Socket[F],
      tlsInfoOpt: Option[(TLSContext, TLSParameters)],
      logger: Logger[F]
  ): Resource[F, Socket[F]] =
    tlsInfoOpt.fold(socketInit.pure[Resource[F, *]]) { case (context, params) =>
      context
        .server(socketInit, params, { (s: String) => logger.trace(s) }.some)
        .widen[Socket[F]]
    }

  private[internal] def runApp[F[_]: Concurrent: Timer](
      buffer: Array[Byte],
      read: Read[F],
      maxHeaderSize: Int,
      requestHeaderReceiveTimeout: Duration,
      httpApp: HttpApp[F],
      errorHandler: Throwable => F[Response[F]],
      requestVault: Vault): F[(Request[F], Response[F], Drain[F])] = {

    val parse = Parser.Request.parser(maxHeaderSize)(buffer, read)
    val parseWithHeaderTimeout =
      durationToFinite(requestHeaderReceiveTimeout).fold(parse)(duration =>
        parse.timeoutTo(
          duration,
          ApplicativeThrow[F].raiseError(
            new java.util.concurrent.TimeoutException(
              s"Timed Out on EmberServer Header Receive Timeout: $duration"))))

    for {
      tmp <- parseWithHeaderTimeout
      (req, drain) = tmp
      resp <- httpApp
        .run(req.withAttributes(requestVault))
        .handleErrorWith(errorHandler)
        .handleError(_ => serverFailure.covary[F])
    } yield (req, resp, drain)
  }

  private[internal] def send[F[_]: Sync](socket: Socket[F])(
      request: Option[Request[F]],
      resp: Response[F],
      idleTimeout: Duration,
      onWriteFailure: (Option[Request[F]], Response[F], Throwable) => F[Unit]): F[Unit] =
    Encoder
      .respToBytes[F](resp)
      .through(socket.writes(durationToFinite(idleTimeout)))
      .compile
      .drain
      .attempt
      .flatMap {
        case Left(err) =>
          onWriteFailure(request, resp, err)
        case Right(()) => Sync[F].pure(())
      }

  private[internal] def postProcessResponse[F[_]: Timer: Monad](
      req: Request[F],
      resp: Response[F]): F[Response[F]] = {
    val reqHasClose = req.headers.headers.exists { case Header.Raw(name, values) =>
      // TODO This will do weird shit in the odd case that close is
      // not a single, lowercase word
      name == connectionCi && values.contains(closeCi.toString)
    }
    val connection: Connection =
      if (reqHasClose) close
      else keepAlive
    for {
      date <- HttpDate.current[F].map(Date(_))
    } yield resp.withHeaders(Headers(date, connection) ++ resp.headers)
  }

  private[internal] def runConnection[F[_]: Concurrent: Timer](
      socket: Socket[F],
      logger: Logger[F],
      idleTimeout: Duration,
      receiveBufferSize: Int,
      maxHeaderSize: Int,
      requestHeaderReceiveTimeout: Duration,
      httpApp: HttpApp[F],
      errorHandler: Throwable => F[org.http4s.Response[F]],
      onWriteFailure: (Option[Request[F]], Response[F], Throwable) => F[Unit]
  ): Stream[F, Nothing] = {
    type State = (Array[Byte], Boolean)
    val _ = logger
    val read: Read[F] = socket.read(receiveBufferSize, durationToFinite(idleTimeout))
    Stream.eval(mkRequestVault(socket)).flatMap { requestVault =>
      Stream
        .unfoldEval[F, State, (Request[F], Response[F])](Array.emptyByteArray -> false) {
          case (buffer, reuse) =>
            val initRead: F[Array[Byte]] = if (buffer.nonEmpty) {
              // next request has already been (partially) received
              buffer.pure[F]
            } else if (reuse) {
              // the connection is keep-alive, but we don't have any bytes.
              // we want to be on the idle timeout until the next request is received.
              read.flatMap {
                case Some(chunk) => chunk.toArray.pure[F]
                case None => Concurrent[F].raiseError(EmptyStreamError())
              }
            } else {
              // first request begins immediately
              Array.emptyByteArray.pure[F]
            }

            val result = initRead.flatMap { initBuffer =>
              runApp(
                initBuffer,
                read,
                maxHeaderSize,
                requestHeaderReceiveTimeout,
                httpApp,
                errorHandler,
                requestVault)
            }

            // TODO: fix the order of error handling?
            result.attempt.flatMap {
              case Right((req, resp, drain)) =>
                // TODO: Should we pay this cost for every HTTP request?
                // TODO: there will likely be many upgrade paths here eventually

                // Intercept the response for various upgrade paths
                resp.attributes.lookup(org.http4s.server.websocket.websocketKey[F]) match {
                  case Some(ctx) =>
                    // TODO: Do we need to drain here? Is it unsound for clients to send extra bytes at this point?
                    drain.flatMap {
                      case Some(buffer) =>
                        WebSocketHelpers
                          .upgrade(
                            socket,
                            req,
                            ctx,
                            buffer,
                            receiveBufferSize,
                            idleTimeout,
                            onWriteFailure)
                          .as(None)
                      case None => ???
                    }
                  case None =>
                    for {
                      nextResp <- postProcessResponse(req, resp)
                      _ <- send(socket)(Some(req), nextResp, idleTimeout, onWriteFailure)
                      nextBuffer <- drain
                    } yield nextBuffer.map(buffer => ((req, nextResp), (buffer, true)))
                }
              case Left(err) =>
                err match {
                  case EmptyStreamError() =>
                    Applicative[F].pure(None)
                  case err =>
                    errorHandler(err)
                      .handleError(_ => serverFailure.covary[F])
                      .flatMap(send(socket)(None, _, idleTimeout, onWriteFailure))
                      .as(None)
                }
            }
        }
        .takeWhile { case (req, resp) =>
          !(req.headers
            .get[Connection]
            .exists(_.hasClose) || resp.headers.get[Connection].exists(_.hasClose))
        }
        .drain
    }
  }

  private def mkRequestVault[F[_]: Applicative](socket: Socket[F]) =
    (mkConnectionInfo(socket), mkSecureSession(socket)).mapN(_ ++ _)

  private def mkConnectionInfo[F[_]: Apply](socket: Socket[F]) =
    (socket.localAddress, socket.remoteAddress).mapN {
      case (local: InetSocketAddress, remote: InetSocketAddress) =>
        Vault.empty.insert(
          Request.Keys.ConnectionInfo,
          Request.Connection(
            local = SocketAddress.fromInetSocketAddress(local),
            remote = SocketAddress.fromInetSocketAddress(remote),
            secure = socket.isInstanceOf[TLSSocket[F]]
          )
        )
      case _ =>
        Vault.empty
    }

  private def mkSecureSession[F[_]: Applicative](socket: Socket[F]) =
    socket match {
      case socket: TLSSocket[F] =>
        socket.session
          .map { session =>
            (
              Option(session.getId).map(ByteVector(_).toHex),
              Option(session.getCipherSuite),
              Option(session.getCipherSuite).map(deduceKeyLength),
              Some(getCertChain(session))
            ).mapN(SecureSession.apply)
          }
          .map(Vault.empty.insert(ServerRequestKeys.SecureSession, _))
      case _ =>
        Vault.empty.pure[F]
    }
}<|MERGE_RESOLUTION|>--- conflicted
+++ resolved
@@ -41,18 +41,10 @@
 
 private[server] object ServerHelpers {
 
-<<<<<<< HEAD
-  private val closeCi = ci"close"
-
-  private val connectionCi = ci"connection"
-  private val close = Connection(NonEmptyList.of(closeCi))
-  private val keepAlive = Connection(NonEmptyList.one(ci"keep-alive"))
-=======
-  private[this] val closeCi = "close".ci
-  private[this] val connectionCi = "connection".ci
+  private[this] val closeCi = ci"close"
+  private[this] val connectionCi = ci"connection"
   private[this] val close = Connection(NonEmptyList.of(closeCi))
-  private[this] val keepAlive = Connection(NonEmptyList.one("keep-alive".ci))
->>>>>>> 5e197047
+  private[this] val keepAlive = Connection(NonEmptyList.one(ci"keep-alive"))
 
   private val serverFailure =
     Response(Status.InternalServerError).putHeaders(org.http4s.headers.`Content-Length`.zero)
